--- conflicted
+++ resolved
@@ -1,11 +1,7 @@
 import math
 from typing import cast, Any
-<<<<<<< HEAD
-from tinygrad.uop.ops import PatternMatcher, UPat, GroupOp, Ops, UOp, print_uops, AxisType, KernelInfo, pyrender, Kernel
-from tinygrad.uop import X86Ops, X86GroupOp
-=======
 from tinygrad.uop.ops import PatternMatcher, UPat, GroupOp, Ops, UOp, print_uops, AxisType, KernelInfo, pyrender, Kernel, CustomKernel
->>>>>>> 5228f7bd
+from tinygrad.uop import X86GroupOp
 from tinygrad.dtype import DType, ImageDType, dtypes, PtrDType, AddrSpace, Invalid
 from tinygrad.helpers import DEBUG, Context, prod, SPEC, Metadata, panic
 from tinygrad.uop.validate import validate_index
