# all of symbolic lives here now
from typing import cast
import math, operator, struct, functools
from collections import defaultdict
from tinygrad.uop.ops import Ops, PatternMatcher, UPat, UOp, GroupOp, exec_alu
from tinygrad.dtype import ConstType, dtypes, PtrDType, AddrSpace, can_safe_cast, Invalid
from tinygrad.helpers import partition, all_same, prod, flatten, get_single_element, cdiv, cmod, CORRECT_DIVMOD_FOLDING
from tinygrad.uop.decompositions import xpow

# ******** phase 1 of symbolic used to live in ops, it's the most generic folding rules ********

def simplify_pow(x:UOp, c:UOp) -> UOp|None:
  if c.arg < 0: return x.reciprocal().pow(-c)
  if c.arg == 0: return x.const_like(1)
  if int(c.arg-0.5)+0.5 == c.arg: return x.pow(c.const_like(c.arg-0.5)) * x.sqrt()
  if int(c.arg) == c.arg: return (y := x.pow(c.const_like(c.arg//2))) * y * (x if c.arg%2 == 1 else 1)
  return None

def fold_bitcast(root:UOp, c:UOp) -> UOp|None:
  if (from_fmt:=c.dtype.scalar().fmt) is None or (to_fmt:=root.dtype.scalar().fmt) is None: return None
  if c.dtype.itemsize != root.dtype.itemsize: return None
  def convert(v:ConstType): return struct.unpack(to_fmt, struct.pack(from_fmt, v))[0]
  return root.const_like(convert(c.arg) if root.dtype.count == 1 else tuple(map(convert, c.arg)))

invalid_pat = UPat.const(dtypes.index, Invalid).named("i")
invalid_gate = UPat.var("cond").where(UPat.var("x",dtype=dtypes.index), invalid_pat)

propagate_invalid = PatternMatcher([
  # this needs to be before symbolic so that 0*something_that_might_be_invalid doesnt become 0
  # propagate invalid, push it past children
  *((invalid_gate.alu(op, UPat.var("y")).named("alu"), lambda cond,x,y,alu,i: cond.where(x.alu(alu.op,y), i))
    for op in GroupOp.Binary-GroupOp.Comparison),
  *((invalid_gate.alu(op, UPat.var("y")).named("alu"), lambda cond,x,y,alu,i: x.alu(alu.op,y)) for op in GroupOp.Comparison),
  # invalid + y -> y same for other ops
  *((invalid_pat.alu(op, UPat(dtype=dtypes.index)).named("alu"), lambda alu,i: i) for op in GroupOp.Binary-GroupOp.Comparison),
  # i < y -> a_bool_value_that_will_never_be_used: we choose a random bool const
  *((invalid_pat.alu(op, UPat(dtype=dtypes.index)), lambda i: UOp.const(dtypes.bool, True)) for op in GroupOp.Comparison),
  # a.where(b.where(c, d), d) -> (a & b).where(c, d)
  (UPat.var("a").where(UPat.var("b").where(UPat.var("c"), UPat.var("d")), UPat.var("d")), lambda a,b,c,d: (a&b).where(c,d)),
  # order of gate&!cond matters!, and-clauses are only simplified left to right and we need to gate to be used to fold cond
  (UPat.var("gate").where(invalid_gate, UPat.var("y")), lambda gate,cond,x,y,i: ((gate&cond.logical_not()).logical_not()).where(gate.where(x,y), i)),
  # unswap the branches for the rule above
  (UPat.var("gate").where(UPat.var("y"), invalid_gate).named("where"), lambda gate,cond,x,y,i: gate.logical_not().where(cond.where(x,i), y))
])

symbolic_simple = propagate_invalid + PatternMatcher([
  # ** self folding **
  (UPat.var("x") + 0, lambda x: x),    # x+0 -> x
  (UPat.var("x") * 1, lambda x: x),    # x*1 -> x
  (UPat.var("x", dtype=dtypes.ints+(dtypes.bool, dtypes.index)) ^ 0, lambda x: x), # x^0 -> x
  (UPat.var("x") // UPat.var("x"), lambda x: x.const_like(1)), # x//x -> 1
  (UPat.var("x") // 1, lambda x: x),   # x//1 -> x
  (UPat.var("x") // -1, lambda x: -x), # x//-1 -> -x
  (UPat.var("x") / UPat.var("x"), lambda x: x.const_like(1)), # x/x -> 1
  ((UPat.var("x") * UPat.var("x2")) / UPat.var("x2"), lambda x,x2: x), # (x*x2)/x2 -> x
  ((UPat.var() % UPat.var("y")).named("base") % UPat.var("y"), lambda base,y: base),  # (x%y)%y = -> x%y (rewritten with base for speed)
  # 4 variations of (x%c)+(x//c)*c = x   TODO: add sorting to remove some variations
  (UPat.var("x")%UPat.cvar("c")+(UPat.var("x")//UPat.cvar("c"))*UPat.cvar("c"), lambda x,c: x), # (x%c)+(x//c)*c = x
  ((UPat.var("x")//UPat.cvar("c1"))*UPat.cvar("c3")+UPat.var("x")%UPat.cvar("c1")*UPat.cvar("c2"),
    lambda x,c1,c2,c3: x*c2 if c1.arg*c2.arg==c3.arg else None), # (x%c1)*c2+(x//c1)*c3 = x*c2 if c1*c2==c3
  ((UPat.var("y")+(UPat.var("x")//UPat.cvar("c"))*UPat.cvar("c"))+UPat.var("x")%UPat.cvar("c"), lambda y,x,c: y+x),
  ((UPat.var("y")+UPat.var("x")%UPat.cvar("c"))+(UPat.var("x")//UPat.cvar("c"))*UPat.cvar("c"), lambda y,x,c: y+x),
  ((UPat.var("y")+(UPat.var("x")//UPat.cvar("c1"))*UPat.cvar("c3"))+UPat.var("x")%UPat.cvar("c1")*UPat.cvar("c2"),
    lambda y,x,c1,c2,c3: y+x*c2 if c1.arg*c2.arg==c3.arg else None),
  ((UPat.var("y")+UPat.var("x")%UPat.cvar("c1")*UPat.cvar("c2"))+(UPat.var("x")//UPat.cvar("c1"))*UPat.cvar("c3"),
    lambda y,x,c1,c2,c3: y+x*c2 if c1.arg*c2.arg==c3.arg else None),
  (UPat.var("x", dtype=dtypes.bool) & UPat.cvar("c", vec=False), lambda x,c: x if c.arg else c),
  (UPat.var("x", dtype=dtypes.bool) | UPat.cvar("c", vec=False), lambda x,c: c if c.arg else x),
  (UPat(GroupOp.Idempotent, src=(UPat.var("x"), UPat.var("x"))), lambda x: x),
  (UPat.var("x", dtype=dtypes.bool).logical_not().logical_not(), lambda x: x),
  (UPat.var("x", dtype=dtypes.bool).where(UPat.const(dtypes.bool, True), UPat.const(dtypes.bool, False)), lambda x: x),
  (UPat.var("x", dtype=dtypes.bool).where(UPat.const(dtypes.bool, False), UPat.const(dtypes.bool, True)), lambda x: x.logical_not()),
  (UPat.var("x", dtype=dtypes.ints+(dtypes.bool, dtypes.index)).trunc(), lambda x: x),
  # ** zero folding **
  (UPat.var("x") < UPat.var("x"), lambda x: x.const_like(False).cast(dtypes.bool.vec(x.dtype.count))), # x < x -> False
  (UPat.var("x") % UPat.var("x"), lambda x: x.const_like(0)), # x%x -> 0
  (UPat.var("x", dtype=dtypes.ints+(dtypes.bool, dtypes.index)) != UPat.var("x"),
   lambda x: x.const_like(False).cast(dtypes.bool.vec(x.dtype.count))), # x != x -> False (only ints)
  # x*0 -> 0 or 0*x -> 0
  # if x is nan or inf it should render the nan value.
  # NOTE: this can be wrong for loaded NaN
  (UPat.var("x") * 0, lambda x: x.const_like(float("nan") if isinstance(x.arg, float) and (math.isnan(x.arg) or math.isinf(x.arg)) else 0)),
  # ** constant folding **
  # TODO: add const folding for Ops.THREEFRY
  (UPat(GroupOp.Unary, src=(UPat((Ops.VCONST, Ops.CONST)),), name="a"), lambda a: a.const_like(exec_alu(a.op, a.dtype, [a.src[0].arg], False))),
  (UPat(GroupOp.Binary-{Ops.THREEFRY}, src=(UPat((Ops.VCONST, Ops.CONST)),)*2, name="a"),
   lambda a: a.const_like(exec_alu(a.op, a.dtype, [a.src[0].arg, a.src[1].arg], False))),
  (UPat(GroupOp.Ternary, src=(UPat((Ops.VCONST, Ops.CONST)),)*3, name="a"),
   lambda a: a.const_like(exec_alu(a.op, a.dtype, [a.src[0].arg, a.src[1].arg, a.src[2].arg], False))),
  # bool MUL is AND, ADD/MAX is OR. prevents other rules to rewrite bool ADD/MUL incorrectly
  (UPat.var('x', dtype=dtypes.bool) * UPat.var('y', dtype=dtypes.bool), lambda x,y: x&y),
  (UPat.var('x', dtype=dtypes.bool) + UPat.var('y', dtype=dtypes.bool), lambda x,y: x|y),
  (UPat.var('x', dtype=dtypes.bool).maximum(UPat.var('y', dtype=dtypes.bool)), lambda x,y: x|y),
  # *** cast/bitcast ***
  (UPat(Ops.CAST, name="root", src=(UPat.cvar("c"),)), lambda root, c: root.const_like(c.arg)),
  (UPat((Ops.CAST, Ops.BITCAST), name="root"), lambda root: root.src[0] if root.dtype == root.src[0].dtype else None),
  (UPat(Ops.BITCAST, name="root", src=(UPat.cvar("c"),)), fold_bitcast),
  # b.cast(a).cast(b) -> b if a preserves all values in b
  (UPat.var('x').cast(name="a").cast(name="b"), lambda x,a,b: x if x.dtype == b.dtype and can_safe_cast(b.dtype, a.dtype) else None),
  # ** pow **
  (UPat.var("x").alu(Ops.POW, UPat.cvar("c", vec=False)), simplify_pow),
  # positive const ** x
  (UPat.cvar("c", vec=False).alu(Ops.POW, UPat.var("x")), lambda c,x: c if c.arg == 1 else (x*math.log2(c.arg)).exp2() if c.arg > 0 else None),
  # rules for threefry
  ((UPat.var('x', dtypes.uint64)&0xFFFFFFFF).cast(dtypes.uint32), lambda x: x.cast(dtypes.uint32)&0xFFFFFFFF), # TODO: why is the and needed?
  (((UPat.var(None, dtypes.uint64)*(1<<32)) | UPat.var('y',  dtypes.uint32).cast(dtypes.uint64)).cast(dtypes.uint32), lambda y: y),
  (((UPat.var('x',  dtypes.uint64)*(1<<32)) | UPat.var(None, dtypes.uint32).cast(dtypes.uint64))//(1<<32), lambda x: x),
  # hacks for threefry long removal when padded (TODO: genericize)
  (UPat.var('x', dtypes.uint32).cast(dtypes.uint64) * UPat.var('y').where(UPat.const(dtypes.uint64, 1<<32), UPat.const(dtypes.uint64, 0)),
   lambda x,y: y.where(x, 0).cast(dtypes.uint64) * (1<<32)),
  ((UPat.var('x', dtypes.uint64)&(UPat.var('y').where(UPat.const(dtypes.uint64, 0xFFFFFFFF), UPat.const(dtypes.uint64, 0)))).cast(dtypes.uint32),
   lambda x,y: y.where(x.cast(dtypes.uint32), 0)),
  # new decomp rules for threefry
  (((UPat.var(None, dtypes.uint64)<<32) | UPat.var('y',  dtypes.uint32).cast(dtypes.uint64)).cast(dtypes.uint32), lambda y: y),
  (((UPat.var('x',  dtypes.uint64)<<32) | UPat.var(None, dtypes.uint32).cast(dtypes.uint64))>>32, lambda x: x),
  (UPat.var('b').where(UPat.var('x', dtypes.uint32).cast(dtypes.uint64), UPat.const(dtypes.uint64, 0)).cast(dtypes.uint32), lambda b,x: b.where(x,0))
])

# ******** phase 2 builds on phase 1, it includes the old "symbolic", rules that match deeper ********

def lt_folding(x:UOp, c:int) -> UOp|None:
  p, np = partition(x.split_uop(Ops.ADD), lambda u: u.const_factor() == 1)
  if np and (d:=math.gcd(*[u.const_factor() for u in np], c)) > 1 and 0 <= sum(u.vmin for u in p) and sum(u.vmax for u in p) < d:
    return cast(UOp, functools.reduce(operator.add, np).divides(d))<(c//d)
  return None

def canonicalize_simplex(X:UOp) -> UOp|None:
  # (X := a0*x0 + a1*x1 + ...) > 0 is equivalent to x0 + x1 + ... > 0 if xi >= 0 and ai > 0 for ints.
  # returns x0 + x1 + ... in such case, or None if not
  changed, ret = False, []
  for u in X.split_uop(Ops.ADD):
    # assumed the const is the last src of MUL
    if u.op is Ops.MUL and u.src[1].op is Ops.CONST and u.src[1].arg > 0:
      changed = True
      u = u.src[0]
    if not (u.op in GroupOp.Irreducible and u.vmin >= 0): return None
    ret.append(u)
  return functools.reduce(operator.add, ret) if changed else None

def cancel_divmod(d: UOp, x: UOp, y: UOp) -> UOp|None:
  # simple cancel div/mod case when the range of the numerator lies within a single denominator interval
  x_min, x_max, y_min, y_max = x.vmin, x.vmax, y.vmin, y.vmax
  assert isinstance(x_min, int) and isinstance(x_max, int) and isinstance(y_min, int) and isinstance(y_max, int)
  if y_min==y_max==0: raise ZeroDivisionError(f"{'Division' if d.op is Ops.IDIV else 'Mod'} by zero trying to rewrite {x.alu(d.op, y)}")
  if y_min*y_max > 0 and (q:=cdiv(x_min,y_min)) == cdiv(x_min,y_max) == cdiv(x_max,y_min) == cdiv(x_max,y_max):
    return x - q*y if d.op is Ops.MOD else d.const_like(q)
  return None

def remove_nested_mod(m: UOp, x: UOp, y: UOp) -> UOp|None:
  # remove nested mod in case the inner mod is a multiple of the outer mod
  # example: (a%4 + b)%2 -> (a+b)%2
  if ((c := y.arg) < 0) or x.vmin<0: return None
  new_xs = []
  something_changed = False
  for u in x.split_uop(Ops.ADD):
    if u.op is Ops.MOD:
      if u.src[1].divides(c) is not None:
        something_changed = True
        u = u.src[0]
    new_xs.append(u)
  new_x: UOp = functools.reduce(operator.add, new_xs)
  if something_changed and new_x.vmin>=0: return new_x % y
  return None

def fold_binary_numerator(d: UOp, x: UOp, y: UOp) -> UOp|None:
  # we can fold if the expression has only one non-constant term and this term can only take on two values
  if ((c := y.arg) < 0) or (x.dtype.count > 1): return None
  x,const = x.pop_const()
  terms, factors = zip(*[(u.divides(f:=u.const_factor()),f) for u in x.split_uop(Ops.ADD)])
  if len(terms)==1 and (v:=terms[0]).vmax-v.vmin == 1:
    y1 = cmod(factors[0]*v.vmin+const, c) if d.op is Ops.MOD else cdiv(factors[0]*v.vmin+const, c)  # type: ignore
    y2 = cmod(factors[0]*v.vmax+const, c) if d.op is Ops.MOD else cdiv(factors[0]*v.vmax+const, c)  # type: ignore
    return (y2-y1)*(v-v.vmin) + y1
  return None

def fold_divmod_congruence(d: UOp, x: UOp, y: UOp) -> UOp|None:
  # within a mod we can freely subtract multiples of c, we use this to see if a is congruent to an expression whose vmin/vmax are between 0 and c
  if (x.vmin<0 and CORRECT_DIVMOD_FOLDING) or ((c := y.arg) < 0) or (x.dtype.count > 1): return None
  x,const = x.pop_const()
  terms, factors = zip(*[(u.divides(f:=u.const_factor()),f) for u in x.split_uop(Ops.ADD)])
  # a//c = (a-a%c)/c, if we can fold a%c, we can fold a//c
  rems = [min((r:=f%c), r-c, key=abs) for f in factors]
  if (rem:=sum(r*v for r,v in zip(rems,terms))+const%c).vmin//c!=rem.vmax//c: return None
  if d.op is Ops.MOD: return rem - rem.vmin//c*c
  return sum((f-r)//c * v for f,r,v in zip(factors,rems,terms)) + (const-const%c+rem.vmin//c*c)//c

def divide_by_gcd(d: UOp, x: UOp, y: UOp) -> UOp|None:
  # x//y -> (x//gcd)//(y//gcd) or x%y -> gcd*(x//gcd)%(y//gcd)
  terms, factors = zip(*[(u.divides(f:=u.const_factor()),f) for u in x.split_uop(Ops.ADD)])
  if (gcd := math.gcd(y.arg, *factors)) == 1: return None
  ret = sum(f//gcd * v for f,v in zip(factors, terms)).alu(d.op, y.const_like(y.arg//gcd))
  return ret*gcd if d.op is Ops.MOD else ret

def nest_div_by_smallest_factor(d: UOp, x: UOp, y: UOp) -> UOp|None:
  # we try and nest the div and see if it allows the numerator to be simplified
  if ((c := y.arg) < 0) or (x.dtype.count > 1): return None
  factors = [u.const_factor() for u in x.pop_const()[0].split_uop(Ops.ADD)]
  # div is the smallest factor of the denominator (greater than 1) out of all "factors"
  # TODO: there are better ways to pick `div`, this sometimes adds extra divisions
  # TODO: add same optimization for mod
  div = min([y.arg]+[abs(f) for f in factors if abs(f) > 1 and (c%f)==0])
  if (1 < div < c) and (newxs:=(newx:=(x//div)).simplify()) is not newx and x.vmin>=0 and newx.vmin>=0: return newxs//(c//div)
  return None

def simplify_remainder(d: UOp, x: UOp, y: UOp) -> UOp|None:
  # we try and take out the quotient and see if it allows the numerator to be simplified
  if ((c := y.arg) < 0) or (x.dtype.count > 1): return None
  x_no_const,const = x.pop_const()
  terms, factors = zip(*[(u.divides(f:=u.const_factor()),f) for u in x_no_const.split_uop(Ops.ADD)])
  quotients, remainders = zip(*[divmod(f, c) for f in factors])
  gcd = math.gcd(c, *remainders)  # gcd without const!
  if const%c==const and gcd==1 and not any(r==0 or (r!=f and d.op is Ops.MOD) for r,f in zip(remainders, factors)): return None

  quo, rem = x.const_like(const//c), x.const_like((const%c)//gcd)
  for q,r,f,v in zip(quotients, remainders, factors, terms):
    if d.op is Ops.IDIV and r!=0:
      rem += f//gcd * v
    else:
      rem += r//gcd * v
      quo += q * v

  # if numerator before/after is negative, and it has remainder, don't simplify because C divmod is different from python divmod.
  if (x.vmin < 0 or rem.vmin < 0) and remainders: return None
  if d.op is Ops.MOD: return gcd*(rem % (c//gcd)) + const%gcd
  return rem//(c//gcd)+quo

def gep_through_wmma(gep:UOp, wmma:UOp):
  out_sz = prod(x[1] for x in wmma.arg[6][-1])
  wmma_idxs = gep.arg[::out_sz]
  for i in range(out_sz):
    if tuple(x-i for x in gep.arg[i::out_sz]) != wmma_idxs: return None
  tsrcs = []
  for s,sz in zip(wmma.src, wmma.arg[6]):
    src_args = []
    ssz = prod(x[1] for x in sz)
    for w in wmma_idxs: src_args += list(range((w//out_sz)*ssz, (w//out_sz)*ssz + ssz))
    tsrcs.append(s.gep(tuple(src_args)))
  return UOp(Ops.WMMA, gep.dtype, tuple(tsrcs), wmma.arg)

gep_pushing = PatternMatcher([
  # GEP/VECTORIZE, GEP/GEP, GEP/CONST, GEP/VCONST
  (UPat(Ops.GEP, name='g2').f(Ops.GEP, name='g1'),
   lambda g1, g2: g2.src[0].gep(tuple(g2.arg[g1.arg[i]] for i in range(len(g1.arg))))),
  (UPat(Ops.VECTORIZE, name='vec').f(Ops.GEP, name='gep'),
   lambda gep, vec: UOp(Ops.VECTORIZE, gep.dtype, tuple(vec.src[i] for i in gep.arg)) if len(gep.arg) > 1 else vec.src[gep.arg[0]]),
  (UPat.cvar("c", vec=False).f(Ops.GEP, name="gep"), lambda gep, c: gep.const_like(c.arg)),
  (UPat(Ops.VCONST, name="c").f(Ops.GEP, name="gep"), lambda gep, c: gep.const_like(tuple(c.arg[x] for x in gep.arg))),
  # GEP on void is skipped
  (UPat(Ops.GEP, src=(UPat(dtype=dtypes.void, name="x"),)), lambda x: x),
  # GEP in order is removed
  (UPat(Ops.GEP, name="g"), lambda g: g.src[0] if not isinstance(g.dtype, PtrDType) and g.arg == tuple(range(g.src[0].dtype.count)) else None),
  # CAT can't be rendered. it's a VECTORIZE on vectors, we expand to a single VECTORIZEs with GEPs (TODO: move this later)
  (UPat(Ops.CAT, name="x"), lambda x: UOp(Ops.VECTORIZE, x.dtype, tuple(y.gep(i) for y in x.src for i in range(y.dtype.count))) \
    if not isinstance(x.dtype, PtrDType) else None),
  # VECTORIZE on same GEP
  (UPat(Ops.VECTORIZE, name="v", src=UPat(Ops.GEP, src=(UPat.var("x"),))), lambda v,x: x.gep(tuple(get_single_element(i.arg) for i in v.src))),
  # push some GEPs through WMMAs
  (UPat(Ops.WMMA, name="wmma").f(Ops.GEP, name="gep"), gep_through_wmma),
  # push all GEPs through ALUs (fix arange stuff)
  (UPat((*GroupOp.ALU, Ops.CAST, Ops.BITCAST), name='alu').f(Ops.GEP, name='gep'),
   lambda gep,alu: UOp(alu.op, alu.dtype.scalar().vec(gep.dtype.count), tuple(x.gep(gep.arg) for x in alu.src), alu.arg) \
     if not isinstance(gep.dtype, PtrDType) else None),
])

commutative = PatternMatcher([
  # ** COMMUTATIVE flipping (only for index) **
  # NOTE: this can break merging vector math by only flipping some of them
  (UPat(GroupOp.Commutative, dtype=dtypes.index, name='x'), lambda x: x.replace(src=x.src[::-1]) if x.src[1].tuplize < x.src[0].tuplize else None),
])

symbolic = symbolic_simple+commutative+PatternMatcher([
  # ** boolean algebra **
  (UPat.var("x") | (UPat.var("x") & UPat.var()), lambda x: x), # x|(x&y) -> x
  # TODO: make a more general or folder like simplify_valid
  (UPat.var("x", dtype=dtypes.bool) | UPat.var("x").logical_not(), lambda x: x.const_like(True)),  # x|!x -> True
  # ** combine terms **
  (UPat.var("x") * UPat.cvar("c0") + UPat.var("x") * UPat.cvar("c1"), lambda x,c0,c1: x*(c0+c1)), # (x*c0)+(x*c1) -> x*(c0+c1)
  ((UPat.var("y") + UPat.var("x") * UPat.cvar("c0")) + UPat.var("x") * UPat.cvar("c1"), lambda x,y,c0,c1: y+x*(c0+c1)),
  (UPat.var("x") + UPat.var("x") * UPat.cvar("c"), lambda x,c: x*(c+1)), # (x+x*c)-> x*(c+1)
  ((UPat.var("y") + UPat.var("x")) + UPat.var("x") * UPat.cvar("c"), lambda x,y,c: y+x*(c+1)),
  ((UPat.var("y") + UPat.var("x") * UPat.cvar("c")) + UPat.var("x"), lambda x,y,c: y+x*(c+1)),
  (UPat.var("x") + UPat.var("x"), lambda x: x*2), # (x+x)-> x*2
  ((UPat.var("y") + UPat.var("x")) + UPat.var("x"), lambda y,x: y+x*2),
  ((UPat.var("x") / UPat.var("x2")) / UPat.var("x3"), lambda x,x2,x3: x/(x2*x3) if x2 is not x3 else None), # (x/x2)/x3 -> x/(x2*x3)
  (-1 * (UPat.var("x") + UPat.cvar("c")), lambda x,c: (-x)+(-c)),  # -(x+c) -> -x + -c
  # a conditional with the same results either way is a noop, also fold const conditionals
  (UPat.var().where(UPat.var("val"), UPat.var("val")), lambda val: val),
  (UPat.cvar("gate", vec=False).where(UPat.var("c0"), UPat.var("c1")), lambda gate, c0, c1: c0 if gate.arg else c1),
  (UPat.var("cond", dtype=dtypes.bool).logical_not().where(UPat.var("t"), UPat.var("f")), lambda cond, t, f: cond.where(f,t)
    if f.arg is not Invalid else None),
  # alu of two where with same conds can combine, only do if true branch or false branch is const
  (UPat(GroupOp.Binary, name="alu", src=(UPat.var("c").where(UPat.var("t"), UPat.var("f")), UPat.var("c").where(UPat.var("tt"), UPat.var("ff")))), \
   lambda alu,c,t,tt,f,ff: c.where(t.alu(alu.op, tt), f.alu(alu.op, ff)) if t.op == tt.op == Ops.CONST or f.op == ff.op == Ops.CONST else None),
  # if its a plus we add the associative variation too
  ((UPat.var("y")+UPat.var("c").where(UPat.var("t"), UPat.var("f"))) + UPat.var("c").where(UPat.var("tt"), UPat.var("ff")), \
   lambda y,c,t,tt,f,ff: y+c.where(t+tt, f+ff) if t.op == tt.op == Ops.CONST or f.op == ff.op == Ops.CONST else None),
  # ALU/variable min==max -> CONST (slow!)
  (UPat(GroupOp.ALU|{Ops.DEFINE_VAR, Ops.SPECIAL, Ops.RANGE}, name="x"), lambda x: x.const_like(x.vmin) if x.vmin == x.vmax else None),
  # max folding
  (UPat.maximum(UPat.var("x"), UPat.var("y")), lambda x,y: x if x.vmin >= y.vmax else y if x.vmax <= y.vmin else None),
  # TODO: why does this rule break beautiful_mnist?
  #((UPat.var("x")+UPat.var("z")).maximum(UPat.var("y")+UPat.var("z")), lambda x,y,z: x.maximum(y) + z),
  #((UPat.var("x")*UPat.cvar("c1")).maximum(UPat.var("x")*UPat.cvar("c2")), max_var_const),
  # ** two stage ALU folding **
  *((UPat.var("x").alu(op, UPat.cvar("c1")).alu(op, UPat.cvar("c2")).named("f"),
     lambda f,x,c1,c2: x.alu(f.op,c1.alu(f.op,c2))) for op in GroupOp.Associative),
  ((UPat.cvar("c0") + UPat.var("x")) < UPat.cvar("c1"), lambda x,c0,c1: x<(c1-c0)),  # c0 + x < c1 -> x < c1 - c0
  ((UPat.var("x") // UPat.cvar("c1")) // UPat.cvar("c2"), lambda x,c1,c2: x//(c1*c2)), # (x//c1)//c2 -> x//(c1*c2)
  # ** lt **
  # c0*x<c1 for positive int c0,c1
  ((UPat.cvar("c0", vec=False)*UPat.var("x", dtype=dtypes.index))<UPat.cvar("c1", vec=False),
   lambda x,c0,c1: x<math.ceil(c1.arg/c0.arg) if c0.arg > 0 and c1.arg > 0 else None),
  # c0*x<c1 for negative int c0 and non-positive c1
  ((UPat.cvar("c0", vec=False)*UPat.var("x", dtype=dtypes.index))<UPat.cvar("c1", vec=False),
   lambda x,c0,c1: (-x)<(-(math.floor(-c1.arg/-c0.arg))) if c0.arg < 0 and c0.arg != -1 and c1.arg <= 0 else None),
  # x//d<c
  ((UPat.var("x", dtype=dtypes.index)//UPat.cvar("d", vec=False))<UPat.cvar("c", vec=False),
   lambda x,d,c: (x<(c.arg*d.arg) if c.arg > 0 else x<(c.arg*d.arg-(d.arg-1))) if d.arg > 0 else None),
  # ** move add/mul consts to end (NOTE: this is still happening before constant folding) **
  ((UPat.var("x") + UPat.cvar("c1")) + UPat.var("y"), lambda x,c1,y: (x+y)+c1),
  ((UPat.var("x") * UPat.cvar("c1")) * UPat.var("y"), lambda x,c1,y: (x*y)*c1),
  # *** rules from symbolic ***
  # generic lt folding
  (UPat.var("x", dtypes.index)<UPat.cvar("c", vec=False), lambda x,c: lt_folding(x, c.arg) if 0 < c.arg else None),
  (UPat.var("x", dtypes.index)*-1 < UPat.var("y")*-1, lambda x,y: y<x),
  # canonicalize a simplex with positive coefficients > 0
  # not x < 1 -> X > 0
  ((UPat.var("x", dtypes.index)<1).ne(True), lambda x: (newx<1).ne(True) if (newx:=canonicalize_simplex(x)) is not None else None),
  # ** div **
  # div folding
  ((UPat.var("x")//UPat.cvar("c") + UPat.cvar("a"))//UPat.cvar("d"), lambda x,c,a,d: (x+a*c)//(c*d)
    if c.vmin>0 and d.vmin>0 and ((x.vmin>=0 and a.vmin>=0) or (x.vmax<=0 and a.vmax<=0)) else None),  # (x//c+a)//d -> (x+a*c)//(c*d)
  # a range mod its own upper bound is just the range
  (UPat(Ops.RANGE, src=UPat.var("end"), name="r")%UPat.var("end"), lambda r,end: r),
  (UPat(Ops.RANGE, src=UPat.var("end"), name="r")//UPat.var("end"), lambda r,end: r.const_like(0)),
  (UPat((Ops.IDIV, Ops.MOD), dtypes.index, name="d", src=(UPat.var("x"), UPat.var("y"))), cancel_divmod),
  (UPat((Ops.IDIV, Ops.MOD), dtypes.index, name="d", src=(UPat.var("x"), UPat.cvar("y", vec=False))), fold_binary_numerator),
  (UPat((Ops.IDIV, Ops.MOD), dtypes.index, name="d", src=(UPat.var("x"), UPat.cvar("y", vec=False))), fold_divmod_congruence),
  (UPat((Ops.IDIV, Ops.MOD), dtypes.index, name="d", src=(UPat.var("x"), UPat.cvar("y", vec=False))), divide_by_gcd),
  (UPat(Ops.MOD, dtypes.index, name="m", src=(UPat.var("x"), UPat.cvar("y", vec=False))), remove_nested_mod),
  (UPat((Ops.IDIV), dtypes.index, name="d", src=(UPat.var("x"), UPat.cvar("y", vec=False))), nest_div_by_smallest_factor),
  (UPat((Ops.IDIV, Ops.MOD), dtypes.index, name="d", src=(UPat.var("x"), UPat.cvar("y", vec=False))), simplify_remainder),
  (UPat.var("x") // UPat.var("d"), lambda x,d: -(x//(-d)) if d.vmax < 0 else None),
  (UPat.var("x") // UPat.var("d"), lambda x,d: -((-x)//d) if x.vmax <=0 else None),
  ((UPat.var("x", dtypes.index)+UPat.cvar("c", vec=False)).named("n")//UPat.cvar("d", vec=False),
    lambda x,c,n,d: (-(-(c.arg%d.arg + x - (d.arg-1))//d) + c.arg//d.arg) if x.vmax<=0 and n.vmin>=0 and d.arg>0 else None),
  # ** mod **
  # mod folding
  (UPat.var("x") % UPat.var("d"), lambda x,d: -((-x)%d) if x.vmax <= 0 else None),
  (UPat.var("x") % UPat.var("d"), lambda x,d: (x%(-d)) if d.vmax <  0 else None),
  # cast/long folding
<<<<<<< HEAD
  # if the intermediate cast doesnt narrow we can do it in one cast, we have to be carefull with bfloat16
  (UPat.var('x').cast(name="a").cast(name="b"), lambda x,a,b: x.cast(b.dtype) if can_safe_cast(x.dtype, a.dtype) and
    not (a.dtype==dtypes.float and (b.dtype==dtypes.bfloat16 or x.dtype==dtypes.bfloat16)) else None),
=======
  # if the intermediate cast doesnt narrow we can do it in one cast
  (UPat.var('x').cast(name="a").cast(name="b"), lambda x,a,b: x.cast(b.dtype) if can_safe_cast(x.dtype, a.dtype) else None),
>>>>>>> df1c183e
  (UPat.var('x', dtypes.ints+(dtypes.index,)).cast(dtypes.ints+(dtypes.index,), name="a").cast(name="b"),
    lambda x,a,b: x.cast(b.dtype) if a.dtype.min<=x.vmin and x.vmax<=a.dtype.max else None),
  # try to do math in int instead of long
  (UPat(GroupOp.Binary, src=(UPat.var("x", dtypes.long), UPat.var("y", dtypes.long)), name="u"), lambda u,x,y:
    x.cast(dtypes.int).alu(u.op, y.cast(dtypes.int)).cast(u.dtype) if not any(v.overflows(dtypes.int) for v in (u,x,y)) else None),
  ((UPat.var("x", dtypes.index) + UPat.cvar("c")).cast(dtypes.sints, name="cast"), lambda x,c,cast:x.cast(cast.dtype)+c.cast(cast.dtype)),
])+gep_pushing

symbolic_flat = symbolic+PatternMatcher([
  # ** combine terms (opinionated) **
  (-1 * (UPat.var("x") + UPat.var("y")), lambda x,y: (-x)+(-y)),  # -(x+y) -> -x + -y
  # (x+y)*c -> x*c+y*c. only for int, float has inf*0=nan issue
  ((UPat.var("x", dtypes.index) + UPat.var("y")) * UPat.cvar("c"), lambda x,y,c: x*c+y*c),
])

# ******** we take a small aside to "simplify_valid" to rewrite valids ********

def parse_valid(valid:UOp) -> tuple[UOp, bool, int]:
  # if it's X <= c, returns X, True, c
  # if it's X >= c, returns X, False, c

  # (X < c).ne(True) -> X >= c
  if valid.op is Ops.CMPNE and valid.src[1].op is Ops.CONST and valid.src[1].arg == 1 and \
    (s0:=valid.src[0]).op is Ops.CMPLT and dtypes.is_int(s0.src[0].dtype): return s0.src[0], False, int(s0.src[1].vmin)
  # X < c -> X <= c-1
  if valid.op is Ops.CMPLT and dtypes.is_int(valid.src[0].dtype): return valid.src[0], True, int((valid.src[1]).vmax)-1
  raise ValueError(f"not able to parse {valid=}")

def uop_given_valid(valid:UOp, uop:UOp) -> UOp|None:
  # return None if valid is always False, otherwise the simplified uop (might be the same as input)

  # first, parse valid into {expr: (lower_bound, upper_bound)}
  bounds:defaultdict[UOp, list[ConstType|None]] = defaultdict(lambda: [None, None])
  for stmt in valid.split_uop(Ops.AND):
    try: expr, is_upper, c = parse_valid(stmt)
    except ValueError: continue  # give up if we cannot parse the valid
    bounds[expr][int(is_upper)] = c

  # don't simplify any other gates, can lead to OOB, we substitute them back later
  uop = uop.substitute((load_subs:={u: UOp(Ops.NOOP, arg=u) for u in uop.toposort() if u.op is Ops.INDEX}))

  # simplify uop given that valid is True
  for expr,v in bounds.items():
    v0, v1 = (expr.vmin if v[0] is None else v[0], expr.vmax if v[1] is None else v[1])
    expr = expr.substitute(load_subs)  # make sure expr appears in same form in the uop
    # some expr has lower bound > upper bound -> valid is an empty set and we return None
    if v0 > v1: return None
    # whole node became a const
    if v0 == v1:
      uop = uop.substitute({expr:expr.const_like(v0)}).simplify()
      continue
    # every candidate is a set of constrained UOp based on valid, and if every item in a set simplifies the uop into a same output, we rewrite uop
    candidates = []
    if expr.op is Ops.ADD and v0 == 1 and all(u.op in GroupOp.Irreducible for u in expr.split_uop(Ops.ADD)):
      # if the constraint is a simplex: X0 + X1 + ... > 0, we can check if all Xi > 0 simplify into the same output
      candidates.append([(Xi, UOp.variable("fake", 1, Xi.vmax, Xi.dtype)) for Xi in expr.split_uop(Ops.ADD)])
    # try checking the whole clause
    if expr in uop.toposort(): candidates.append([(expr, UOp.variable("fake", v0, v1, expr.dtype))])

    for candidate in candidates:
      # if every branch in candidate gives the same simplified uop, we can rewrite the uop
      newuops = [uop.substitute({X:newX}).simplify().substitute({newX:X}).simplify() for X,newX in candidate]
      if uop.op is Ops.VECTORIZE and len(uop.src) == 2:
        if all_same([uops.src[0] for uops in newuops]): uop = uop.replace(src=(newuops[0].src[0], uop.src[1]))
        if all_same([uops.src[1] for uops in newuops]): uop = uop.replace(src=(uop.src[0], newuops[0].src[1]))
      elif all_same(newuops): uop = newuops[0]

  # put the loads back in
  uop = uop.substitute({v:k for k,v in load_subs.items()})
  return uop

def _valid_priority(v: UOp, valids:list[UOp]):
  # we want valid that's in other valids' parents to be first, so it's more likely the other valids get simplified
  try: return sum(-1 if parse_valid(v)[0] in other.toposort() else 0 for other in valids)
  except ValueError: return 0

def simplify_valid(valid:UOp) -> UOp|None:
  ret:list[UOp] = []
  something_changed = False
  valids = list(valid.split_uop(Ops.AND))
  for stmt in sorted(valids, key=lambda v: _valid_priority(v, valids)):
    # TODO: root cause this and test_simplify_valid_from_div
    if stmt.op is Ops.CAST: return None
    ret.append(newstmt if ret and (newstmt:=uop_given_valid(functools.reduce(operator.and_, ret), stmt)) is not None else stmt)
    if ret[-1] is not stmt: something_changed = True
  return functools.reduce(operator.and_, ret) if something_changed else None

# ******** phase 3 is the complete symbolic, and deals with very complex things like loop rewriting and threefry transform ********

def reduce_mul_chain(r:UOp):
  if r.arg not in {Ops.ADD, Ops.MAX}: return None
  if r.dtype != r.src[0].dtype: return None
  inside, outside = [], []
  for m in r.src[0].split_uop(Ops.MUL):
    m_parents = m.toposort()
    if all(r not in m_parents for r in r.src[1:]) and (r.arg != Ops.MAX or m.vmin >= 0): outside.append(m)
    else: inside.append(m)
  if len(outside) == 0: return None
  return r.replace(src=(prod(inside) if len(inside) else r.src[0].const_like(1),)+r.src[1:])*prod(outside)

# this is symbolic 2.0
REMOVE_FROM_SINK = {Ops.SINK, Ops.UNROLL, Ops.PTRCAT, Ops.CAT, Ops.NOOP}
REMOVE_FROM_BARRIER = {Ops.VECTORIZE, Ops.SINK, Ops.CAT, Ops.PTRCAT, Ops.NOOP}
sym = symbolic_flat+PatternMatcher([
  # simplify valid
  (UPat(Ops.AND, name="valid"), simplify_valid),
  (UPat.var("cond").where(UPat.var("x", dtype=dtypes.index), invalid_pat), lambda cond,x,i: cond.where(newx, i) if
    (newx:=uop_given_valid(cond, x)) is not x else None),
  # LOAD/STORE -> NOOP
  (UPat.var('x').store(UPat.var('x').load(), allow_any_len=True), lambda x: None if x.dtype.addrspace != AddrSpace.REG else x.src[0].src[0]),
  (UPat(Ops.LOAD, src=(UPat.cvar('c'))), lambda c: c),
  # VECTORIZE/CONST, VECTORIZE/GEP
  (UPat(Ops.VECTORIZE, src=UPat(Ops.CONST), name="vec"), lambda vec: UOp.const(vec.dtype, tuple(x.arg for x in vec.src))),
  (UPat(Ops.VECTORIZE, src=UPat(Ops.GEP, src=(UPat.var("x"),)), name="vec"), lambda vec,x: x.gep(tuple(y.arg[0] for y in vec.src))),
  # reorder ALU/VECTORIZE
  (UPat(GroupOp.ALU, src=(UPat(Ops.VECTORIZE, src=UPat(name='x')), UPat(Ops.VECTORIZE, src=UPat(name='y'))), name='alu'),
   lambda x,y,alu: UOp(Ops.VECTORIZE, alu.dtype, (UOp(alu.op, alu.dtype.scalar(), (x,y)),)*alu.dtype.count)),
  # VECTORIZE of a single element is just that element
  (UPat(Ops.VECTORIZE, src=(UPat(name='x'),)), lambda x: x),
  # VECTORIZE void is SINK
  (UPat(Ops.VECTORIZE, dtype=dtypes.void, src=UPat(Ops.BARRIER, name='b')), lambda b: b),
  (UPat(Ops.VECTORIZE, dtype=dtypes.void, name='x'), lambda x: UOp(Ops.SINK, dtypes.void, x.src)),
  # tensor core with a 0 input is acc
  (UPat(Ops.WMMA, src=(UPat.const(None, 0.0), UPat.var(), UPat.var("acc"))), lambda acc: acc),
  (UPat(Ops.WMMA, src=(UPat.var(), UPat.const(None, 0.0), UPat.var("acc"))), lambda acc: acc),
  # ** self folding **
  # x!=0 -> (bool)x
  (UPat.var("x")!=0, lambda x: x.cast(dtypes.bool.vec(x.dtype.count))),
  # ** where **
  # push cast to branches
  (UPat.var("s").where(UPat.var("a"), UPat.var("b")).cast().named("cast"), lambda s,a,b,cast: s.where(a.cast(cast.dtype), b.cast(cast.dtype))),
  # ** pow **
  ((UPat(Ops.POW, name="p"), lambda p: xpow(*p.src))),
  # ** load/store folding **
  (UPat.store(UPat(Ops.INDEX, name="index"), UPat.load(UPat(Ops.INDEX, name="index"))), lambda index: UOp(Ops.NOOP)),
  (UPat.store(UPat(Ops.INDEX, name="index"), UPat.var("gate").where(UPat.var("alt"),
                                                                    UPat.load(UPat(Ops.INDEX, name="index"))), allow_any_len=True, name="store"),
   lambda index, gate, alt, store: UOp.store(index.src[0].index(gate.where(index.src[1], UOp.invalid())), alt, *store.src[2:])),
  # fold gated LOAD/STORE
  (UPat((Ops.LOAD, Ops.STORE), src=(UPat().index(UPat.const(dtypes.index, Invalid)).or_casted(),), allow_any_len=True, name="x"),
    lambda x: UOp(Ops.NOOP) if x.op is Ops.STORE else x.const_like(0)), # invalid store does nothing. invalid load produces 0
  (UPat.var("c").where(UPat(Ops.LOAD, src=(UPat().index(UPat.var("idx"), UPat.var("c")).or_casted(),), allow_any_len=True, name="l"), UPat.var("a")),
    lambda c,idx,l,a: l.replace(src=(l.src[0], a)+l.src[1:])),
  (UPat.var("c").where(UPat.var("a"), UPat(Ops.LOAD, src=(UPat().index(UPat.var("idx"), UPat.var("c").logical_not()).or_casted(),),
    allow_any_len=True, name="l")), lambda c,idx,l,a: l.replace(src=(l.src[0], a)+l.src[1:])),
  # remove VECTORIZE from SINK/BARRIER. TODO: SINK/BARRIER are really the same thing at GLOBAL/LOCAL levels
  (UPat(Ops.BARRIER, name="root"),
    lambda root: UOp(Ops.BARRIER, root.dtype, tuple(flatten(x.src if x.op in REMOVE_FROM_BARRIER else (x,) for x in root.src)), root.arg)
      if any(x.op in REMOVE_FROM_BARRIER for x in root.src) else None),
  (UPat(Ops.SINK, name="root"),
    lambda root: UOp(Ops.SINK, root.dtype, tuple(flatten(x.src if x.op in REMOVE_FROM_SINK else (x,) for x in root.src)), root.arg)
      if any(x.op in REMOVE_FROM_SINK for x in root.src) else None),
  ((UPat.var("x") * UPat.var("x")).reciprocal(), lambda x: x.reciprocal()*x.reciprocal()),  # 1/(x^c) -> (1/x)^c
  ((UPat.var("x") * UPat.var("x") * UPat.var("x")).reciprocal(), lambda x: x.reciprocal()*x.reciprocal()*x.reciprocal()),
  ((UPat.var("x") * UPat.cvar("c")).reciprocal(), lambda x,c: x.reciprocal()*c.reciprocal()), # 1/(x*c) -> (1/c)*(1/x)
  (UPat.var("x") * ((1+UPat.var("x")).reciprocal().named("d")), lambda x,d: 1-d), # x*/(1+x) -> 1-1/(1+x)
  (UPat.var("x") * ((1+UPat.var("x")).reciprocal().named("d")*UPat.var("y")), lambda x,y,d: y*(1-d)),
  (UPat.var("x") * ((1+UPat.var("x")).reciprocal().named("d")+UPat.var("y")), lambda x,y,d: (1-d)+x*y),
  # move const multiply after REDUCE (NOTE: the mul chain can do this, but only if it's a same dtype reduce)
  ((UPat.var("x")*UPat.cvar("c", vec=False)).reduce(arg=Ops.ADD, name="r", allow_any_len=True), lambda x,c,r: r.replace(src=(x,)+r.src[1:])*c.arg),
  # reduce mul chain, move muls after the reduce
  (UPat(Ops.MUL).reduce(name="r", allow_any_len=True), reduce_mul_chain),
])<|MERGE_RESOLUTION|>--- conflicted
+++ resolved
@@ -349,14 +349,8 @@
   (UPat.var("x") % UPat.var("d"), lambda x,d: -((-x)%d) if x.vmax <= 0 else None),
   (UPat.var("x") % UPat.var("d"), lambda x,d: (x%(-d)) if d.vmax <  0 else None),
   # cast/long folding
-<<<<<<< HEAD
-  # if the intermediate cast doesnt narrow we can do it in one cast, we have to be carefull with bfloat16
-  (UPat.var('x').cast(name="a").cast(name="b"), lambda x,a,b: x.cast(b.dtype) if can_safe_cast(x.dtype, a.dtype) and
-    not (a.dtype==dtypes.float and (b.dtype==dtypes.bfloat16 or x.dtype==dtypes.bfloat16)) else None),
-=======
   # if the intermediate cast doesnt narrow we can do it in one cast
   (UPat.var('x').cast(name="a").cast(name="b"), lambda x,a,b: x.cast(b.dtype) if can_safe_cast(x.dtype, a.dtype) else None),
->>>>>>> df1c183e
   (UPat.var('x', dtypes.ints+(dtypes.index,)).cast(dtypes.ints+(dtypes.index,), name="a").cast(name="b"),
     lambda x,a,b: x.cast(b.dtype) if a.dtype.min<=x.vmin and x.vmax<=a.dtype.max else None),
   # try to do math in int instead of long
