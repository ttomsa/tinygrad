# all of symbolic lives here now
from typing import cast
import math, operator, struct, functools
from collections import defaultdict
from tinygrad.uop.ops import Ops, PatternMatcher, UPat, UOp, GroupOp, exec_alu
from tinygrad.dtype import ConstType, dtypes, PtrDType, AddrSpace, can_safe_cast
from tinygrad.helpers import partition, all_same, prod, flatten, get_single_element, cdiv, cmod, CORRECT_DIVMOD_FOLDING
from tinygrad.uop.decompositions import xpow

# ******** phase 1 of symbolic used to live in ops, it's the most generic folding rules ********

def simplify_pow(x:UOp, c:UOp) -> UOp|None:
  if c.arg < 0: return x.reciprocal().pow(-c)
  if c.arg == 0: return x.const_like(1)
  if int(c.arg-0.5)+0.5 == c.arg: return x.pow(c.const_like(c.arg-0.5)) * x.sqrt()
  if int(c.arg) == c.arg: return (y := x.pow(c.const_like(c.arg//2))) * y * (x if c.arg%2 == 1 else 1)
  return None

def fold_bitcast(root:UOp, c:UOp) -> UOp|None:
  if (from_fmt:=c.dtype.scalar().fmt) is None or (to_fmt:=root.dtype.scalar().fmt) is None: return None
  if c.dtype.itemsize != root.dtype.itemsize: return None
  def convert(v:ConstType): return struct.unpack(to_fmt, struct.pack(from_fmt, v))[0]
  return root.const_like(convert(c.arg) if root.dtype.count == 1 else tuple(map(convert, c.arg)))

symbolic_simple = PatternMatcher([
  # ** self folding **
  (UPat.var("x") + 0, lambda x: x),    # x+0 -> x
  (UPat.var("x") * 1, lambda x: x),    # x*1 -> x
  (UPat.var("x", dtype=dtypes.ints+(dtypes.bool, dtypes.index)) ^ 0, lambda x: x), # x^0 -> x
  (UPat.var("x") // UPat.var("x"), lambda x: x.const_like(1)), # x//x -> 1
  (UPat.var("x") // 1, lambda x: x),   # x//1 -> x
  (UPat.var("x") // -1, lambda x: -x), # x//-1 -> -x
  (UPat.var("x") / UPat.var("x"), lambda x: x.const_like(1)), # x/x -> 1
  ((UPat.var("x") * UPat.var("x2")) / UPat.var("x2"), lambda x,x2: x), # (x*x2)/x2 -> x
  ((UPat.var() % UPat.var("y")).named("base") % UPat.var("y"), lambda base,y: base),  # (x%y)%y = -> x%y (rewritten with base for speed)
  # 4 variations of (x%c)+(x//c)*c = x   TODO: add sorting to remove some variations
  (UPat.var("x")%UPat.cvar("c")+(UPat.var("x")//UPat.cvar("c"))*UPat.cvar("c"), lambda x,c: x), # (x%c)+(x//c)*c = x
  ((UPat.var("x")//UPat.cvar("c1"))*UPat.cvar("c3")+UPat.var("x")%UPat.cvar("c1")*UPat.cvar("c2"),
    lambda x,c1,c2,c3: x*c2 if c1.arg*c2.arg==c3.arg else None), # (x%c1)*c2+(x//c1)*c3 = x*c2 if c1*c2==c3
  ((UPat.var("y")+(UPat.var("x")//UPat.cvar("c"))*UPat.cvar("c"))+UPat.var("x")%UPat.cvar("c"), lambda y,x,c: y+x),
  ((UPat.var("y")+UPat.var("x")%UPat.cvar("c"))+(UPat.var("x")//UPat.cvar("c"))*UPat.cvar("c"), lambda y,x,c: y+x),
  ((UPat.var("y")+(UPat.var("x")//UPat.cvar("c1"))*UPat.cvar("c3"))+UPat.var("x")%UPat.cvar("c1")*UPat.cvar("c2"),
    lambda y,x,c1,c2,c3: y+x*c2 if c1.arg*c2.arg==c3.arg else None),
  ((UPat.var("y")+UPat.var("x")%UPat.cvar("c1")*UPat.cvar("c2"))+(UPat.var("x")//UPat.cvar("c1"))*UPat.cvar("c3"),
    lambda y,x,c1,c2,c3: y+x*c2 if c1.arg*c2.arg==c3.arg else None),
  (UPat.var("x", dtype=dtypes.bool) & UPat.cvar("c", vec=False), lambda x,c: x if c.arg else c),
  (UPat.var("x", dtype=dtypes.bool) | UPat.cvar("c", vec=False), lambda x,c: c if c.arg else x),
  (UPat(GroupOp.Idempotent, src=(UPat.var("x"), UPat.var("x"))), lambda x: x),
  (UPat.var("x", dtype=dtypes.bool).logical_not().logical_not(), lambda x: x),
  (UPat.var("x", dtype=dtypes.bool).where(UPat.const(dtypes.bool, True), UPat.const(dtypes.bool, False)), lambda x: x),
  (UPat.var("x", dtype=dtypes.bool).where(UPat.const(dtypes.bool, False), UPat.const(dtypes.bool, True)), lambda x: x.logical_not()),
  (UPat.var("x", dtype=dtypes.ints+(dtypes.bool, dtypes.index)).trunc(), lambda x: x),
  # ** zero folding **
  (UPat.var("x") < UPat.var("x"), lambda x: x.const_like(False).cast(dtypes.bool.vec(x.dtype.count))), # x < x -> False
  (UPat.var("x") % UPat.var("x"), lambda x: x.const_like(0)), # x%x -> 0
  (UPat.var("x", dtype=dtypes.ints+(dtypes.bool, dtypes.index)) != UPat.var("x"),
   lambda x: x.const_like(False).cast(dtypes.bool.vec(x.dtype.count))), # x != x -> False (only ints)
  # x*0 -> 0 or 0*x -> 0
  # if x is nan or inf it should render the nan value.
  # NOTE: this can be wrong for loaded NaN
  (UPat.var("x") * 0, lambda x: x.const_like(float("nan") if isinstance(x.arg, float) and (math.isnan(x.arg) or math.isinf(x.arg)) else 0)),
  # ** constant folding **
  # TODO: add const folding for Ops.THREEFRY
  (UPat(GroupOp.Unary, src=(UPat((Ops.VCONST, Ops.CONST)),), name="a"), lambda a: a.const_like(exec_alu(a.op, a.dtype, [a.src[0].arg], False))),
  (UPat(GroupOp.Binary-{Ops.THREEFRY}, src=(UPat((Ops.VCONST, Ops.CONST)),)*2, name="a"),
   lambda a: a.const_like(exec_alu(a.op, a.dtype, [a.src[0].arg, a.src[1].arg], False))),
  (UPat(GroupOp.Ternary, src=(UPat((Ops.VCONST, Ops.CONST)),)*3, name="a"),
   lambda a: a.const_like(exec_alu(a.op, a.dtype, [a.src[0].arg, a.src[1].arg, a.src[2].arg], False))),
  # bool MUL is AND, ADD/MAX is OR. prevents other rules to rewrite bool ADD/MUL incorrectly
  (UPat.var('x', dtype=dtypes.bool) * UPat.var('y', dtype=dtypes.bool), lambda x,y: x&y),
  (UPat.var('x', dtype=dtypes.bool) + UPat.var('y', dtype=dtypes.bool), lambda x,y: x|y),
  (UPat.var('x', dtype=dtypes.bool).maximum(UPat.var('y', dtype=dtypes.bool)), lambda x,y: x|y),
  # *** cast/bitcast ***
  (UPat(Ops.CAST, name="root", src=(UPat.cvar("c"),)), lambda root, c: root.const_like(c.arg)),
  (UPat((Ops.CAST, Ops.BITCAST), name="root"), lambda root: root.src[0] if root.dtype == root.src[0].dtype else None),
  (UPat(Ops.BITCAST, name="root", src=(UPat.cvar("c"),)), fold_bitcast),
  # b.cast(a).cast(b) -> b if a preserves all values in b
  (UPat.var('x').cast(name="a").cast(name="b"), lambda x,a,b: x if x.dtype == b.dtype and can_safe_cast(b.dtype, a.dtype) else None),
  # ** pow **
  (UPat.var("x").alu(Ops.POW, UPat.cvar("c", vec=False)), simplify_pow),
  # positive const ** x
  (UPat.cvar("c", vec=False).alu(Ops.POW, UPat.var("x")), lambda c,x: c if c.arg == 1 else (x*math.log2(c.arg)).exp2() if c.arg > 0 else None),
  # rules for threefry
  ((UPat.var('x', dtypes.uint64)&0xFFFFFFFF).cast(dtypes.uint32), lambda x: x.cast(dtypes.uint32)&0xFFFFFFFF), # TODO: why is the and needed?
  (((UPat.var(None, dtypes.uint64)*(1<<32)) | UPat.var('y',  dtypes.uint32).cast(dtypes.uint64)).cast(dtypes.uint32), lambda y: y),
  (((UPat.var('x',  dtypes.uint64)*(1<<32)) | UPat.var(None, dtypes.uint32).cast(dtypes.uint64))//(1<<32), lambda x: x),
  # hacks for threefry long removal when padded (TODO: genericize)
  (UPat.var('x', dtypes.uint32).cast(dtypes.uint64) * UPat.var('y').where(UPat.const(dtypes.uint64, 1<<32), UPat.const(dtypes.uint64, 0)),
   lambda x,y: y.where(x, 0).cast(dtypes.uint64) * (1<<32)),
  ((UPat.var('x', dtypes.uint64)&(UPat.var('y').where(UPat.const(dtypes.uint64, 0xFFFFFFFF), UPat.const(dtypes.uint64, 0)))).cast(dtypes.uint32),
   lambda x,y: y.where(x.cast(dtypes.uint32), 0)),
  # new decomp rules for threefry
  (((UPat.var(None, dtypes.uint64)<<32) | UPat.var('y',  dtypes.uint32).cast(dtypes.uint64)).cast(dtypes.uint32), lambda y: y),
  (((UPat.var('x',  dtypes.uint64)<<32) | UPat.var(None, dtypes.uint32).cast(dtypes.uint64))>>32, lambda x: x),
  (UPat.var('b').where(UPat.var('x', dtypes.uint32).cast(dtypes.uint64), UPat.const(dtypes.uint64, 0)).cast(dtypes.uint32), lambda b,x: b.where(x,0))
])

# ******** phase 2 builds on phase 1, it includes the old "symbolic", rules that match deeper ********

def fold_unrolled_divs(divs:UOp, denominator: int, fac=1) -> UOp|None:
  # div pattern in unrolled arange
  # example: (x//4+(x+1)//4+(x+2)//4+(x+3)//4 -> x
  seen_const, ans = [], None
  for u in divs.split_uop(Ops.ADD):
    if fac!=1:
      if u.op is not Ops.MUL or u.src[1].op is not Ops.CONST or u.src[1].arg != fac: return None
      u = u.src[0]
    if u.op is Ops.CAST and u.src[0].dtype == dtypes.index: u = u.src[0]
    if not (u.op is Ops.IDIV and u.src[1].op is Ops.CONST): return None
    if denominator != u.src[1].arg: return None
    if (s0:=u.src[0]).vmin < 0: return None
    # assumed CONST is the last of an ADD
    if s0.op is Ops.ADD and s0.src[1].op is Ops.CONST and s0.src[1].op is Ops.CONST:
      seen_const.append(s0.src[1].arg)
      s0 = s0.src[0]
    else: seen_const.append(0)
    if ans is None: ans = s0
    if ans is not s0: return None
  if ans is None: return None
  # the first (denominator-len(seen_const)) terms may have been folded to 0 already
  for i in range(denominator-len(seen_const)):
    if ans is not None and 0 <= ans.vmin and ans.vmax + i < denominator: seen_const.append(i)
  if sorted(seen_const)==list(range(denominator)):
    return (fac*ans).cast(divs.dtype)
  return None

def lt_folding(x:UOp, c:int) -> UOp|None:
  p, np = partition(x.split_uop(Ops.ADD), lambda u: u.const_factor() == 1)
  if np and (d:=math.gcd(*[u.const_factor() for u in np], c)) > 1 and 0 <= sum(u.vmin for u in p) and sum(u.vmax for u in p) < d:
    return cast(UOp, functools.reduce(operator.add, np).divides(d))<(c//d)
  return None

def canonicalize_simplex(X:UOp) -> UOp|None:
  # (X := a0*x0 + a1*x1 + ...) > 0 is equivalent to x0 + x1 + ... > 0 if xi >= 0 and ai > 0 for ints.
  # returns x0 + x1 + ... in such case, or None if not
  changed, ret = False, []
  for u in X.split_uop(Ops.ADD):
    # assumed the const is the last src of MUL
    if u.op is Ops.MUL and u.src[1].op is Ops.CONST and u.src[1].arg > 0:
      changed = True
      u = u.src[0]
    if not (u.op in GroupOp.Irreducible and u.vmin >= 0): return None
    ret.append(u)
  return functools.reduce(operator.add, ret) if changed else None

def cancel_divmod(d: UOp, x: UOp, y: UOp) -> UOp|None:
  # simple cancel div/mod case when the range of the numerator lies within a single denominator interval
  x_min, x_max, y_min, y_max = x.vmin, x.vmax, y.vmin, y.vmax
  assert isinstance(x_min, int) and isinstance(x_max, int) and isinstance(y_min, int) and isinstance(y_max, int)
  if y_min==y_max==0: raise ZeroDivisionError(f"{'Division' if d.op is Ops.IDIV else 'Mod'} by zero trying to rewrite {x.alu(d.op, y)}")
  if y_min*y_max > 0 and (q:=cdiv(x_min,y_min)) == cdiv(x_min,y_max) == cdiv(x_max,y_min) == cdiv(x_max,y_max):
    return x - q*y if d.op is Ops.MOD else d.const_like(q)
  return None

def remove_nested_mod(m: UOp, x: UOp, y: UOp) -> UOp|None:
  # remove nested mod in case the inner mod is a multiple of the outer mod
  # example: (a%4 + b)%2 -> (a+b)%2
  if ((c := y.arg) < 0) or x.vmin<0: return None
  new_xs = []
  something_changed = False
  for u in x.split_uop(Ops.ADD):
    if u.op is Ops.MOD:
      if u.src[1].divides(c) is not None:
        something_changed = True
        u = u.src[0]
    new_xs.append(u)
  new_x: UOp = functools.reduce(operator.add, new_xs)
  if something_changed and new_x.vmin>=0: return new_x % y
  return None

def fold_binary_numerator(d: UOp, x: UOp, y: UOp) -> UOp|None:
  # we can fold if the expression has only one non-constant term and this term can only take on two values
  if ((c := y.arg) < 0) or (x.dtype.count > 1): return None
  x,const = x.pop_const()
  terms, factors = zip(*[(u.divides(f:=u.const_factor()),f) for u in x.split_uop(Ops.ADD)])
  if len(terms)==1 and (v:=terms[0]).vmax-v.vmin == 1:
    y1 = cmod(factors[0]*v.vmin+const, c) if d.op is Ops.MOD else cdiv(factors[0]*v.vmin+const, c)  # type: ignore
    y2 = cmod(factors[0]*v.vmax+const, c) if d.op is Ops.MOD else cdiv(factors[0]*v.vmax+const, c)  # type: ignore
    return (y2-y1)*(v-v.vmin) + y1
  return None

def fold_divmod_congruence(d: UOp, x: UOp, y: UOp) -> UOp|None:
  # within a mod we can freely subtract multiples of c, we use this to see if a is congruent to an expression whose vmin/vmax are between 0 and c
  if (x.vmin<0 and CORRECT_DIVMOD_FOLDING) or ((c := y.arg) < 0) or (x.dtype.count > 1): return None
  x,const = x.pop_const()
  terms, factors = zip(*[(u.divides(f:=u.const_factor()),f) for u in x.split_uop(Ops.ADD)])
  # a//c = (a-a%c)/c, if we can fold a%c, we can fold a//c
  rems = [min((r:=f%c), r-c, key=abs) for f in factors]
  if (rem:=sum(r*v for r,v in zip(rems,terms))+const%c).vmin//c!=rem.vmax//c: return None
  if d.op is Ops.MOD: return rem - rem.vmin//c*c
  return sum((f-r)//c * v for f,r,v in zip(factors,rems,terms)) + (const-const%c+rem.vmin//c*c)//c

def divide_by_gcd(d: UOp, x: UOp, y: UOp) -> UOp|None:
  # x//y -> (x//gcd)//(y//gcd) or x%y -> gcd*(x//gcd)%(y//gcd)
  terms, factors = zip(*[(u.divides(f:=u.const_factor()),f) for u in x.split_uop(Ops.ADD)])
  if (gcd := math.gcd(y.arg, *factors)) == 1: return None
  ret = sum(f//gcd * v for f,v in zip(factors, terms)).alu(d.op, y.const_like(y.arg//gcd))
  return ret*gcd if d.op is Ops.MOD else ret

def nest_div_by_smallest_factor(d: UOp, x: UOp, y: UOp) -> UOp|None:
  # we try and nest the div and see if it allows the numerator to be simplified
  if ((c := y.arg) < 0) or (x.dtype.count > 1): return None
  factors = [u.const_factor() for u in x.pop_const()[0].split_uop(Ops.ADD)]
  # div is the smallest factor of the denominator (greater than 1) out of all "factors"
  # TODO: there are better ways to pick `div`, this sometimes adds extra divisions
  # TODO: add same optimization for mod
  div = min([y.arg]+[abs(f) for f in factors if abs(f) > 1 and (c%f)==0])
  if (1 < div < c) and (newxs:=(newx:=(x//div)).simplify()) is not newx and x.vmin>=0 and newx.vmin>=0: return newxs//(c//div)
  return None

def simplify_remainder(d: UOp, x: UOp, y: UOp) -> UOp|None:
  # we try and take out the quotient and see if it allows the numerator to be simplified
  if ((c := y.arg) < 0) or (x.dtype.count > 1): return None
  x_no_const,const = x.pop_const()
  terms, factors = zip(*[(u.divides(f:=u.const_factor()),f) for u in x_no_const.split_uop(Ops.ADD)])
  quotients, remainders = zip(*[divmod(f, c) for f in factors])
  gcd = math.gcd(c, *remainders)  # gcd without const!
  if const%c==const and gcd==1 and not any(r==0 or (r!=f and d.op is Ops.MOD) for r,f in zip(remainders, factors)): return None

  quo, rem = x.const_like(const//c), x.const_like((const%c)//gcd)
  for q,r,f,v in zip(quotients, remainders, factors, terms):
    if d.op is Ops.IDIV and r!=0:
      rem += f//gcd * v
    else:
      rem += r//gcd * v
      quo += q * v

  # if numerator before/after is negative, and it has remainder, don't simplify because C divmod is different from python divmod.
  if (x.vmin < 0 or rem.vmin < 0) and remainders: return None
  if d.op is Ops.MOD: return gcd*(rem % (c//gcd)) + const%gcd
  return rem//(c//gcd)+quo

def gep_through_wmma(gep:UOp, wmma:UOp):
  out_sz = prod(x[1] for x in wmma.arg[6][-1])
  wmma_idxs = gep.arg[::out_sz]
  for i in range(out_sz):
    if tuple(x-i for x in gep.arg[i::out_sz]) != wmma_idxs: return None
  tsrcs = []
  for s,sz in zip(wmma.src, wmma.arg[6]):
    src_args = []
    ssz = prod(x[1] for x in sz)
    for w in wmma_idxs: src_args += list(range((w//out_sz)*ssz, (w//out_sz)*ssz + ssz))
    tsrcs.append(s.gep(tuple(src_args)))
  return UOp(Ops.WMMA, gep.dtype, tuple(tsrcs), wmma.arg)

gep_pushing = PatternMatcher([
  # GEP/VECTORIZE, GEP/GEP, GEP/CONST, GEP/VCONST
  (UPat(Ops.GEP, name='g2').f(Ops.GEP, name='g1'),
   lambda g1, g2: g2.src[0].gep(tuple(g2.arg[g1.arg[i]] for i in range(len(g1.arg))))),
  (UPat(Ops.VECTORIZE, name='vec').f(Ops.GEP, name='gep'),
   lambda gep, vec: UOp(Ops.VECTORIZE, gep.dtype, tuple(vec.src[i] for i in gep.arg)) if len(gep.arg) > 1 else vec.src[gep.arg[0]]),
  (UPat.cvar("c", vec=False).f(Ops.GEP, name="gep"), lambda gep, c: gep.const_like(c.arg)),
  (UPat(Ops.VCONST, name="c").f(Ops.GEP, name="gep"), lambda gep, c: gep.const_like(tuple(c.arg[x] for x in gep.arg))),
  # GEP on void is skipped
  (UPat(Ops.GEP, src=(UPat(dtype=dtypes.void, name="x"),)), lambda x: x),
  # GEP in order is removed
  (UPat(Ops.GEP, name="g"), lambda g: g.src[0] if not isinstance(g.dtype, PtrDType) and g.arg == tuple(range(g.src[0].dtype.count)) else None),
  # CAT can't be rendered. it's a VECTORIZE on vectors, we expand to a single VECTORIZEs with GEPs (TODO: move this later)
  (UPat(Ops.CAT, name="x"), lambda x: UOp(Ops.VECTORIZE, x.dtype, tuple(y.gep(i) for y in x.src for i in range(y.dtype.count))) \
    if not isinstance(x.dtype, PtrDType) else None),
  # VECTORIZE on same GEP
  (UPat(Ops.VECTORIZE, name="v", src=UPat(Ops.GEP, src=(UPat.var("x"),))), lambda v,x: x.gep(tuple(get_single_element(i.arg) for i in v.src))),
  # push some GEPs through WMMAs
  (UPat(Ops.WMMA, name="wmma").f(Ops.GEP, name="gep"), gep_through_wmma),
  # push all GEPs through ALUs (fix arange stuff)
  (UPat((*GroupOp.ALU, Ops.CAST, Ops.BITCAST), name='alu').f(Ops.GEP, name='gep'),
   lambda gep,alu: UOp(alu.op, alu.dtype.scalar().vec(gep.dtype.count), tuple(x.gep(gep.arg) for x in alu.src), alu.arg) \
     if not isinstance(gep.dtype, PtrDType) else None),
])

<<<<<<< HEAD
cast_folding = PatternMatcher([
  # if the intermediate cast doesnt narrow we can do it in one cast, we have to be carefull with bfloat16
  (UPat.var('x').cast(name="a").cast(name="b"), lambda x,a,b: x.cast(b.dtype) if can_safe_cast(x.dtype, a.dtype) and
    not (a.dtype==dtypes.float and (b.dtype==dtypes.bfloat16 or x.dtype==dtypes.bfloat16)) else None),
  (UPat.var('x', dtypes.ints+(dtypes.index,)).cast(dtypes.ints+(dtypes.index,), name="a").cast(name="b"),
    lambda x,a,b: x.cast(b.dtype) if a.dtype.min<=x.vmin and x.vmax<=a.dtype.max else None),
  # try to do math in int instead of long
  (UPat(GroupOp.Binary, src=(UPat.var("x", dtypes.long), UPat.var("y", dtypes.long)), name="u"), lambda u,x,y:
    x.cast(dtypes.int).alu(u.op, y.cast(dtypes.int)).cast(u.dtype) if not any(v.overflows(dtypes.int) for v in (u,x,y)) else None),
  ((UPat.var("x", dtypes.index) + UPat.cvar("c")).cast(dtypes.sints, name="cast"), lambda x,c,cast:x.cast(cast.dtype)+c.cast(cast.dtype)),
])

=======
>>>>>>> 3730172c
commutative = PatternMatcher([
  # ** COMMUTATIVE flipping (only for index) **
  # NOTE: this can break merging vector math by only flipping some of them
  (UPat(GroupOp.Commutative, dtype=dtypes.index, name='x'), lambda x: x.replace(src=x.src[::-1]) if x.src[1].tuplize < x.src[0].tuplize else None),
])

symbolic = symbolic_simple+commutative+PatternMatcher([
  # ** boolean algebra **
  (UPat.var("x") | (UPat.var("x") & UPat.var()), lambda x: x), # x|(x&y) -> x
  # TODO: make a more general or folder like simplify_valid
  (UPat.var("x", dtype=dtypes.bool) | UPat.var("x").logical_not(), lambda x: x.const_like(True)),  # x|!x -> True
  # ** combine terms **
  (UPat.var("x") * UPat.cvar("c0") + UPat.var("x") * UPat.cvar("c1"), lambda x,c0,c1: x*(c0+c1)), # (x*c0)+(x*c1) -> x*(c0+c1)
  ((UPat.var("y") + UPat.var("x") * UPat.cvar("c0")) + UPat.var("x") * UPat.cvar("c1"), lambda x,y,c0,c1: y+x*(c0+c1)),
  (UPat.var("x") + UPat.var("x") * UPat.cvar("c"), lambda x,c: x*(c+1)), # (x+x*c)-> x*(c+1)
  ((UPat.var("y") + UPat.var("x")) + UPat.var("x") * UPat.cvar("c"), lambda x,y,c: y+x*(c+1)),
  ((UPat.var("y") + UPat.var("x") * UPat.cvar("c")) + UPat.var("x"), lambda x,y,c: y+x*(c+1)),
  (UPat.var("x") + UPat.var("x"), lambda x: x*2), # (x+x)-> x*2
  ((UPat.var("y") + UPat.var("x")) + UPat.var("x"), lambda y,x: y+x*2),
  ((UPat.var("x") / UPat.var("x2")) / UPat.var("x3"), lambda x,x2,x3: x/(x2*x3) if x2 is not x3 else None), # (x/x2)/x3 -> x/(x2*x3)
  (-1 * (UPat.var("x") + UPat.cvar("c")), lambda x,c: (-x)+(-c)),  # -(x+c) -> -x + -c
  # a conditional with the same results either way is a noop, also fold const conditionals
  (UPat.var().where(UPat.var("val"), UPat.var("val")), lambda val: val),
  (UPat.cvar("gate", vec=False).where(UPat.var("c0"), UPat.var("c1")), lambda gate, c0, c1: c0 if gate.arg else c1),
  (UPat.var("cond", dtype=dtypes.bool).logical_not().where(UPat.var("t"), UPat.var("f")), lambda cond, t, f: cond.where(f,t)),
  # alu of two where with same conds can combine, only do if true branch or false branch is const
  (UPat(GroupOp.Binary, name="alu", src=(UPat.var("c").where(UPat.var("t"), UPat.var("f")), UPat.var("c").where(UPat.var("tt"), UPat.var("ff")))), \
   lambda alu,c,t,tt,f,ff: c.where(t.alu(alu.op, tt), f.alu(alu.op, ff)) if t.op == tt.op == Ops.CONST or f.op == ff.op == Ops.CONST else None),
  # if its a plus we add the associative variation too
  ((UPat.var("y")+UPat.var("c").where(UPat.var("t"), UPat.var("f"))) + UPat.var("c").where(UPat.var("tt"), UPat.var("ff")), \
   lambda y,c,t,tt,f,ff: y+c.where(t+tt, f+ff) if t.op == tt.op == Ops.CONST or f.op == ff.op == Ops.CONST else None),
  # ALU/variable min==max -> CONST (slow!)
  (UPat(GroupOp.ALU|{Ops.DEFINE_VAR, Ops.SPECIAL, Ops.RANGE}, name="x"), lambda x: x.const_like(x.vmin) if x.vmin == x.vmax else None),
  # max folding
  (UPat.maximum(UPat.var("x"), UPat.var("y")), lambda x,y: x if x.vmin >= y.vmax else y if x.vmax <= y.vmin else None),
  # TODO: why does this rule break beautiful_mnist?
  #((UPat.var("x")+UPat.var("z")).maximum(UPat.var("y")+UPat.var("z")), lambda x,y,z: x.maximum(y) + z),
  #((UPat.var("x")*UPat.cvar("c1")).maximum(UPat.var("x")*UPat.cvar("c2")), max_var_const),
  # ** two stage ALU folding **
  *((UPat.var("x").alu(op, UPat.cvar("c1")).alu(op, UPat.cvar("c2")).named("f"),
     lambda f,x,c1,c2: x.alu(f.op,c1.alu(f.op,c2))) for op in GroupOp.Associative),
  ((UPat.cvar("c0") + UPat.var("x")) < UPat.cvar("c1"), lambda x,c0,c1: x<(c1-c0)),  # c0 + x < c1 -> x < c1 - c0
  ((UPat.var("x") // UPat.cvar("c1")) // UPat.cvar("c2"), lambda x,c1,c2: x//(c1*c2)), # (x//c1)//c2 -> x//(c1*c2)
  # ** lt **
  # c0*x<c1 for positive int c0,c1
  ((UPat.cvar("c0", vec=False)*UPat.var("x", dtype=dtypes.index))<UPat.cvar("c1", vec=False),
   lambda x,c0,c1: x<math.ceil(c1.arg/c0.arg) if c0.arg > 0 and c1.arg > 0 else None),
  # c0*x<c1 for negative int c0 and non-positive c1
  ((UPat.cvar("c0", vec=False)*UPat.var("x", dtype=dtypes.index))<UPat.cvar("c1", vec=False),
   lambda x,c0,c1: (-x)<(-(math.floor(-c1.arg/-c0.arg))) if c0.arg < 0 and c0.arg != -1 and c1.arg <= 0 else None),
  # x//d<c
  ((UPat.var("x", dtype=dtypes.index)//UPat.cvar("d", vec=False))<UPat.cvar("c", vec=False),
   lambda x,d,c: (x<(c.arg*d.arg) if c.arg > 0 else x<(c.arg*d.arg-(d.arg-1))) if d.arg > 0 else None),
  # ** move add/mul consts to end (NOTE: this is still happening before constant folding) **
  ((UPat.var("x") + UPat.cvar("c1")) + UPat.var("y"), lambda x,c1,y: (x+y)+c1),
  ((UPat.var("x") * UPat.cvar("c1")) * UPat.var("y"), lambda x,c1,y: (x*y)*c1),
  # *** rules from symbolic ***
  # unrolled arange div folding
  ((UPat()+(UPat()//UPat.cvar("d", vec=False)).or_casted()).named("divs"), lambda divs,d: fold_unrolled_divs(divs, d.arg)),
  ((UPat()+((UPat()//UPat.cvar("d", vec=False)).or_casted()*UPat.cvar("c"))).named("divs"), lambda divs,d,c: fold_unrolled_divs(divs, d.arg, c.arg)),
  # generic lt folding
  (UPat.var("x", dtypes.index)<UPat.cvar("c", vec=False), lambda x,c: lt_folding(x, c.arg) if 0 < c.arg else None),
  (UPat.var("x", dtypes.index)*-1 < UPat.var("y")*-1, lambda x,y: y<x),
  # canonicalize a simplex with positive coefficients > 0
  # not x < 1 -> X > 0
  ((UPat.var("x", dtypes.index)<1).ne(True), lambda x: (newx<1).ne(True) if (newx:=canonicalize_simplex(x)) is not None else None),
  # ** div **
  # div folding
  ((UPat.var("x")//UPat.cvar("c") + UPat.cvar("a"))//UPat.cvar("d"), lambda x,c,a,d: (x+a*c)//(c*d)
    if c.vmin>0 and d.vmin>0 and ((x.vmin>=0 and a.vmin>=0) or (x.vmax<=0 and a.vmax<=0)) else None),  # (x//c+a)//d -> (x+a*c)//(c*d)
  # a range mod its own upper bound is just the range
  (UPat(Ops.RANGE, src=UPat.var("end"), name="r")%UPat.var("end"), lambda r,end: r),
  (UPat(Ops.RANGE, src=UPat.var("end"), name="r")//UPat.var("end"), lambda r,end: r.const_like(0)),
  (UPat((Ops.IDIV, Ops.MOD), dtypes.index, name="d", src=(UPat.var("x"), UPat.var("y"))), cancel_divmod),
  (UPat((Ops.IDIV, Ops.MOD), dtypes.index, name="d", src=(UPat.var("x"), UPat.cvar("y", vec=False))), fold_binary_numerator),
  (UPat((Ops.IDIV, Ops.MOD), dtypes.index, name="d", src=(UPat.var("x"), UPat.cvar("y", vec=False))), fold_divmod_congruence),
  (UPat((Ops.IDIV, Ops.MOD), dtypes.index, name="d", src=(UPat.var("x"), UPat.cvar("y", vec=False))), divide_by_gcd),
  (UPat(Ops.MOD, dtypes.index, name="m", src=(UPat.var("x"), UPat.cvar("y", vec=False))), remove_nested_mod),
  (UPat((Ops.IDIV), dtypes.index, name="d", src=(UPat.var("x"), UPat.cvar("y", vec=False))), nest_div_by_smallest_factor),
  (UPat((Ops.IDIV, Ops.MOD), dtypes.index, name="d", src=(UPat.var("x"), UPat.cvar("y", vec=False))), simplify_remainder),
  (UPat.var("x") // UPat.var("d"), lambda x,d: -(x//(-d)) if d.vmax < 0 else None),
  (UPat.var("x") // UPat.var("d"), lambda x,d: -((-x)//d) if x.vmax <=0 else None),
  ((UPat.var("x", dtypes.index)+UPat.cvar("c", vec=False)).named("n")//UPat.cvar("d", vec=False),
    lambda x,c,n,d: (-(-(c.arg%d.arg + x - (d.arg-1))//d) + c.arg//d.arg) if x.vmax<=0 and n.vmin>=0 and d.arg>0 else None),
  # ** mod **
  # mod folding
  (UPat.var("x") % UPat.var("d"), lambda x,d: -((-x)%d) if x.vmax <= 0 else None),
  (UPat.var("x") % UPat.var("d"), lambda x,d: (x%(-d)) if d.vmax <  0 else None),
  # cast/long folding
  (UPat.var('x', dtypes.ints+(dtypes.index,)).cast(dtypes.ints+(dtypes.index,), name="a").cast(name="b"),
    lambda x,a,b: x.cast(b.dtype) if a.dtype.min<=x.vmin and x.vmax<=a.dtype.max else None),
  # try to do math in int instead of long
  (UPat(GroupOp.Binary, src=(UPat.var("x", dtypes.long), UPat.var("y", dtypes.long)), name="u"), lambda u,x,y:
    x.cast(dtypes.int).alu(u.op, y.cast(dtypes.int)).cast(u.dtype) if not any(v.overflows(dtypes.int) for v in (u,x,y)) else None),
  ((UPat.var("x", dtypes.index) + UPat.cvar("c")).cast(dtypes.sints, name="cast"), lambda x,c,cast:x.cast(cast.dtype)+c.cast(cast.dtype)),
])+gep_pushing

symbolic_flat = symbolic+PatternMatcher([
  # ** combine terms (opinionated) **
  (-1 * (UPat.var("x") + UPat.var("y")), lambda x,y: (-x)+(-y)),  # -(x+y) -> -x + -y
  # (x+y)*c -> x*c+y*c. only for int, float has inf*0=nan issue
  ((UPat.var("x", dtypes.index) + UPat.var("y")) * UPat.cvar("c"), lambda x,y,c: x*c+y*c),
])

# ******** we take a small aside to "simplify_valid" to rewrite valids ********

def parse_valid(valid:UOp) -> tuple[UOp, bool, int]:
  # if it's X <= c, returns X, True, c
  # if it's X >= c, returns X, False, c

  # (X < c).ne(True) -> X >= c
  if valid.op is Ops.CMPNE and valid.src[1].op is Ops.CONST and valid.src[1].arg == 1 and \
    (s0:=valid.src[0]).op is Ops.CMPLT and dtypes.is_int(s0.src[0].dtype): return s0.src[0], False, int(s0.src[1].vmin)
  # X < c -> X <= c-1
  if valid.op is Ops.CMPLT and dtypes.is_int(valid.src[0].dtype): return valid.src[0], True, int((valid.src[1]).vmax)-1
  raise ValueError(f"not able to parse {valid=}")

def uop_given_valid(valid:UOp, uop:UOp) -> UOp|None:
  # return None if valid is always False, otherwise the simplified uop (might be the same as input)

  # first, parse valid into {expr: (lower_bound, upper_bound)}
  bounds:defaultdict[UOp, list[ConstType|None]] = defaultdict(lambda: [None, None])
  for stmt in valid.split_uop(Ops.AND):
    try: expr, is_upper, c = parse_valid(stmt)
    except ValueError: return uop  # give up if we cannot parse the valid
    bounds[expr][int(is_upper)] = c

  # don't simplify any other gates, can lead to OOB, we substitute them back later
  uop = uop.substitute((load_subs:={u: UOp(Ops.NOOP, arg=u) for u in uop.toposort() if u.op is Ops.INDEX}))

  # simplify uop given that valid is True
  for expr,v in bounds.items():
    v0, v1 = (expr.vmin if v[0] is None else v[0], expr.vmax if v[1] is None else v[1])
    expr = expr.substitute(load_subs)  # make sure expr appears in same form in the uop
    # some expr has lower bound > upper bound -> valid is an empty set and we return None
    if v0 > v1: return None
    # whole node became a const
    if v0 == v1:
      uop = uop.substitute({expr:expr.const_like(v0)}).simplify()
      continue
    # every candidate is a set of constrained UOp based on valid, and if every item in a set simplifies the uop into a same output, we rewrite uop
    candidates = []
    if expr.op is Ops.ADD and v0 == 1 and all(u.op in GroupOp.Irreducible for u in expr.split_uop(Ops.ADD)):
      # if the constraint is a simplex: X0 + X1 + ... > 0, we can check if all Xi > 0 simplify into the same output
      candidates.append([(Xi, UOp.variable("fake", 1, Xi.vmax, Xi.dtype)) for Xi in expr.split_uop(Ops.ADD)])
    # try checking the whole clause
    if expr in uop.toposort(): candidates.append([(expr, UOp.variable("fake", v0, v1, expr.dtype))])

    for candidate in candidates:
      # if every branch in candidate gives the same simplified uop, we can rewrite the uop
      newuops = [uop.substitute({X:newX}).simplify().substitute({newX:X}).simplify() for X,newX in candidate]
      if uop.op is Ops.VECTORIZE and len(uop.src) == 2:
        if all_same([uops.src[0] for uops in newuops]): uop = uop.replace(src=(newuops[0].src[0], uop.src[1]))
        if all_same([uops.src[1] for uops in newuops]): uop = uop.replace(src=(uop.src[0], newuops[0].src[1]))
      elif all_same(newuops): uop = newuops[0]

  # put the loads back in
  uop = uop.substitute({v:k for k,v in load_subs.items()})
  return uop

def _valid_priority(v: UOp, valids:list[UOp]):
  # we want valid that's in other valids' parents to be first, so it's more likely the other valids get simplified
  try: return sum(-1 if parse_valid(v)[0] in other.toposort() else 0 for other in valids)
  except ValueError: return 0

def simplify_valid(valid:UOp) -> UOp|None:
  ret:list[UOp] = []
  something_changed = False
  valids = list(valid.split_uop(Ops.AND))
  for stmt in sorted(valids, key=lambda v: _valid_priority(v, valids)):
    # TODO: root cause this and test_simplify_valid_from_div
    if stmt.op is Ops.CAST: return None
    ret.append(newstmt if ret and (newstmt:=uop_given_valid(functools.reduce(operator.and_, ret), stmt)) is not None else stmt)
    if ret[-1] is not stmt: something_changed = True
  return functools.reduce(operator.and_, ret) if something_changed else None

# ******** phase 3 is the complete symbolic, and deals with very complex things like loop rewriting and threefry transform ********

def reduce_mul_chain(r:UOp):
  if r.arg not in {Ops.ADD, Ops.MAX}: return None
  if r.dtype != r.src[0].dtype: return None
  inside, outside = [], []
  for m in r.src[0].split_uop(Ops.MUL):
    m_parents = m.toposort()
    if all(r not in m_parents for r in r.src[1:]) and (r.arg != Ops.MAX or m.vmin >= 0): outside.append(m)
    else: inside.append(m)
  if len(outside) == 0: return None
  return r.replace(src=(prod(inside) if len(inside) else r.src[0].const_like(1),)+r.src[1:])*prod(outside)

# this is symbolic 2.0
REMOVE_FROM_SINK = {Ops.SINK, Ops.UNROLL, Ops.PTRCAT, Ops.CAT, Ops.NOOP}
REMOVE_FROM_BARRIER = {Ops.VECTORIZE, Ops.SINK, Ops.CAT, Ops.PTRCAT, Ops.NOOP}
sym = symbolic_flat+PatternMatcher([
  # simplify valid
  (UPat(Ops.AND, name="valid"), simplify_valid),
  # LOAD/STORE -> NOOP
  (UPat.var('x').store(UPat.var('x').load(), allow_any_len=True), lambda x: None if x.dtype.addrspace != AddrSpace.REG else x.src[0].src[0]),
  (UPat(Ops.LOAD, src=(UPat.cvar('c'))), lambda c: c),
  # VECTORIZE/CONST, VECTORIZE/GEP
  (UPat(Ops.VECTORIZE, src=UPat(Ops.CONST), name="vec"), lambda vec: UOp.const(vec.dtype, tuple(x.arg for x in vec.src))),
  (UPat(Ops.VECTORIZE, src=UPat(Ops.GEP, src=(UPat.var("x"),)), name="vec"), lambda vec,x: x.gep(tuple(y.arg[0] for y in vec.src))),
  # reorder ALU/VECTORIZE
  (UPat(GroupOp.ALU, src=(UPat(Ops.VECTORIZE, src=UPat(name='x')), UPat(Ops.VECTORIZE, src=UPat(name='y'))), name='alu'),
   lambda x,y,alu: UOp(Ops.VECTORIZE, alu.dtype, (UOp(alu.op, alu.dtype.scalar(), (x,y)),)*alu.dtype.count)),
  # VECTORIZE of a single element is just that element
  (UPat(Ops.VECTORIZE, src=(UPat(name='x'),)), lambda x: x),
  # VECTORIZE void is SINK
  (UPat(Ops.VECTORIZE, dtype=dtypes.void, src=UPat(Ops.BARRIER, name='b')), lambda b: b),
  (UPat(Ops.VECTORIZE, dtype=dtypes.void, name='x'), lambda x: UOp(Ops.SINK, dtypes.void, x.src)),
  # tensor core with a 0 input is acc
  (UPat(Ops.WMMA, src=(UPat.const(None, 0.0), UPat.var(), UPat.var("acc"))), lambda acc: acc),
  (UPat(Ops.WMMA, src=(UPat.var(), UPat.const(None, 0.0), UPat.var("acc"))), lambda acc: acc),
  # ** self folding **
  # x!=0 -> (bool)x
  (UPat.var("x")!=0, lambda x: x.cast(dtypes.bool.vec(x.dtype.count))),
  # ** where **
  # push cast to branches
  (UPat.var("s").where(UPat.var("a"), UPat.var("b")).cast().named("cast"), lambda s,a,b,cast: s.where(a.cast(cast.dtype), b.cast(cast.dtype))),
  # a.where(b.where(c, d), d) -> (a & b).where(c, d)
  (UPat.var("a").where(UPat.var("b").where(UPat.var("c"), UPat.var("d")), UPat.var("d")), lambda a,b,c,d: (a&b).where(c,d)),
  # ** pow **
  ((UPat(Ops.POW, name="p"), lambda p: xpow(*p.src))),
  # index true is index without op
  (UPat(Ops.INDEX, src=(UPat.var("b"), UPat.var("idx"), UPat.const(dtypes.bool, True))), lambda b, idx: b.index(idx)),
  # ** load/store folding **
  (UPat.store(UPat(Ops.INDEX, name="index"), UPat.load(UPat(Ops.INDEX, name="index"))), lambda index: UOp(Ops.NOOP)),
  (UPat.store(UPat(Ops.INDEX, name="index"), UPat.var("gate").where(UPat.var("alt"),
                                                                    UPat.load(UPat(Ops.INDEX, name="index"))), allow_any_len=True, name="store"),
   lambda index, gate, alt, store: UOp.store(index.src[0].index(index.src[1], gate), alt, *store.src[2:])),
  # fold gated LOAD/STORE
  (UPat().index(UPat(), UPat.const(dtypes.bool, True)).named("idx"), lambda idx: idx.replace(src=idx.src[0:2])), # remove True
  (UPat((Ops.LOAD, Ops.STORE), src=(UPat().index(UPat(), UPat.const(dtypes.bool, False)).or_casted(),), allow_any_len=True, name="x"),
    lambda x: UOp(Ops.NOOP) if x.op is Ops.STORE else x.const_like(0)), # NULL pointer store does nothing. NULL pointer load produces 0
  # remove VECTORIZE from SINK/BARRIER. TODO: SINK/BARRIER are really the same thing at GLOBAL/LOCAL levels
  (UPat(Ops.BARRIER, name="root"),
    lambda root: UOp(Ops.BARRIER, root.dtype, tuple(flatten(x.src if x.op in REMOVE_FROM_BARRIER else (x,) for x in root.src)), root.arg)
      if any(x.op in REMOVE_FROM_BARRIER for x in root.src) else None),
  (UPat(Ops.SINK, name="root"),
    lambda root: UOp(Ops.SINK, root.dtype, tuple(flatten(x.src if x.op in REMOVE_FROM_SINK else (x,) for x in root.src)), root.arg)
      if any(x.op in REMOVE_FROM_SINK for x in root.src) else None),
  ((UPat.var("x") * UPat.var("x")).reciprocal(), lambda x: x.reciprocal()*x.reciprocal()),  # 1/(x^c) -> (1/x)^c
  ((UPat.var("x") * UPat.var("x") * UPat.var("x")).reciprocal(), lambda x: x.reciprocal()*x.reciprocal()*x.reciprocal()),
  ((UPat.var("x") * UPat.cvar("c")).reciprocal(), lambda x,c: x.reciprocal()*c.reciprocal()), # 1/(x*c) -> (1/c)*(1/x)
  (UPat.var("x") * ((1+UPat.var("x")).reciprocal().named("d")), lambda x,d: 1-d), # x*/(1+x) -> 1-1/(1+x)
  (UPat.var("x") * ((1+UPat.var("x")).reciprocal().named("d")*UPat.var("y")), lambda x,y,d: y*(1-d)),
  (UPat.var("x") * ((1+UPat.var("x")).reciprocal().named("d")+UPat.var("y")), lambda x,y,d: (1-d)+x*y),
  # move const multiply after REDUCE (NOTE: the mul chain can do this, but only if it's a same dtype reduce)
  ((UPat.var("x")*UPat.cvar("c", vec=False)).reduce(arg=Ops.ADD, name="r", allow_any_len=True), lambda x,c,r: r.replace(src=(x,)+r.src[1:])*c.arg),
  # reduce mul chain, move muls after the reduce
  (UPat(Ops.MUL).reduce(name="r", allow_any_len=True), reduce_mul_chain),
])<|MERGE_RESOLUTION|>--- conflicted
+++ resolved
@@ -268,21 +268,6 @@
      if not isinstance(gep.dtype, PtrDType) else None),
 ])
 
-<<<<<<< HEAD
-cast_folding = PatternMatcher([
-  # if the intermediate cast doesnt narrow we can do it in one cast, we have to be carefull with bfloat16
-  (UPat.var('x').cast(name="a").cast(name="b"), lambda x,a,b: x.cast(b.dtype) if can_safe_cast(x.dtype, a.dtype) and
-    not (a.dtype==dtypes.float and (b.dtype==dtypes.bfloat16 or x.dtype==dtypes.bfloat16)) else None),
-  (UPat.var('x', dtypes.ints+(dtypes.index,)).cast(dtypes.ints+(dtypes.index,), name="a").cast(name="b"),
-    lambda x,a,b: x.cast(b.dtype) if a.dtype.min<=x.vmin and x.vmax<=a.dtype.max else None),
-  # try to do math in int instead of long
-  (UPat(GroupOp.Binary, src=(UPat.var("x", dtypes.long), UPat.var("y", dtypes.long)), name="u"), lambda u,x,y:
-    x.cast(dtypes.int).alu(u.op, y.cast(dtypes.int)).cast(u.dtype) if not any(v.overflows(dtypes.int) for v in (u,x,y)) else None),
-  ((UPat.var("x", dtypes.index) + UPat.cvar("c")).cast(dtypes.sints, name="cast"), lambda x,c,cast:x.cast(cast.dtype)+c.cast(cast.dtype)),
-])
-
-=======
->>>>>>> 3730172c
 commutative = PatternMatcher([
   # ** COMMUTATIVE flipping (only for index) **
   # NOTE: this can break merging vector math by only flipping some of them
@@ -372,6 +357,9 @@
   (UPat.var("x") % UPat.var("d"), lambda x,d: -((-x)%d) if x.vmax <= 0 else None),
   (UPat.var("x") % UPat.var("d"), lambda x,d: (x%(-d)) if d.vmax <  0 else None),
   # cast/long folding
+  # if the intermediate cast doesnt narrow we can do it in one cast, we have to be carefull with bfloat16
+  (UPat.var('x').cast(name="a").cast(name="b"), lambda x,a,b: x.cast(b.dtype) if can_safe_cast(x.dtype, a.dtype) and
+    not (a.dtype==dtypes.float and (b.dtype==dtypes.bfloat16 or x.dtype==dtypes.bfloat16)) else None),
   (UPat.var('x', dtypes.ints+(dtypes.index,)).cast(dtypes.ints+(dtypes.index,), name="a").cast(name="b"),
     lambda x,a,b: x.cast(b.dtype) if a.dtype.min<=x.vmin and x.vmax<=a.dtype.max else None),
   # try to do math in int instead of long
