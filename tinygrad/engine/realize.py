from typing import cast, Generator, Callable
import time, pprint, random, itertools, math
from dataclasses import dataclass, replace, field
from tinygrad.helpers import all_same, colored, DEBUG, GlobalCounters, ansilen, BEAM, NOOPT, all_int, CAPTURING, Metadata, TRACEMETA, TracingKey
from tinygrad.helpers import DEVECTORIZE, time_to_str, VALIDATE_WITH_CPU, getenv, cpu_profile, PROFILE, ProfilePointEvent, cpu_events, prod, Context
from tinygrad.helpers import unwrap
from tinygrad.uop.ops import Ops, PatternMatcher, UOp, UPat, sym_infer, graph_rewrite, print_uops, track_rewrites, KernelInfo, pyrender
from tinygrad.device import Device, Buffer
from tinygrad.renderer import Renderer, ProgramSpec, Estimates
from tinygrad.engine.schedule import ScheduleItem
from tinygrad.codegen import full_rewrite
from tinygrad.codegen.opt import Opt
from tinygrad.muop import MUOp

# **************** Program Creation ****************

@track_rewrites(name=lambda *args,ret,**kwargs: TracingKey(ret.name, (ret.function_name, ret.ast), ret=ret), replay=True)
def get_program(ast:UOp, renderer:Renderer|None=None, opts:list[Opt]|None=None) -> ProgramSpec:
  """
  Transform an AST into a ProgramSpec. May trigger BEAM search.

  Args:
    ast: The Ops.SINK rooted AST
    renderer: The renderer used to generate the code

  Returns:
    The ProgramSpec of the program.
  """

  if getenv("VIZ"): graph_rewrite(ast, PatternMatcher([]), name="View Base AST")
  if DEBUG >= 5: print(pyrender(ast))

  # linearize
  if renderer is None: renderer = Device.default.renderer
  if opts is not None:
    assert ast.arg is None, "can't apply opts if sink has an arg"
    ast = ast.replace(arg=KernelInfo(opts_to_apply=tuple(opts)))
  try:
    uops = full_rewrite(ast, renderer)
  except RuntimeError as e:
    print("***** LINEARIZE FAILURE *****")
    print(e)
    print(pyrender(ast))
    raise
  assert uops[-1].op is Ops.SINK, "last uop must be sink"

  # print and render
  if DEBUG >= 6: print_uops(uops)
  src = renderer.render(uops)

  return ProgramSpec(uops[-1].arg.name if uops[-1].arg is not None else "test", src, renderer.device, ast, uops,
                     global_size=[1,1,1] if renderer.has_local or renderer.has_threads else None,
                     local_size=[1,1,1] if renderer.has_local else None)

# **************** Runners ****************

class Runner:
  def __init__(self, display_name:str, device:str, estimates=Estimates()):
    self.first_run, self.display_name, self.device, self.estimates = True, display_name, device, estimates
  @property
  def dev(self): return Device[self.device]
  def exec(self, rawbufs:list[Buffer], var_vals:dict[str, int]|None=None) -> float|None:
    return self(rawbufs, {} if var_vals is None else var_vals)
  def __call__(self, rawbufs:list[Buffer], var_vals:dict[str, int], wait=False) -> float|None:
    raise NotImplementedError("override this")

def optimize_local_size(_prg:Callable, global_size:list[int], rawbufs:list[Buffer]) -> list[int]:
  test_rawbuffers = [Buffer(rawbufs[0].device, rawbufs[0].size, rawbufs[0].dtype).allocate(), *rawbufs[1:]] if rawbufs[0] in rawbufs[1:] else rawbufs
  MAX_WORKGROUP = 1024
  local_dims = [[x for x in set([sz, 1, 2, 4, 8, 16, 32, 64, 128, 256, MAX_WORKGROUP]) if x<=sz] for sz in global_size]
  local_sizes = [list(x) for x in itertools.product(*local_dims) if prod(x) <= MAX_WORKGROUP] * 2  # try each valid size twice
  def try_exec(local_size):
    try:
      return _prg(*[x._buf for x in test_rawbuffers],global_size=[g//l if g%l == 0 else g/l for g,l in zip(global_size, local_size)],
                  local_size=local_size, wait=True)
    except Exception: return float('inf')
  ret = min([(try_exec(local_size), local_size) for local_size in random.sample(local_sizes, len(local_sizes))])
  assert not math.isinf(ret[0]), "all optimize_local_size exec failed"
  return ret[1]

class CompiledRunner(Runner):
  def __init__(self, p:ProgramSpec, precompiled:bytes|None=None, prg=None):
<<<<<<< HEAD
    if DEBUG >= 4: print(p.src if isinstance(p.src, str) else "\n".join(str(mu) for mu in p.src))
=======
    if DEBUG >= 3: print(p.applied_opts)
    if DEBUG >= 4: print(p.src)
>>>>>>> 6df34a58
    self.p:ProgramSpec = p
    if precompiled is not None: self.lib = precompiled
    else:
      with cpu_profile(TracingKey(f"compile {p.name}", (p.function_name,)), "TINY"):
        self.lib = Device[p.device].compiler.compile_cached(p.src) if isinstance(p.src, str) else MUOp.assemble(p.src)
    if DEBUG >= 7: Device[p.device].compiler.disassemble(self.lib)
    self._prg = Device[p.device].runtime(p.function_name, self.lib) if prg is None else prg
    super().__init__(p.name, p.device, p.estimates)

  def __reduce__(self): return self.__class__, (self.p, self.lib)

  def __call__(self, rawbufs:list[Buffer], var_vals:dict[str, int]|None=None, wait=False) -> float|None:
    if var_vals is None: var_vals = {}
    has_local = Device[self.p.device].renderer.has_local
    global_size, local_size = self.p.launch_dims(var_vals)
    if has_local and global_size is not None and local_size is None and all_int(self.p.global_size): # type: ignore[arg-type]
      local_size = optimize_local_size(self._prg, global_size, rawbufs)
      global_size = [g//l if g%l == 0 else g/l for g,l in zip(global_size, local_size)]
      self.p = replace(self.p, global_size=global_size, local_size=local_size)
    lra = {}
    if global_size:
      lra['global_size'] = tuple(global_size)
      assert len(global_size) == 3, "global size must have len 3"
    if local_size:
      lra['local_size'] = tuple(local_size)
      assert len(local_size) == 3, "local size must have len 3"
    return self._prg(*[x._buf for x in rawbufs], **lra, vals=tuple(var_vals[k.expr] for k in self.p.vars), wait=wait)

class ViewOp(Runner):
  def __init__(self, buf:Buffer): super().__init__(colored(f"view {buf.nbytes:8d} @ {buf.offset:<10d}", "yellow"), buf.device)
  def __call__(self, rawbufs:list[Buffer], var_vals:dict[str, int], wait=False):
    assert rawbufs[0]._base is not None and rawbufs[0]._base == rawbufs[1].base, f"must be base {rawbufs}"

class BufferCopy(Runner):
  def __init__(self, total_sz, dest_device, src_device):
    if total_sz >= 1e6: name = f"{type(self).__name__[6:].lower()} {total_sz/1e6:7.2f}M, {dest_device[:7]:>7s} <- {src_device[:7]:7s}"
    else: name = f"{type(self).__name__[6:].lower()} {total_sz:8d}, {dest_device[:7]:>7s} <- {src_device[:7]:7s}"
    super().__init__(colored(name, "yellow"), dest_device, Estimates(lds=total_sz, mem=total_sz))
  def copy(self, dest, src):
    disk_supports_fast_copyout = src.device.startswith("DISK") and hasattr(src.allocator.dev, 'io_uring') and \
      getattr(src.allocator.dev, 'fd', None) is not None and dest.allocator.supports_copy_from_disk
    if src.device.startswith("DISK") and hasattr(dest.allocator, 'copy_from_disk') and disk_supports_fast_copyout and src.nbytes >= 4096:
      dest.allocator.copy_from_disk(dest._buf, src._buf, src.nbytes)
    elif (src.device.startswith("DISK") or src.device.startswith("TINYFS")) and hasattr(dest.allocator, '_as_buffer'):
      # fast(ish) path, uses readinto in diskbuffers
      src.allocator._copyout(dest.allocator._as_buffer(dest._buf), src._buf)
    else:
      dest.copyin(src.as_buffer(allow_zero_copy=True))  # may allocate a CPU buffer depending on allow_zero_copy
  def __call__(self, rawbufs:list[Buffer], var_vals:dict[str, int], wait=False):
    dest, src = rawbufs[0:2]
    assert dest.size == src.size and dest.dtype == src.dtype, f"buffer copy mismatch, {dest.size} != {src.size}, {dest.dtype} != {src.dtype}"
    st = time.perf_counter()
    self.copy(dest, src)
    if wait:
      Device[dest.device].synchronize()
      return time.perf_counter() - st

class BufferXfer(BufferCopy):
  def copy(self, dest, src): dest.allocator._transfer(dest._buf, src._buf, dest.nbytes, src_dev=src.allocator.dev, dest_dev=dest.allocator.dev)

# **************** method cache ****************

method_cache: dict[tuple[str, type, bytes, tuple[int, ...], bool], CompiledRunner] = {}
def get_runner(device:str, ast:UOp) -> CompiledRunner:
  # TODO: this should be all context relevant to rendering
  context = (BEAM.value, NOOPT.value, DEVECTORIZE.value)
  ckey = (device, type(Device[device].compiler), ast.key, context, False)
  if cret:=method_cache.get(ckey): return cret
  bkey = (device.split(":")[0], type(Device[device].compiler), ast.key, context, True)
  if bret:=method_cache.get(bkey):
    method_cache[ckey] = ret = CompiledRunner(replace(bret.p, device=device), bret.lib)
  else:
    prg: ProgramSpec = get_program(ast, Device[device].renderer)
    method_cache[ckey] = method_cache[bkey] = ret = CompiledRunner(replace(prg, device=device))
  return ret

# **************** lowering functions ****************

@dataclass(frozen=True)
class ExecItem:
  prg: Runner
  bufs: list[Buffer|None]
  metadata: tuple[Metadata, ...]|None = None
  fixedvars: dict[str, int] = field(default_factory=dict)
  def run(self, _var_vals:dict[str, int]|None=None, wait=False, jit=False, do_update_stats=True) -> float|None:
    var_vals = self.fixedvars if _var_vals is None else (_var_vals|self.fixedvars)
    bufs = [unwrap(x) for x in self.bufs] if jit else [unwrap(x).ensure_allocated() for x in self.bufs]
    if PROFILE:
      payload = {"metadata":self.metadata, "var_vals":var_vals, "bufs":[b.trace_num for b in bufs], "name":self.prg.display_name}
      payload["outputs"], payload["inputs"] = (self.prg.p.outs, self.prg.p.ins) if isinstance(self.prg, CompiledRunner) else ([0], [1])
      cpu_events.append(ProfilePointEvent(self.prg.device, "exec", len(cpu_events), payload))
    et = self.prg(bufs, var_vals, wait=wait or DEBUG >= 2)
    if do_update_stats:
      GlobalCounters.kernel_count += 1
      GlobalCounters.global_ops += (op_est:=sym_infer(self.prg.estimates.ops, var_vals))
      GlobalCounters.global_mem += (mem_est:=sym_infer(self.prg.estimates.mem, var_vals))
      if et is not None: GlobalCounters.time_sum_s += et
      if DEBUG >= 2:
        lds_est = sym_infer(self.prg.estimates.lds, var_vals)
        mem_est = min(mem_est, lds_est)   # there can't be more memory accessed than loads/stores. remove this when symbolic is fixed
        header_color = 'magenta' if jit else ('green' if self.prg.first_run else None)
        ptm = colored(time_to_str(et, w=9), "yellow" if et > 0.01 else None) if et is not None else ""
        flops, membw, ldsbw = op_est/(et or 1e-20), mem_est/(et or 1e-20), lds_est/(et or 1e-20)
        flops_str = f"{flops*1e-9:7.0f} GFLOPS" if flops < 1e14 else colored(f"{flops*1e-12:7.0f} TFLOPS", 'green')
        mem_str = f"{membw*1e-9:4.0f}|{ldsbw*1e-9:<6.0f} GB/s" if membw < 1e13 and ldsbw < 1e15 else \
          colored(f"{membw*1e-12:4.0f}|{ldsbw*1e-12:<6.0f} TB/s", 'green')
        print(f"{colored(f'*** {self.prg.device[:7]:7s} {GlobalCounters.kernel_count:4d}', header_color)}"+
          f" {self.prg.display_name+' '*(46-ansilen(self.prg.display_name))} arg {len(bufs):2d} mem {GlobalCounters.mem_used/1e9:6.2f} GB"+
          ("" if et is None else f" tm {ptm}/{GlobalCounters.time_sum_s*1e3:9.2f}ms ({flops_str} {mem_str})")+
          f" {[repr(m) if TRACEMETA >= 2 else str(m) for m in self.metadata] if self.metadata else ''}")
      self.prg.first_run = False
    return et

# NOTE: ctx is the buffers
si_lowerer = PatternMatcher([
  (UPat(Ops.SINK, name="sink"), lambda ctx,sink: (runner:=get_runner(ctx[0].device, sink), [ctx[x] for x in runner.p.globals])),
  (UPat(Ops.BUFFER_VIEW), lambda ctx: (ViewOp(ctx[0]), list(ctx))),
  (UPat(Ops.COPY, name="copy"), lambda ctx,copy: ((BufferXfer(ctx[0].nbytes, ctx[0].device, ctx[1].device) \
      if hasattr(Device[ctx[0].device].allocator, '_transfer') and all_same([x.device.split(":")[0] for x in ctx]) \
      else BufferCopy(ctx[0].nbytes, ctx[0].device, ctx[1].device)), list(ctx))),
])
def lower_schedule_item(si:ScheduleItem) -> ExecItem:
  return ExecItem(*cast(tuple[Runner,list], si_lowerer.rewrite(si.ast, si.bufs)), si.metadata, si.fixedvars)

def lower_schedule(schedule:list[ScheduleItem]) -> Generator[tuple[ScheduleItem, ExecItem], None, None]:
  while len(schedule):
    si = schedule.pop(0)
    try: yield (si, lower_schedule_item(si))
    except Exception as e:
      if DEBUG >= 2:
        print(f"error lowering {si.ast.op}")
        print("tensor operations:")
        pprint.pprint(si.metadata, indent=2)
      raise e

# **************** main run function ****************

capturing: list = []  # put classes with an add method in here

def run_schedule(schedule:list[ScheduleItem], var_vals:dict[str, int]|None=None, do_update_stats=True):
  for si, ei in lower_schedule(schedule):
    if len(capturing) and CAPTURING: capturing[0].add(ei)
    if VALIDATE_WITH_CPU and si.ast.op is Ops.SINK:
      # copy in allocated buffers from the GPU
      nb: tuple[Buffer, ...] = tuple(Buffer("CPU", b.size, b.dtype) for b in si.bufs)
      for cpu_b, gpu_b in zip(nb, si.bufs):
        if gpu_b.is_allocated(): cpu_b.ensure_allocated().copyin(gpu_b.as_buffer())

      # run on GPU
      ei.run(var_vals, do_update_stats=do_update_stats)

      # validate the output buffers match (NOTE: this is assuming the output is buffer 0)
      with Context(BEAM=0): lower_schedule_item(ScheduleItem(si.ast, nb, si.metadata, si.fixedvars)).run(var_vals, do_update_stats=do_update_stats)
      import numpy as np
      np.testing.assert_allclose(si.bufs[0].numpy(), nb[0].numpy(), rtol=1e-3, atol=1e-3)
    else:
      ei.run(var_vals, do_update_stats=do_update_stats)<|MERGE_RESOLUTION|>--- conflicted
+++ resolved
@@ -80,12 +80,8 @@
 
 class CompiledRunner(Runner):
   def __init__(self, p:ProgramSpec, precompiled:bytes|None=None, prg=None):
-<<<<<<< HEAD
+    if DEBUG >= 3: print(p.applied_opts)
     if DEBUG >= 4: print(p.src if isinstance(p.src, str) else "\n".join(str(mu) for mu in p.src))
-=======
-    if DEBUG >= 3: print(p.applied_opts)
-    if DEBUG >= 4: print(p.src)
->>>>>>> 6df34a58
     self.p:ProgramSpec = p
     if precompiled is not None: self.lib = precompiled
     else:
