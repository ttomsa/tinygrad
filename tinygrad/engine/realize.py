--- conflicted
+++ resolved
@@ -85,13 +85,8 @@
     self.p:ProgramSpec = p
     if precompiled is not None: self.lib = precompiled
     else:
-<<<<<<< HEAD
-      with cpu_profile(TracingKey(f"compile {p.name}", (p.function_name,), cat="compiler"), "TINY"):
+      with cpu_profile(TracingKey(f"compile {p.name}", (p.function_name,)), "TINY"):
         self.lib = Device[p.device].compiler.compile_cached(p.src) if p.muops is None else assemble(p.muops)
-=======
-      with cpu_profile(TracingKey(f"compile {p.name}", (p.function_name,)), "TINY"):
-        self.lib = Device[p.device].compiler.compile_cached(p.src)
->>>>>>> 0bacd9fc
     if DEBUG >= 7: Device[p.device].compiler.disassemble(self.lib)
     self._prg = Device[p.device].runtime(p.function_name, self.lib) if prg is None else prg
     super().__init__(p.name, p.device, p.estimates)
