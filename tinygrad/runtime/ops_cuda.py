--- conflicted
+++ resolved
@@ -34,21 +34,13 @@
   def __init__(self, dev:CUDADevice, name:str, lib:bytes, smem:int=0):
     self.dev, self.name, self.lib, self.smem = dev, name, lib, smem
     if DEBUG >= 5: print("\n".join([f"{i+1:>3} {line}" for i, line in enumerate(pretty_ptx(lib.decode('utf-8')).split("\n"))]))
-<<<<<<< HEAD
-=======
-    if DEBUG >= 6: cuda_disassemble(lib, dev.arch)
->>>>>>> 66a069ee
 
     check(cuda.cuCtxSetCurrent(self.dev.context))
     self.module = cuda.CUmodule()
     status = cuda.cuModuleLoadData(ctypes.byref(self.module), lib)
     if status != 0:
       del self.module
-<<<<<<< HEAD
       ptx_disassemble(lib, device.arch)
-=======
-      cuda_disassemble(lib, dev.arch)
->>>>>>> 66a069ee
       raise RuntimeError(f"module load failed with status code {status}: {cuda.cudaError_enum__enumvalues[status]}")
     check(cuda.cuModuleGetFunction(ctypes.byref(prg := cuda.CUfunction()), self.module, name.encode("utf-8")))
     self.prg = prg
