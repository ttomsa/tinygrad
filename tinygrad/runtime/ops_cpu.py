--- conflicted
+++ resolved
@@ -13,11 +13,7 @@
     # -fno-math-errno is required for __builtin_sqrt to become an instruction instead of a function call
     # x18 is a reserved platform register. It is clobbered on context switch in macos and is used to store TEB pointer in windows on arm, don't use it
     target = 'x86_64' if sys.platform == 'win32' else platform.machine()
-<<<<<<< HEAD
-    args = ['-march=native', f'--target={target}-none-unknown-elf', '-O2', '-fPIC', '-nostdlib']
-=======
     args = ['-march=native', f'--target={target}-none-unknown-elf', '-O2', '-fPIC', '-ffreestanding', '-fno-math-errno', '-nostdlib', '-fno-ident']
->>>>>>> feee6986
     arch_args = ['-ffixed-x18'] if target == 'arm64' else []
     obj = subprocess.check_output([getenv("CC", 'clang'), '-c', '-x', *self.lang_args, *args, *arch_args, '-', '-o', '-'], input=src.encode('utf-8'))
     return jit_loader(obj)
