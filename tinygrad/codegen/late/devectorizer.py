--- conflicted
+++ resolved
@@ -4,13 +4,8 @@
 from dataclasses import dataclass
 from tinygrad.dtype import dtypes, ImageDType, DType, AddrSpace, Invalid
 from tinygrad.uop.ops import UOp, Ops, UPat, PatternMatcher, graph_rewrite, GroupOp, identity_element
-<<<<<<< HEAD
-from tinygrad.uop.symbolic import uop_given_valid, parse_valid, sym, symbolic_flat
+from tinygrad.uop.symbolic import uop_given_valid, parse_valid, sym, symbolic_flat, invalid_gate
 from tinygrad.helpers import getenv, flatten, AMX, X86, prod
-=======
-from tinygrad.uop.symbolic import uop_given_valid, parse_valid, sym, symbolic_flat, invalid_gate
-from tinygrad.helpers import getenv, flatten, AMX, prod
->>>>>>> 0fad07c6
 from tinygrad.renderer import Renderer
 
 # ***** image load valid simplification *****
