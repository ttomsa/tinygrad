--- conflicted
+++ resolved
@@ -78,12 +78,7 @@
       if is_range(mu.out): ranges.pop()
 
     # allocate registers
-<<<<<<< HEAD
-    #reg_pool: list[Register] = [r for r in MUOpX86.GPR + MUOpX86.VEC if r not in (MUOpX86.RSP, MUOpX86.RBP)]
-    reg_pool: list[Register] = [r for r in MUOpA64.GPR + MUOpA64.VEC]
-=======
     reg_pool = self.reg_pool.copy()
->>>>>>> 256a96f2
     callee_saved: list[Register] = []
     live: dict[Register, Register] = {}
     mem: dict[Register, Memory] = {}
