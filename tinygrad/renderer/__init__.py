--- conflicted
+++ resolved
@@ -118,14 +118,9 @@
   local_max: tuple[int, ...]|None = (0x8FFFFFFF,) * (3) # TODO: Ops.SPECIAL int32 indexes right now
   shared_max: int = 32768
   tensor_cores: list[TensorCore] = []
-<<<<<<< HEAD
-  pre_matcher: Optional[PatternMatcher] = None
-  extra_matcher: Optional[PatternMatcher] = None
-  extra_spec: Optional[PatternMatcher] = None
-=======
   pre_matcher: PatternMatcher|None = None
   extra_matcher: PatternMatcher|None = None
->>>>>>> 27701ef8
+  extra_spec: PatternMatcher|None = None
   code_for_op: dict[Ops, Callable] = {}
 
   def __reduce__(self): return self.__class__, ()
