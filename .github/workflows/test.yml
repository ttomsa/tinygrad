name: Unit Tests
env:
  # increment this when downloads substantially change to avoid the internet
  DOWNLOAD_CACHE_VERSION: '12'
  PYTHON_CACHE_VERSION: '3'
  APT_CACHE_VERSION: '1'
  BUILD_CACHE_VERSION: '1'
  CAPTURE_PROCESS_REPLAY: 1
  GH_TOKEN: ${{ secrets.GITHUB_TOKEN }}
  PYTHONPATH: ${{ github.workspace }}

on:
  push:
    branches:
      - master
  pull_request:
  workflow_dispatch:

jobs:
  llvmspeed:
    name: LLVM Speed
    runs-on: ubuntu-24.04
    timeout-minutes: 20
    steps:
    - name: Checkout Code
      uses: actions/checkout@v4
    - name: Setup Environment
      uses: ./.github/actions/setup-tinygrad
      with:
        key: llvm-speed
        deps: testing_minimal
        llvm: 'true'
    - name: External Benchmark Schedule
      run: PYTHONPATH="." python3 test/external/external_benchmark_schedule.py
    - name: Speed Test
      run: LLVM=1 python3 test/speed/external_test_speed_v_torch.py
    - name: Speed Test (BEAM=2)
      run: BEAM=2 LLVM=1 python3 test/speed/external_test_speed_v_torch.py

  docs:
    name: Docs
    runs-on: ubuntu-22.04
    timeout-minutes: 10
    steps:
    - name: Checkout Code
      uses: actions/checkout@v4
    - name: Setup Environment
      uses: ./.github/actions/setup-tinygrad
      with:
        deps: docs
        pydeps: "capstone"
    - name: Build wheel and show size
      run: |
        pip install build
        python -m build --wheel --outdir dist
        ls -lh dist/*.whl
    - name: Use as an external package
      run: |
        mkdir $HOME/test_external_dir
        cd $HOME/test_external_dir
        python -m venv venv
        source venv/bin/activate
        pip install $GITHUB_WORKSPACE
        python -c "from tinygrad.tensor import Tensor; print(Tensor([1,2,3,4,5]))"
        pip install mypy
        mypy -c "from tinygrad.tensor import Tensor; print(Tensor([1,2,3,4,5]))"
    - name: Run beautiful_mnist with tinygrad only
      run: |
        mkdir $GITHUB_WORKSPACE/test_dir
        cd $GITHUB_WORKSPACE/test_dir
        python -m venv venv
        source venv/bin/activate
        pip install $GITHUB_WORKSPACE
        cp $GITHUB_WORKSPACE/examples/beautiful_mnist.py .
        PYTHONPATH=$GITHUB_WORKSPACE BS=2 STEPS=10 python beautiful_mnist.py
    - name: Test Docs Build
      run: python -m mkdocs build --strict
    - name: Test Docs
      run: |
        python docs/abstractions2.py
        python docs/abstractions3.py
    - name: Test Quickstart
      run: awk '/```python/{flag=1;next}/```/{flag=0}flag' docs/quickstart.md > quickstart.py &&  python quickstart.py
    - name: Test DEBUG
      run: DEBUG=100 python3 -c "from tinygrad import Tensor; N = 1024; a, b = Tensor.rand(N, N), Tensor.rand(N, N); c = (a.reshape(N, 1, N) * b.T.reshape(1, N, N)).sum(axis=2); print((c.numpy() - (a.numpy() @ b.numpy())).mean())"
    - name: Compile EfficientNet to C and test it
      run: |
        CPU=1 PYTHONPATH="." python examples/compile_efficientnet.py > recognize.c
        clang -O2 recognize.c -lm -o recognize
        cat test/models/efficientnet/Chicken.jpg | ./recognize | grep cock

  torchbackend:
    name: Torch Backend Tests
    runs-on: ubuntu-latest
    timeout-minutes: 15
    env:
      IGNORE_OOB: 0
    steps:
    - name: Checkout Code
      uses: actions/checkout@v4
    - name: Setup Environment
      uses: ./.github/actions/setup-tinygrad
      with:
        key: torch-backend-pillow-torchvision-et-pt
        deps: testing_minimal
        pydeps: "pillow torchvision expecttest"
        llvm: 'true'
    - name: Install ninja
      run: |
        sudo apt update || true
        sudo apt install -y --no-install-recommends ninja-build
    - name: Lint with ruff
      run: |
        pip3 install --upgrade --force-reinstall ruff==0.11.0
        python3 -m ruff check extra/torch_backend/backend.py
    - name: Test one op
      run: FORWARD_ONLY=1 TINY_BACKEND=1 python3 test/test_ops.py TestOps.test_add
    - name: Test ResNet-18
      run: DEBUG=2 python3 extra/torch_backend/example.py
    - name: My (custom) tests
      run: python3 extra/torch_backend/test.py
    - name: Test one op in torch tests
      run: DEBUG=2 python3 extra/torch_backend/torch_tests.py TestTinyBackendPRIVATEUSE1.test_unary_log_tiny_float32
    - name: Test Ops with TINY_BACKEND
      run: LLVM=1 LLVMOPT=0 TINY_BACKEND=1 python3 -m pytest -n auto test/test_ops.py --durations=20
    - name: Test in-place operations on views
      run: TORCH_DEBUG=1 python3 extra/torch_backend/test_inplace.py
    - name: Test multi-gpu
      run: LLVM=1 GPUS=4 TORCH_DEBUG=1 python3 extra/torch_backend/test_multigpu.py

  torchbackendmore:
    name: Torch Backend Tests More
    runs-on: ubuntu-latest
    timeout-minutes: 15
    env:
      IGNORE_OOB: 0
    steps:
    - name: Checkout Code
      uses: actions/checkout@v4
    - name: Setup Environment
      uses: ./.github/actions/setup-tinygrad
      with:
        key: torch-backend-pillow-torchvision-et-pt
        deps: testing_minimal
        llvm: 'true'
    - name: Install ninja
      run: |
        sudo apt update || true
        sudo apt install -y --no-install-recommends ninja-build
    - name: Test beautiful_mnist in torch with TINY_BACKEND
      run: SPLIT_REDUCEOP=0 FUSE_ARANGE=1 LLVM=1 TARGET_EVAL_ACC_PCT=96.0 TINY_BACKEND=1 python3 examples/other_mnist/beautiful_mnist_torch.py
    - name: Test some torch tests (expect failure)
      run: python3 -m pytest extra/torch_backend/torch_tests.py -v --tb=no || true

  tc:
    name: Tensor Core tests
    runs-on: ubuntu-latest
    timeout-minutes: 10
    env:
      IGNORE_OOB: 0
    steps:
    - name: Checkout Code
      uses: actions/checkout@v4
    - name: Setup Environment
      uses: ./.github/actions/setup-tinygrad
      with:
        key: uops-minimal
        deps: testing_minimal
    - name: Test IMAGE=2 support
      run: |
        IMAGE=2 PYTHON=1 python3 test/test_ops.py TestOps.test_gemm
        IMAGE=2 PYTHON=1 python3 test/test_ops.py TestOps.test_simple_conv2d
    - name: Test emulated METAL tensor cores
      run: |
        DEBUG=2 EMULATE=METAL FORWARD_ONLY=1 PYTHON=1 python3 test/test_ops.py TestOps.test_big_gemm
        DEBUG=2 EMULATE=METAL FORWARD_ONLY=1 PYTHON=1 python3 test/opt/test_tensor_cores.py
    - name: Test emulated AMX tensor cores
      run: DEBUG=2 AMX=1 EMULATE=AMX FORWARD_ONLY=1 PYTHON=1 python3 test/test_ops.py TestOps.test_gemm
    - name: Test emulated AMD tensor cores
      run: |
        DEBUG=2 EMULATE=AMD FORWARD_ONLY=1 PYTHON=1 N=16 HALF=1 ACC_HALF=0 python3 ./extra/gemm/simple_matmul.py
        DEBUG=2 EMULATE=AMD FORWARD_ONLY=1 PYTHON=1 N=64 HALF=1 ACC_HALF=0 python3 ./extra/gemm/simple_matmul.py
        DEBUG=2 EMULATE=AMD FORWARD_ONLY=1 PYTHON=1 N=16 HALF=1 ACC_HALF=1 ATOL=1e-3 python3 ./extra/gemm/simple_matmul.py
        DEBUG=2 EMULATE=AMD FORWARD_ONLY=1 PYTHON=1 N=64 HALF=1 ACC_HALF=1 ATOL=1e-3 python3 ./extra/gemm/simple_matmul.py
        DEBUG=2 EMULATE=AMD FORWARD_ONLY=1 PYTHON=1 python3 test/opt/test_tensor_cores.py
    - name: Test emulated AMD MFMA tensor cores
      run: |
        DEBUG=2 EMULATE=AMD_MFMA FORWARD_ONLY=1 PYTHON=1 N=64 HALF=1 ACC_HALF=0 python3 ./extra/gemm/simple_matmul.py
        DEBUG=2 EMULATE=AMD_MFMA FORWARD_ONLY=1 PYTHON=1 python3 test/opt/test_tensor_cores.py
    - name: Test emulated AMD RDNA4 tensor cores
      run: |
        DEBUG=2 EMULATE=AMD_RDNA4 FORWARD_ONLY=1 PYTHON=1 N=16 HALF=1 ACC_HALF=0 python3 ./extra/gemm/simple_matmul.py
        DEBUG=2 EMULATE=AMD_RDNA4 FORWARD_ONLY=1 PYTHON=1 N=64 HALF=1 ACC_HALF=0 python3 ./extra/gemm/simple_matmul.py
        DEBUG=2 EMULATE=AMD_RDNA4 FORWARD_ONLY=1 PYTHON=1 N=16 HALF=1 ACC_HALF=1 ATOL=1e-3 python3 ./extra/gemm/simple_matmul.py
        DEBUG=2 EMULATE=AMD_RDNA4 FORWARD_ONLY=1 PYTHON=1 N=64 HALF=1 ACC_HALF=1 ATOL=1e-3 python3 ./extra/gemm/simple_matmul.py
        DEBUG=2 EMULATE=AMD_RDNA4 FORWARD_ONLY=1 PYTHON=1 python3 test/opt/test_tensor_cores.py
    - name: Test emulated CUDA tensor cores
      run: |
        DEBUG=2 EMULATE=CUDA FORWARD_ONLY=1 PYTHON=1 python3 test/test_ops.py TestOps.test_gemm_fp16
        DEBUG=2 EMULATE=CUDA ALLOW_TF32=1 FORWARD_ONLY=1 PYTHON=1 python3 test/test_ops.py TestOps.test_gemm
        DEBUG=2 EMULATE=CUDA_SM75 FORWARD_ONLY=1 PYTHON=1 python3 test/test_ops.py TestOps.test_gemm_fp16
        PYTHONPATH="." DEBUG=2 EMULATE=CUDA ALLOW_TF32=1 FORWARD_ONLY=1 PYTHON=1 python3 test/opt/test_tensor_cores.py
    - name: Test emulated INTEL OpenCL tensor cores
      run: DEBUG=2 EMULATE=INTEL FORWARD_ONLY=1 PYTHON=1 HALF=1 N=64 python3 ./extra/gemm/simple_matmul.py
    - name: Test emulated AMX tensor cores
      run: DEBUG=2 AMX=1 EMULATE=AMX FORWARD_ONLY=1 PYTHON=1 python3 test/opt/test_tensor_cores.py
    - name: Test device flop counts
      run: |
        DEBUG=2 EMULATE=METAL PYTHON=1 python3 ./test/test_uops_stats.py TestUOpsStatsMatmulHalf
        DEBUG=2 EMULATE=AMD PYTHON=1 python3 ./test/test_uops_stats.py TestUOpsStatsMatmulHalf
        DEBUG=2 EMULATE=CUDA PYTHON=1 python3 ./test/test_uops_stats.py TestUOpsStatsMatmulHalf
        DEBUG=2 EMULATE=INTEL PYTHON=1 python3 ./test/test_uops_stats.py TestUOpsStatsMatmulHalf
        DEBUG=2 AMX=1 EMULATE=AMX PYTHON=1 python3 ./test/test_uops_stats.py TestUOpsStats.test_simple_matmul

  bepython:
    name: Python Backend
    runs-on: ubuntu-latest
    timeout-minutes: 10
    env:
      IGNORE_OOB: 0
    steps:
    - name: Checkout Code
      uses: actions/checkout@v4
    - name: Setup Environment
      uses: ./.github/actions/setup-tinygrad
      with:
        key: be-minimal
        deps: testing_minimal
    - name: Test dtype with Python emulator
      run: DEBUG=1 PYTHON=1 python3 -m pytest -n=auto test/test_dtype.py test/test_dtype_alu.py
    - name: Test ops with Python emulator
      run: DEBUG=2 SKIP_SLOW_TEST=1 PYTHON=1 python3 -m pytest -n=auto test/test_ops.py --durations=20
    - name: Test uops with Python emulator
      run: PYTHON=1 python3 -m pytest test/test_uops.py --durations=20
    - name: Test symbolic with Python emulator
      run: PYTHON=1 python3 test/test_symbolic_ops.py
    - name: test_renderer_failures with Python emulator
      run: PYTHON=1 python3 -m pytest -rA test/test_renderer_failures.py::TestRendererFailures

  linter:
    name: Linters
    runs-on: ubuntu-latest
    timeout-minutes: 10

    # TODO: run the pre-commit hook to replace a lot of this
    steps:
    - name: Checkout Code
      uses: actions/checkout@v4
    - name: Setup Environment
      uses: ./.github/actions/setup-tinygrad
      with:
        key: linting-only
        python-version: '3.10'
        deps: linting
    - name: Lint bad-indentation and trailing-whitespace with pylint
      run: python -m pylint --disable=all -e W0311 -e C0303 --jobs=0 --indent-string='  ' --recursive=y .
    - name: Lint with ruff
      run: |
        pip3 install --upgrade --force-reinstall ruff==0.11.0
        python3 -m ruff check .
        python3 -m ruff check examples/mlperf/ --ignore E501
    - name: Lint tinygrad with pylint
      run: python -m pylint tinygrad/
    - name: Run mypy
      run: |
        python -m mypy --strict-equality --lineprecision-report .
        cat lineprecision.txt
    - name: Run TYPED=1
      run: TYPED=1 python -c "import tinygrad"

  unittest:
    name: Unit Tests
    runs-on: ubuntu-latest
    timeout-minutes: 15

    steps:
    - name: Checkout Code
      uses: actions/checkout@v4
    - name: Setup Environment
      uses: ./.github/actions/setup-tinygrad
      with:
        key: unittest-12
        pydeps: "pillow"
        deps: testing_unit
    - name: Test README
      run: awk '/```python/{flag=1;next}/```/{flag=0}flag' README.md > README.py &&  python README.py
    - name: Run unit tests
      run: PYTHONPATH="." python -m pytest -n=auto test/unit/ --durations=20
    - name: Run targetted tests on NULL backend
      run: PYTHONPATH="." NULL=1 python3 test/test_multitensor.py TestMultiTensor.test_data_parallel_resnet_train_step
    - name: Run SDXL on NULL backend
      run: MAX_BUFFER_SIZE=0 PYTHONPATH="." NULL=1 DEBUG=1 python3 examples/sdxl.py --seed 0 --noshow --timing --fakeweights
    # TODO: support fake weights
    #- name: Run LLaMA 7B on 4 fake devices
    #  run: NULL=1 python3 examples/llama.py --gen 1 --size 7B --shard 4 --prompt "Hello." --count 3 --temperature 0 --timing
    - name: Run GC tests
      run: PYTHONPATH="." python test/external/external_uop_gc.py
    - name: Run process replay tests
      uses: ./.github/actions/process-replay
    - name: Regen dataset on test_tiny
      run: |
        test/external/process_replay/reset.py
        CAPTURE_PROCESS_REPLAY=1 python test/test_tiny.py TestTiny.test_plus
        python extra/optimization/extract_dataset.py
        gzip -c /tmp/sops > extra/datasets/sops.gz
        #DEBUG=1 MIN_ASTS=1 python extra/optimization/get_action_space.py
    - name: Repo line count < 19000 lines
      run: MAX_LINE_COUNT=19000 python sz.py

  fuzzing:
    name: Fuzzing
    runs-on: ubuntu-latest
    timeout-minutes: 10
    steps:
    - name: Checkout Code
      uses: actions/checkout@v4
    - name: Setup Environment
      uses: ./.github/actions/setup-tinygrad
      with:
        key: fuzzing-unit
        deps: testing_unit
    - name: Fuzz Test symbolic
      run: python test/external/fuzz_symbolic.py
    - name: Fuzz Test fast idiv
      run: python test/external/fuzz_fast_idiv.py
    - name: Fuzz Test shapetracker
      run: |
        PYTHONPATH="." python test/external/fuzz_shapetracker.py
        PYTHONPATH="." python test/external/fuzz_shapetracker_math.py
    - name: Fuzz Test shape ops
      run: python test/external/fuzz_shape_ops.py

  testgpuimage:
    name: 'GPU IMAGE Tests'
    runs-on: ubuntu-22.04
    timeout-minutes: 10
    env:
      IGNORE_OOB: 0
    steps:
      - name: Checkout Code
        uses: actions/checkout@v4
      - name: Setup Environment
        uses: ./.github/actions/setup-tinygrad
        with:
          key: gpu-image
          deps: testing_minimal
          opencl: 'true'
      - name: Run Kernel Count Test
        run: PYTHONPATH="." GPU=1 python -m pytest -n=auto test/external/external_test_opt.py
      - name: Test WINO=1
        run: GPU=1 DEBUG=2 WINO=1 python3 test/test_ops.py TestOps.test_simple_conv2d
      - name: Test GPU IMAGE=2 ops + training
        run: |
          PYTHONPATH="." GPU=1 IMAGE=2 python -m pytest -n=auto test/test_ops.py --durations=20
          PYTHONPATH="." GPU=1 IMAGE=2 python3 test/models/test_end2end.py TestEnd2End.test_linear_mnist
      - name: Run fused optimizer tests
        run: PYTHONPATH="." GPU=1 FUSE_OPTIM=1 python -m pytest -n=auto test/models/test_mnist.py
      - name: Run process replay tests
        uses: ./.github/actions/process-replay

  testgendataset:
    name: 'GPU Generate Kernel Dataset'
    runs-on: ubuntu-22.04
    timeout-minutes: 10
    env:
      IGNORE_OOB: 0
    steps:
      - name: Checkout Code
        uses: actions/checkout@v4
      - name: Setup Environment
        uses: ./.github/actions/setup-tinygrad
        with:
          key: gen-dataset
          deps: testing_minimal
          opencl: 'true'
      - name: Generate Dataset
        run: PYTHONPATH="." extra/optimization/generate_dataset.sh
      - name: Upload artifact
        uses: actions/upload-artifact@v4
        with:
          name: sops.gz
          path: /tmp/sops.gz

  testopenpilot:
    name: 'openpilot Compile Tests'
    runs-on: ubuntu-22.04
    timeout-minutes: 15
    env:
      IGNORE_OOB: 0
    steps:
      - name: Checkout Code
        uses: actions/checkout@v4
      - name: Setup Environment
        uses: ./.github/actions/setup-tinygrad
        with:
          key: openpilot-compile
          deps: testing
          opencl: 'true'
          llvm: 'true'
      - name: Test openpilot model kernel count and gate usage
        run: |
          PYTHONPATH="." ALLOWED_KERNEL_COUNT=208 ALLOWED_READ_IMAGE=2175 ALLOWED_GATED_READ_IMAGE=16 FLOAT16=0 GPU=1 IMAGE=2 python examples/openpilot/compile3.py https://github.com/commaai/openpilot/raw/v0.9.4/selfdrive/modeld/models/supercombo.onnx
      - name: Test openpilot alt model correctness (float32)
        run: PYTHONPATH="." FLOAT16=0 DEBUGCL=1 GPU=1 IMAGE=2 python examples/openpilot/compile3.py https://github.com/commaai/openpilot/raw/3799fe46b3a629e491d4b8498b8ae83e4c88c304/selfdrive/modeld/models/supercombo.onnx
      - name: Test openpilot fastvits model correctness (float32)
        run: PYTHONPATH="." FLOAT16=0 DEBUGCL=1 GPU=1 IMAGE=2 python examples/openpilot/compile3.py https://github.com/commaai/openpilot/raw/9118973ed03c1ae1d40cf69a29507ec2cc78efd7/selfdrive/modeld/models/supercombo.onnx
      # - name: Test openpilot simple_plan vision model correctness (float32)
      #   run: PYTHONPATH="." FLOAT16=0 DEBUGCL=1 GPU=1 IMAGE=2 python examples/openpilot/compile3.py https://gitlab.com/commaai/openpilot-lfs.git/gitlab-lfs/objects/35ff4f4577002f2685e50c8346addae33fe8da27a41dd4d6a0f14d1f4b1af81b
      - name: Test openpilot LLVM compile
        run: PYTHONPATH="." LLVM=1 LLVMOPT=1 JIT=2 BEAM=0 IMAGE=0 python examples/openpilot/compile3.py https://github.com/commaai/openpilot/raw/9118973ed03c1ae1d40cf69a29507ec2cc78efd7/selfdrive/modeld/models/supercombo.onnx
      - name: Test openpilot compile4
        run: PYTHONPATH="." NOLOCALS=1 GPU=1 IMAGE=2 FLOAT16=1 DEBUG=2 python3 examples/openpilot/compile4.py
      - name: Run process replay tests
        uses: ./.github/actions/process-replay

  testonnxcpu:
    name: 'ONNX (CPU) Tests'
    runs-on: ubuntu-22.04
    timeout-minutes: 20
    env:
      IGNORE_OOB: 0

    steps:
      - name: Checkout Code
        uses: actions/checkout@v4
      - name: Setup Environment
        uses: ./.github/actions/setup-tinygrad
        with:
          key: onnxoptc
          deps: testing
          python-version: '3.11'
          llvm: 'true'
      - name: Test ONNX (CPU)
        run: CPU=1 python -m pytest -n=auto test/external/external_test_onnx_backend.py --durations=20
      - name: Test ONNX (LLVM)
        run: LLVM=1 python -m pytest -n=auto test/external/external_test_onnx_backend.py --durations=20
      - name: Test ONNX Runner (CPU)
        run: CPU=1 python3 test/external/external_test_onnx_runner.py
      - name: Test Additional ONNX Ops (CPU)
        run: CPU=1 python3 test/external/external_test_onnx_ops.py
      - name: Test Quantize ONNX
        run: CPU=1 python3 test/test_quantize_onnx.py
      - name: Run process replay tests
        uses: ./.github/actions/process-replay

  testopencl:
    name: 'ONNX (GPU)+Optimization Tests'
    runs-on: ubuntu-22.04
    timeout-minutes: 20
    env:
      IGNORE_OOB: 0

    steps:
      - name: Checkout Code
        uses: actions/checkout@v4
      - name: Setup Environment
        uses: ./.github/actions/setup-tinygrad
        with:
          key: onnxoptl
          deps: testing
          pydeps: "tensorflow==2.15.1 tensorflow_addons"
          python-version: '3.11'
          opencl: 'true'
      - name: Test ONNX (GPU)
        run: GPU=1 python -m pytest -n=auto test/external/external_test_onnx_backend.py --durations=20
      #- name: Test Optimization Helpers
      #  run: DEBUG=1 python3 extra/optimization/test_helpers.py
      #- name: Test Action Space
      #  run: DEBUG=1 GPU=1 python3 extra/optimization/get_action_space.py
      - name: Test Beam Search
        run: GPU=1 IGNORE_BEAM_CACHE=1 python3 -m pytest extra/optimization/test_beam_search.py
      - name: Test MLPerf stuff
        run: GPU=1 python -m pytest -n=auto test/external/external_test_optim.py test/external/external_test_losses.py test/external/external_test_metrics.py test/external/external_test_datasets.py --durations=20
      - name: Test llama 3 training
        run: MAX_BUFFER_SIZE=0 DEV=NULL SAMPLES=300 BS=8 SEQLEN=512 GRADIENT_ACC_STEPS=8 FAKEDATA=1 DEFAULT_FLOAT=bfloat16 OPTIM_DTYPE=bfloat16 LLAMA3_SIZE=1B MODEL=llama3 python3 examples/mlperf/model_train.py
      - name: Run process replay tests
        uses: ./.github/actions/process-replay

  testllm:
    name: Test LLM
    runs-on: ubuntu-24.04
    timeout-minutes: 15
    steps:
      - name: Checkout Code
        uses: actions/checkout@v4
      - name: Setup Environment
        uses: ./.github/actions/setup-tinygrad
        with:
          key: apps_llm
      - name: Test 1B LLM
        run: echo "What's a male chicken called? Answer with only one word." | MAX_BUFFER_SIZE=0 python3 -m tinygrad.apps.llm | grep -i rooster

  testmodels:
    name: Models (llvm+cpu+gpu)
    runs-on: ubuntu-22.04
    timeout-minutes: 15
    env:
      IGNORE_OOB: 0
    steps:
      - name: Checkout Code
        uses: actions/checkout@v4
      - name: Setup Environment
        uses: ./.github/actions/setup-tinygrad
        with:
          key: models
          deps: testing
          opencl: 'true'
          llvm: 'true'
      - name: Test models (llvm)
        run: LLVM=1 python -m pytest -n=auto test/models --durations=20
      - name: Test models (gpu)
        run: GPU=1 python -m pytest -n=auto test/models --durations=20
      - name: Test models (cpu)
        run: CPU=1 python -m pytest -n=auto test/models --durations=20
      - name: Run process replay tests
        uses: ./.github/actions/process-replay

  testrangeify:
    name: Linux (rangeify)
    runs-on: ubuntu-24.04
    timeout-minutes: 15
    steps:
    - name: Checkout Code
      uses: actions/checkout@v4
    - name: Setup Environment
      uses: ./.github/actions/setup-tinygrad
      with:
        key: rangeify-minimal-llvm
        deps: testing_minimal
        llvm: "true"
    - name: Test CPU=1 RANGEIFY=1
      # TODO: add more passing tests here
      # test_symbolic_arange_sym_step is passing now
      # test_threefry_doesnt_use_long is because there's a contig after the long now
      run: |
        CPU=1 RANGEIFY=1 python3 -m pytest -n auto --durations 20 \
          -k "not test_symbolic_arange_sym_step and not test_threefry_doesnt_use_long" \
          test/test_tiny.py test/test_rangeify.py test/test_ops.py test/test_tensor_variable.py \
          test/test_outerworld_range.py test/test_sample.py test/test_randomness.py
    - name: Test CPU=1 RANGEIFY=2
      run: CPU=1 RANGEIFY=2 python3 -m pytest -n auto test/test_tiny.py test/test_rangeify.py test/test_ops.py --durations 20
    # slow (and still wrong on beautiful_mnist)
    #- name: Test LLVM=1 RANGEIFY=1 (slow tests)
    #  run: LLVM=1 RANGEIFY=1 python3 -m pytest -n auto test/models/test_mnist.py --durations 20

  testdevectorize:
    name: Linux (devectorize)
    runs-on: ubuntu-24.04
    timeout-minutes: 15
    env:
      IGNORE_OOB: 0
    steps:
    - name: Checkout Code
      uses: actions/checkout@v4
    - name: Setup Environment
      uses: ./.github/actions/setup-tinygrad
      with:
        key: devectorize-minimal
        deps: testing_minimal
        pydeps: "pillow"
        llvm: "true"
    - name: Test LLVM=1 DEVECTORIZE=0
      run: LLVM=1 DEVECTORIZE=0 python3 -m pytest -n auto test/test_tiny.py test/test_ops.py -k "not test_avg_pool3d_failure"
    - name: Test LLVM=1 DEVECTORIZE=0 for model
      run: LLVM=1 DEVECTORIZE=0 python3 test/models/test_efficientnet.py
    - name: Test CPU=1 DEVECTORIZE=0
      run: CPU=1 DEVECTORIZE=0 FUSE_ARANGE=0 python3 -m pytest -n auto test/test_tiny.py test/test_ops.py -k "not test_avg_pool3d_failure"
    - name: Test X86=1 DEVECTORIZE=0
      run: X86=1 DEVECTORIZE=0 python3 -m pytest -n auto test/test_tiny.py test/test_ops.py -k "not test_avg_pool3d_failure"

  testdsp:
    name: Linux (DSP)
    runs-on: ubuntu-24.04
    timeout-minutes: 15
    env:
      IGNORE_OOB: 0
    steps:
    - name: Checkout Code
      uses: actions/checkout@v4
    - name: Setup Environment
      uses: ./.github/actions/setup-tinygrad
      with:
        key: dsp-minimal
        deps: testing_minimal
        pydeps: "onnx==1.18.0 onnxruntime pillow"
        llvm: "true"
    - name: Set up Docker Buildx
      uses: docker/setup-buildx-action@v3
    - name: Build QEMU Docker with cache
      uses: docker/build-push-action@v4
      with:
        file: extra/dsp/Dockerfile
        push: false
        load: true
        tags: qemu-hexagon:latest
        cache-from: type=gha
        cache-to: type=gha,mode=min
    - name: Set MOCKDSP env
      run: printf "MOCKDSP=1" >> $GITHUB_ENV
    - name: Run test_tiny on DSP
      run: DEBUG=2 DSP=1 python test/test_tiny.py
    - name: Test transcendentals
      run: CC=clang-20 DEBUG=2 DSP=1 python test/test_transcendental.py TestTranscendentalVectorized
    - name: Test quantize onnx
      run: DEBUG=2 DSP=1 python3 test/test_quantize_onnx.py

  testwebgpu:
    name: Linux (WebGPU)
    runs-on: ubuntu-22.04
    timeout-minutes: 20
    steps:
    - name: Checkout Code
      uses: actions/checkout@v4
    - name: Setup Environment
      uses: ./.github/actions/setup-tinygrad
      with:
        key: webgpu-minimal
        deps: testing_minimal
        python-version: '3.11'
        webgpu: 'true'
    - name: Check Device.DEFAULT (WEBGPU) and print some source
      run: |
        WEBGPU=1 python -c "from tinygrad import Device; assert Device.DEFAULT == 'WEBGPU', Device.DEFAULT"
        WEBGPU=1 DEBUG=4 FORWARD_ONLY=1 python3 test/test_ops.py TestOps.test_add
    - name: Run selected webgpu tests
      run: |
          WEBGPU=1 WEBGPU_BACKEND="WGPUBackendType_Vulkan" python3 -m pytest -n=auto test/ --ignore=test/models --ignore=test/unit \
          --ignore=test/test_copy_speed.py --ignore=test/test_rearrange_einops.py \
          --ignore=test/test_fuzz_shape_ops.py --durations=20
    - name: Run process replay tests
      uses: ./.github/actions/process-replay

  testamd:
    strategy:
      fail-fast: false
      matrix:
        backend: [amd, amdllvm]

    name: Linux (${{ matrix.backend }})
    runs-on: ubuntu-22.04
    timeout-minutes: 20
    env:
      IGNORE_OOB: 0
      AMD: 1
      MOCKGPU: 1
      FORWARD_ONLY: 1
      AMD_LLVM: ${{ matrix.backend == 'amdllvm' && '1' || matrix.backend != 'amdllvm' && '0' }}
    steps:
      - name: Checkout Code
        uses: actions/checkout@v4
      - name: Setup Environment
        uses: ./.github/actions/setup-tinygrad
        with:
          key: ${{ matrix.backend }}-minimal
          deps: testing_minimal
          amd: 'true'
          llvm: ${{ matrix.backend == 'amdllvm' && 'true' }}
      - name: Check Device.DEFAULT and print some source
        run: |
          python3 -c "from tinygrad import Device; assert Device.DEFAULT in ['AMD'], Device.DEFAULT"
          DEBUG=5 FORWARD_ONLY=1 python3 test/test_ops.py TestOps.test_add
      - name: Run LLVM test
        if: matrix.backend=='amdllvm'
        run: python test/device/test_amd_llvm.py
      - name: Run pytest (amd)
        run: python -m pytest -n=auto test/test_ops.py test/test_dtype.py test/test_dtype_alu.py test/test_linearizer.py test/test_randomness.py test/test_jit.py test/test_graph.py test/test_multitensor.py test/device/test_hcq.py --durations=20
      - name: Run pytest (amd)
        run: python -m pytest test/external/external_test_am.py --durations=20
      - name: Run TRANSCENDENTAL math
        run: TRANSCENDENTAL=2 python -m pytest -n=auto test/test_ops.py::TestOps::test_sin test/test_ops.py::TestOps::test_cos test/test_ops.py::TestOps::test_tan test/test_ops.py::TestOps::test_exp test/test_ops.py::TestOps::test_log --durations=20
      - name: Run TestOps.test_add with SQTT
        run: |
          PROFILE=1 SQTT=1 DEBUG=5 python3 test/test_ops.py TestOps.test_add
          extra/sqtt/rgptool.py create "/tmp/profile.pkl.$USER" -o /tmp/gpu0.rgp
      - name: Run process replay tests
        uses: ./.github/actions/process-replay

  testnvidia:
    strategy:
      fail-fast: false
      matrix:
        backend: [ptx, nv]

    name: Linux (${{ matrix.backend }})
    runs-on: ubuntu-22.04
    timeout-minutes: 20
    env:
      MOCKGPU: 1
      FORWARD_ONLY: 1
    steps:
      - name: Checkout Code
        uses: actions/checkout@v4
      - name: Setup Environment
        uses: ./.github/actions/setup-tinygrad
        with:
          key: ${{ matrix.backend }}-minimal
          deps: testing_minimal
          cuda: 'true'
          ocelot: 'true'
      - name: Set env
        run: printf "${{ matrix.backend == 'PTX' && 'CUDA=1\nPTX=1' || matrix.backend == 'nv' && 'NV=1\nSKIP_SLOW_TEST=1' }}" >> $GITHUB_ENV
      - name: Check Device.DEFAULT and print some source
        run: |
          python3 -c "from tinygrad import Device; assert Device.DEFAULT in ['CUDA','NV'], Device.DEFAULT"
          DEBUG=5 FORWARD_ONLY=1 python3 test/test_ops.py TestOps.test_add
      - name: Run pytest (cuda)
        # skip multitensor because it's slow
        run: python -m pytest -n=auto test/ --ignore=test/models --ignore=test/unit --ignore test/test_gc.py --ignore test/test_multitensor.py --durations=20
      - name: Run process replay tests
        uses: ./.github/actions/process-replay

  tests:
    strategy:
      fail-fast: false
      matrix:
        backend: [llvm, cpu, x86, gpu]

    name: Linux (${{ matrix.backend }})
    runs-on: ubuntu-22.04
    timeout-minutes: 20
    env:
      IGNORE_OOB: 0

    steps:
      - name: Checkout Code
        uses: actions/checkout@v4
      - name: Setup Environment
        uses: ./.github/actions/setup-tinygrad
        with:
          key: ${{ matrix.backend }}-minimal
          deps: testing_minimal
          opencl: ${{ matrix.backend == 'gpu' && 'true' }}
          llvm: ${{ matrix.backend == 'llvm' && 'true' }}
      - name: Set env
<<<<<<< HEAD
        run: printf "${{ matrix.backend == 'llvm' && 'LLVM=1' || matrix.backend == 'cpu' && 'CPU=1' || matrix.backend == 'x86' && 'X86=1' || matrix.backend == 'gpu' && 'GPU=1' }}" >> $GITHUB_ENV
=======
        run: printf "${{ matrix.backend == 'llvm' && 'LLVM=1' || matrix.backend == 'cpu' && 'CPU=1\nCPU_COUNT=2' || matrix.backend == 'gpu' && 'GPU=1' }}" >> $GITHUB_ENV
>>>>>>> 801be5f7
      - name: Check Device.DEFAULT and print some source
        run: |
          python3 -c "from tinygrad import Device; assert Device.DEFAULT in ['LLVM','CPU','X86','GPU'], Device.DEFAULT"
          DEBUG=5 FORWARD_ONLY=1 python3 test/test_ops.py TestOps.test_add
      - name: Run pytest (not cuda)
        run: python -m pytest -n=auto test/ --ignore=test/models --ignore=test/unit --durations=20
      - name: Run TRANSCENDENTAL math
        run: TRANSCENDENTAL=2 python -m pytest -n=auto test/test_ops.py::TestOps::test_sin test/test_ops.py::TestOps::test_cos test/test_ops.py::TestOps::test_tan test/test_ops.py::TestOps::test_exp test/test_ops.py::TestOps::test_log --durations=20
      - name: Run process replay tests
        uses: ./.github/actions/process-replay

# ****** OSX Tests ******

  testmetal2:
    name: MacOS (unit)
    runs-on: macos-14
    timeout-minutes: 20
    env:
      IGNORE_OOB: 0

    steps:
    - name: Checkout Code
      uses: actions/checkout@v4
    - name: Setup Environment
      uses: ./.github/actions/setup-tinygrad
      with:
        key: metal2
        deps: testing
        python-version: '3.11'
        amd: 'true'
        cuda: 'true'
        ocelot: 'true'
        llvm: 'true'
    - name: Run real world test
      run: METAL=1 python -m pytest -n=auto test/models/test_real_world.py --durations=20
    - name: Test models (Metal)
      run: METAL=1 python -m pytest -n=auto test/models -v --durations=20
    - name: Run ONNX
      run: METAL=1 python -m pytest -n=auto test/external/external_test_onnx_backend.py --durations=20
    - name: Test tensor core ops (fake)
      run: TC=2 METAL=1 DEBUG=3 python test/test_ops.py TestOps.test_gemm
    - name: Test tensor core ops (real)
      run: METAL=1 DEBUG=3 python test/test_ops.py TestOps.test_big_gemm
    - name: Test LLaMA compile speed
      run: METAL=1 python test/external/external_test_speed_llama.py
    - name: Test Beam Search
      run: METAL=1 IGNORE_BEAM_CACHE=1 python3 -m pytest extra/optimization/test_beam_search.py
    #- name: Fuzz Test linearizer
    #  run: METAL=1 DEPTH=4 FUZZ_N=50 FUZZ_MAX_SIZE=1000000 python test/external/fuzz_linearizer.py
    - name: Run TRANSCENDENTAL math
      run: TRANSCENDENTAL=2 python -m pytest -n=auto test/test_ops.py::TestOps::test_sin test/test_ops.py::TestOps::test_cos test/test_ops.py::TestOps::test_tan test/test_ops.py::TestOps::test_exp test/test_ops.py::TestOps::test_log --durations=20
    - name: Run pytest (amd)
      env:
        MOCKGPU: 1
        AMD: 1
        FORWARD_ONLY: 1
      run: |
        python3 -m pytest -n=auto test/device/test_hcq.py test/test_tiny.py --durations=20
    - name: Run pytest (amd with llvm backend)
      env:
        MOCKGPU: 1
        AMD: 1
        FORWARD_ONLY: 1
      run: |
        python -m pytest -n=auto test/device/test_hcq.py test/test_tiny.py test/device/test_amd_llvm.py --durations=20
    - name: Run pytest (ptx)
      env:
        MOCKGPU: 1
        PTX: 1
        NV: 1
        FORWARD_ONLY: 1
      run: |
        python3 -m pytest -n=auto test/device/test_hcq.py test/test_tiny.py --durations=20
    - name: Run process replay tests
      uses: ./.github/actions/process-replay

  osxwebgpu:
    name: MacOS (WebGPU)
    runs-on: macos-14
    timeout-minutes: 10
    steps:
    - name: Checkout Code
      uses: actions/checkout@v4
    - name: Setup Environment
      uses: ./.github/actions/setup-tinygrad
      with:
        key: osx-webgpu
        deps: testing
        webgpu: 'true'
    - name: Test infinity math in WGSL
      run: WEBGPU=1 python -m pytest -n=auto test/test_renderer_failures.py::TestWGSLFailures::test_multiply_infinity --durations=20
    - name: Build WEBGPU Efficientnet
      run: WEBGPU=1 WEBGPU_BACKEND="WGPUBackendType_Metal" python3 -m examples.compile_efficientnet
    - name: Clean npm cache
      run: npm cache clean --force
    - name: Install Puppeteer
      run: npm install puppeteer
    # this is also flaky
    #- name: Run WEBGPU Efficientnet
    #  run: node test/web/test_webgpu.js
    # this is flaky
    #- name: Run VIZ tests as external package
    #  run: |
    #    mkdir $GITHUB_WORKSPACE/test_dir
    #    cd $GITHUB_WORKSPACE/test_dir
    #    python -m venv venv
    #    source venv/bin/activate
    #    pip install $GITHUB_WORKSPACE
    #    cp $GITHUB_WORKSPACE/test/web/test_viz.js .
    #    node test_viz.js
    - name: Test ONNX Runner (WEBGPU)
      run: WEBGPU=1 python3 test/external/external_test_onnx_runner.py

  osxremote:
   name: MacOS (remote metal)
   runs-on: macos-15
   timeout-minutes: 10
   env:
     REMOTE: 1
     REMOTEDEV: METAL
   steps:
     - name: Checkout Code
       uses: actions/checkout@v4
     - name: Setup Environment
       uses: ./.github/actions/setup-tinygrad
       with:
         key: macos-remote
         deps: testing_minimal
     - name: Check Device.DEFAULT and print some source
       run: |
         python -c "from tinygrad import Device; assert Device.DEFAULT == 'REMOTE', Device.DEFAULT"
         python -c "from tinygrad import Device; assert Device.default.properties.real_device == 'METAL', Device.default.properties.real_device"
         DEBUG=4 python3 test/test_tiny.py TestTiny.test_plus
     - name: Run REMOTE=1 Test
       run: |
         python3 -m pytest test/test_tiny.py test/test_jit.py test/test_subbuffer.py test/test_graph.py test/test_multitensor.py test/test_tensor_variable.py

  amdremote:
    name: Linux (remote)
    runs-on: ubuntu-22.04
    timeout-minutes: 20
    env:
      REMOTE: 1
    steps:
      - name: Checkout Code
        uses: actions/checkout@v4
      - name: Setup Environment
        uses: ./.github/actions/setup-tinygrad
        with:
          key: linux-remote
          deps: testing_minimal
          amd: 'true'
          llvm: 'true'
          opencl: 'true'
      - name: Start remote server
        run: |
          start_server() {
            systemd-run --user \
              --unit="$1" \
              --setenv=REMOTEDEV="$2" \
              --setenv=MOCKGPU=1 \
              --setenv=PYTHONPATH=. \
              --setenv=PORT="$3" \
              --working-directory="$(pwd)" \
              python tinygrad/runtime/ops_remote.py
          }

          start_server "remote-server-amd-1" "AMD" 6667
          start_server "remote-server-amd-2" "AMD" 6668
          start_server "remote-server-gpu" "GPU" 7667
          start_server "remote-server-cpu" "CPU" 8667
      - name: Check Device.DEFAULT and print some source
        env:
          HOST: 127.0.0.1:6667*6,127.0.0.1:6668*6
        run: |
          python -c "from tinygrad import Device; assert Device.DEFAULT == 'REMOTE', Device.DEFAULT"
          python -c "from tinygrad import Device; assert Device.default.properties.real_device == 'AMD', Device.default.properties.real_device"
          DEBUG=4 python3 test/test_tiny.py TestTiny.test_plus
      - name: Run REMOTE=1 Test (AMD)
        env:
          HOST: 127.0.0.1:6667*6,127.0.0.1:6668*6
        run: |
          python3 -m pytest test/test_tiny.py test/test_jit.py test/test_subbuffer.py test/test_graph.py test/test_multitensor.py test/test_remote.py test/test_tensor_variable.py --durations 20
      - name: Run REMOTE=1 Test (GPU)
        env:
          HOST: 127.0.0.1:7667*6
        run: |
          python3 -m pytest test/test_tiny.py test/test_image_dtype.py test/test_jit.py --durations 20
          IMAGE=2 python3 -m pytest test/test_tiny.py test/test_image_dtype.py
      - name: Run REMOTE=1 Test (CPU)
        env:
          HOST: 127.0.0.1:8667*6
        run: |
          python3 -m pytest test/test_tiny.py test/test_jit.py test/test_multitensor.py --durations 20
      - name: Show remote server logs
        if: always()
        run: |
          journalctl --user -u remote-server-amd-1 --no-pager
          journalctl --user -u remote-server-amd-2 --no-pager
          journalctl --user -u remote-server-gpu --no-pager
          journalctl --user -u remote-server-cpu --no-pager

  osxtests:
    strategy:
      fail-fast: false
      matrix:
        backend: [metal, llvm, cpu]
    name: MacOS (${{ matrix.backend }})
    runs-on: macos-15
    timeout-minutes: 20
    env:
      IGNORE_OOB: 0
    steps:
      - name: Checkout Code
        uses: actions/checkout@v4
      - name: Setup Environment
        uses: ./.github/actions/setup-tinygrad
        with:
          key: macos-${{ matrix.backend }}-minimal
          deps: testing_minimal
          pydeps: "capstone"
          llvm: ${{ matrix.backend == 'llvm' && 'true' }}
      - name: Set env
        run: printf "${{ matrix.backend == 'llvm' && 'LLVM=1' || matrix.backend == 'cpu' && 'CPU=1\nCPU_COUNT=2' || matrix.backend == 'metal' && 'METAL=1'}}" >> $GITHUB_ENV
      - name: Check Device.DEFAULT and print some source
        run: |
          python -c "from tinygrad import Device; assert Device.DEFAULT == '${{ matrix.backend }}'.upper(), Device.DEFAULT"
          DEBUG=4 python3 test/test_tiny.py TestTiny.test_plus
      - name: Run pytest (${{ matrix.backend }})
        run: python3 -m pytest -n=auto test/ --ignore=test/models --ignore=test/unit --durations=20
      - name: Run process replay tests
        uses: ./.github/actions/process-replay
      - name: Run macOS-specific unit test
        if: matrix.backend == 'cpu'
        run: python3 -m pytest test/unit/test_disk_tensor.py::TestDiskTensor::test_copy_to_cpu_not_truncated

# ****** Windows Tests ******

  wintests:
    strategy:
      fail-fast: false
      matrix:
        backend: [llvm, cpu, x86, webgpu]

    name: Windows (${{ matrix.backend }})
    runs-on: windows-latest
    timeout-minutes: 15
    env:
      IGNORE_OOB: 0
    steps:
      - name: Checkout Code
        uses: actions/checkout@v4
      - name: Setup Environment
        uses: ./.github/actions/setup-tinygrad
        with:
          key: windows-${{ matrix.backend }}-minimal
          deps: testing_unit
          pydeps: ${{ matrix.backend == 'webgpu' && 'dawn-python' || '' }}
      - name: Set env
        shell: bash
<<<<<<< HEAD
        run:  printf "${{ matrix.backend == 'llvm' && 'LLVM=1' || matrix.backend == 'cpu' && 'CPU=1' || matrix.backend == 'x86' && 'X86=1' || matrix.backend == 'webgpu' && 'WEBGPU=1'}}" >> $GITHUB_ENV
=======
        run:  printf "${{ matrix.backend == 'llvm' && 'LLVM=1' || matrix.backend == 'cpu' && 'CPU=1\nCPU_COUNT=2' || matrix.backend == 'webgpu' && 'WEBGPU=1'}}" >> $GITHUB_ENV
>>>>>>> 801be5f7
      - name: Run unit tests
        if: matrix.backend=='llvm'
        # test_newton_schulz hits RecursionError
        run: python -m pytest -n=auto test/unit/ --ignore=test/unit/test_disk_tensor.py --ignore=test/unit/test_elf.py --ignore=test/unit/test_tar.py --ignore=test/unit/test_linalg.py --durations=20
      - name: Run pytest (${{ matrix.backend }})
        shell: bash
        run: |
          python -c "from tinygrad import Device; assert Device.DEFAULT == '${{ matrix.backend }}'.upper(), Device.DEFAULT"
          python -m pytest -n=auto test/test_tiny.py test/test_ops.py --durations=20<|MERGE_RESOLUTION|>--- conflicted
+++ resolved
@@ -732,11 +732,7 @@
           opencl: ${{ matrix.backend == 'gpu' && 'true' }}
           llvm: ${{ matrix.backend == 'llvm' && 'true' }}
       - name: Set env
-<<<<<<< HEAD
-        run: printf "${{ matrix.backend == 'llvm' && 'LLVM=1' || matrix.backend == 'cpu' && 'CPU=1' || matrix.backend == 'x86' && 'X86=1' || matrix.backend == 'gpu' && 'GPU=1' }}" >> $GITHUB_ENV
-=======
-        run: printf "${{ matrix.backend == 'llvm' && 'LLVM=1' || matrix.backend == 'cpu' && 'CPU=1\nCPU_COUNT=2' || matrix.backend == 'gpu' && 'GPU=1' }}" >> $GITHUB_ENV
->>>>>>> 801be5f7
+        run: printf "${{ matrix.backend == 'llvm' && 'LLVM=1' || matrix.backend == 'cpu' && 'CPU=1\nCPU_COUNT=2' || matrix.backend == 'x86' && 'X86=1' || matrix.backend == 'gpu' && 'GPU=1' }}" >> $GITHUB_ENV
       - name: Check Device.DEFAULT and print some source
         run: |
           python3 -c "from tinygrad import Device; assert Device.DEFAULT in ['LLVM','CPU','X86','GPU'], Device.DEFAULT"
@@ -997,11 +993,7 @@
           pydeps: ${{ matrix.backend == 'webgpu' && 'dawn-python' || '' }}
       - name: Set env
         shell: bash
-<<<<<<< HEAD
-        run:  printf "${{ matrix.backend == 'llvm' && 'LLVM=1' || matrix.backend == 'cpu' && 'CPU=1' || matrix.backend == 'x86' && 'X86=1' || matrix.backend == 'webgpu' && 'WEBGPU=1'}}" >> $GITHUB_ENV
-=======
-        run:  printf "${{ matrix.backend == 'llvm' && 'LLVM=1' || matrix.backend == 'cpu' && 'CPU=1\nCPU_COUNT=2' || matrix.backend == 'webgpu' && 'WEBGPU=1'}}" >> $GITHUB_ENV
->>>>>>> 801be5f7
+        run:  printf "${{ matrix.backend == 'llvm' && 'LLVM=1' || matrix.backend == 'cpu' && 'CPU=1\nCPU_COUNT=2' || matrix.backend == 'x86' && 'X86=1' || matrix.backend == 'webgpu' && 'WEBGPU=1'}}" >> $GITHUB_ENV
       - name: Run unit tests
         if: matrix.backend=='llvm'
         # test_newton_schulz hits RecursionError
