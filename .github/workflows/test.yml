name: Unit Tests
env:
  # increment this when downloads substantially change to avoid the internet
  DOWNLOAD_CACHE_VERSION: '12'
  PYTHON_CACHE_VERSION: '3'
  APT_CACHE_VERSION: '1'
  BUILD_CACHE_VERSION: '1'
  CAPTURE_PROCESS_REPLAY: 1
  GH_TOKEN: ${{ secrets.GITHUB_TOKEN }}
  PYTHONPATH: ${{ github.workspace }}

on:
  push:
    branches:
      - master
  pull_request:
  workflow_dispatch:

jobs:
  llvmspeed:
    name: LLVM Speed
    runs-on: ubuntu-24.04
    timeout-minutes: 20
    steps:
    - name: Checkout Code
      uses: actions/checkout@v4
    - name: Setup Environment
      uses: ./.github/actions/setup-tinygrad
      with:
        key: llvm-speed
        deps: testing_minimal
        llvm: 'true'
    - name: External Benchmark Schedule
      run: PYTHONPATH="." python3 test/external/external_benchmark_schedule.py
    - name: Speed Test
      run: LLVM=1 python3 test/speed/external_test_speed_v_torch.py
    - name: Speed Test (BEAM=2)
      run: BEAM=2 LLVM=1 python3 test/speed/external_test_speed_v_torch.py

  docs:
    name: Docs
    runs-on: ubuntu-22.04
    timeout-minutes: 10
    steps:
    - name: Checkout Code
      uses: actions/checkout@v4
    - name: Setup Environment
      uses: ./.github/actions/setup-tinygrad
      with:
        deps: docs
        pydeps: "capstone"
    - name: Build wheel and show size
      run: |
        pip install build
        python -m build --wheel --outdir dist
        ls -lh dist/*.whl
    - name: Use as an external package
      run: |
        mkdir $HOME/test_external_dir
        cd $HOME/test_external_dir
        python -m venv venv
        source venv/bin/activate
        pip install $GITHUB_WORKSPACE
        python -c "from tinygrad.tensor import Tensor; print(Tensor([1,2,3,4,5]))"
        pip install mypy
        mypy -c "from tinygrad.tensor import Tensor; print(Tensor([1,2,3,4,5]))"
    - name: Run beautiful_mnist with tinygrad only
      run: |
        mkdir $GITHUB_WORKSPACE/test_dir
        cd $GITHUB_WORKSPACE/test_dir
        python -m venv venv
        source venv/bin/activate
        pip install $GITHUB_WORKSPACE
        cp $GITHUB_WORKSPACE/examples/beautiful_mnist.py .
        PYTHONPATH=$GITHUB_WORKSPACE BS=2 STEPS=10 python beautiful_mnist.py
    - name: Test Docs Build
      run: python -m mkdocs build --strict
    - name: Test Docs
      run: |
        python docs/abstractions2.py
        python docs/abstractions3.py
    - name: Test Quickstart
      run: awk '/```python/{flag=1;next}/```/{flag=0}flag' docs/quickstart.md > quickstart.py &&  python quickstart.py
    - name: Test DEBUG
      run: DEBUG=100 python3 -c "from tinygrad import Tensor; N = 1024; a, b = Tensor.rand(N, N), Tensor.rand(N, N); c = (a.reshape(N, 1, N) * b.T.reshape(1, N, N)).sum(axis=2); print((c.numpy() - (a.numpy() @ b.numpy())).mean())"
    - name: Compile EfficientNet to C and test it
      run: |
        CPU=1 PYTHONPATH="." python examples/compile_efficientnet.py > recognize.c
        clang -O2 recognize.c -lm -o recognize
        cat test/models/efficientnet/Chicken.jpg | ./recognize | grep cock

  autogen:
    name: Autogen
    runs-on: ubuntu-24.04
    timeout-minutes: 15
    steps:
    - name: Checkout Code
      uses: actions/checkout@v4
    - name: Setup Environment
      uses: ./.github/actions/setup-tinygrad
      with:
        opencl: 'true'
        amd: 'true'
        cuda: 'true'
        webgpu: 'true'
        llvm: 'true'
    - name: Install autogen support packages
      run: sudo apt-get install -y --no-install-recommends llvm-14-dev libclang-14-dev
    - name: Verify OpenCL autogen
      run: |
        cp tinygrad/runtime/autogen/opencl.py /tmp/opencl.py.bak
        ./autogen_stubs.sh opencl
        diff /tmp/opencl.py.bak tinygrad/runtime/autogen/opencl.py
    - name: Verify CUDA autogen
      run: |
        cp tinygrad/runtime/autogen/cuda.py /tmp/cuda.py.bak
        cp tinygrad/runtime/autogen/nv_gpu.py /tmp/nv_gpu.py.bak
        ./autogen_stubs.sh cuda
        ./autogen_stubs.sh nv
        diff /tmp/cuda.py.bak tinygrad/runtime/autogen/cuda.py
        diff /tmp/nv_gpu.py.bak tinygrad/runtime/autogen/nv_gpu.py
    - name: Verify AMD autogen
      run: |
        cp tinygrad/runtime/autogen/hsa.py /tmp/hsa.py.bak
        cp tinygrad/runtime/autogen/kfd.py /tmp/kfd.py.bak
        cp tinygrad/runtime/autogen/comgr.py /tmp/comgr.py.bak
        cp tinygrad/runtime/autogen/amd_gpu.py /tmp/amd_gpu.py.bak
        cp tinygrad/runtime/autogen/sqtt.py /tmp/sqtt.py.bak
        ./autogen_stubs.sh hsa
        ./autogen_stubs.sh kfd
        ./autogen_stubs.sh comgr
        ./autogen_stubs.sh amd
        ./autogen_stubs.sh sqtt
        diff /tmp/hsa.py.bak tinygrad/runtime/autogen/hsa.py
        diff /tmp/kfd.py.bak tinygrad/runtime/autogen/kfd.py
        diff /tmp/comgr.py.bak tinygrad/runtime/autogen/comgr.py
        diff /tmp/amd_gpu.py.bak tinygrad/runtime/autogen/amd_gpu.py
        diff /tmp/sqtt.py.bak tinygrad/runtime/autogen/sqtt.py
    - name: Verify Linux autogen
      run: |
        cp tinygrad/runtime/autogen/libc.py /tmp/libc.py.bak
        cp tinygrad/runtime/autogen/io_uring.py /tmp/io_uring.py.bak
        cp tinygrad/runtime/autogen/ib.py /tmp/ib.py.bak
        ./autogen_stubs.sh libc
        ./autogen_stubs.sh io_uring
        ./autogen_stubs.sh ib
        diff /tmp/libc.py.bak tinygrad/runtime/autogen/libc.py
        diff /tmp/io_uring.py.bak tinygrad/runtime/autogen/io_uring.py
        diff /tmp/ib.py.bak tinygrad/runtime/autogen/ib.py
    - name: Verify WebGPU autogen
      run: |
        cp tinygrad/runtime/autogen/webgpu.py /tmp/webgpu.py.bak
        ./autogen_stubs.sh webgpu
        diff /tmp/webgpu.py.bak tinygrad/runtime/autogen/webgpu.py
    - name: Verify LLVM autogen
      run: |
        cp tinygrad/runtime/autogen/llvm.py /tmp/llvm.py.bak
        ./autogen_stubs.sh llvm
        diff /tmp/llvm.py.bak tinygrad/runtime/autogen/llvm.py

  torchbackend:
    name: Torch Backend Tests
    runs-on: ubuntu-latest
    timeout-minutes: 15
    env:
      IGNORE_OOB: 0
    steps:
    - name: Checkout Code
      uses: actions/checkout@v4
    - name: Setup Environment
      uses: ./.github/actions/setup-tinygrad
      with:
        key: torch-backend-pillow-torchvision-et-pt
        deps: testing_minimal
        pydeps: "pillow torchvision expecttest"
        llvm: 'true'
    - name: Install ninja
      run: |
        sudo apt update || true
        sudo apt install -y --no-install-recommends ninja-build
    - name: Lint with ruff
      run: |
        pip3 install --upgrade --force-reinstall ruff==0.11.0
        python3 -m ruff check extra/torch_backend/backend.py
    - name: Test one op
      run: FORWARD_ONLY=1 TINY_BACKEND=1 python3 test/test_ops.py TestOps.test_add
    - name: Test ResNet-18
      run: DEBUG=2 python3 extra/torch_backend/example.py
    - name: My (custom) tests
      run: python3 extra/torch_backend/test.py
    - name: Test one op in torch tests
      run: DEBUG=2 python3 extra/torch_backend/torch_tests.py TestTinyBackendPRIVATEUSE1.test_unary_log_tiny_float32
    - name: Test Ops with TINY_BACKEND
      run: LLVM=1 LLVMOPT=0 TINY_BACKEND=1 python3 -m pytest -n auto test/test_ops.py --durations=20
    - name: Test in-place operations on views
      run: TORCH_DEBUG=1 python3 extra/torch_backend/test_inplace.py
    - name: Test multi-gpu
      run: LLVM=1 GPUS=4 TORCH_DEBUG=1 python3 extra/torch_backend/test_multigpu.py

  torchbackendmore:
    name: Torch Backend Tests More
    runs-on: ubuntu-latest
    timeout-minutes: 15
    env:
      IGNORE_OOB: 0
    steps:
    - name: Checkout Code
      uses: actions/checkout@v4
    - name: Setup Environment
      uses: ./.github/actions/setup-tinygrad
      with:
        key: torch-backend-pillow-torchvision-et-pt
        deps: testing_minimal
        llvm: 'true'
    - name: Install ninja
      run: |
        sudo apt update || true
        sudo apt install -y --no-install-recommends ninja-build
    - name: Test beautiful_mnist in torch with TINY_BACKEND
      run: SPLIT_REDUCEOP=0 FUSE_ARANGE=1 LLVM=1 TARGET_EVAL_ACC_PCT=96.0 TINY_BACKEND=1 python3 examples/other_mnist/beautiful_mnist_torch.py
    - name: Test some torch tests (expect failure)
      run: python3 -m pytest extra/torch_backend/torch_tests.py -v --tb=no || true

  tc:
    name: Tensor Core tests
    runs-on: ubuntu-latest
    timeout-minutes: 10
    env:
      IGNORE_OOB: 0
    steps:
    - name: Checkout Code
      uses: actions/checkout@v4
    - name: Setup Environment
      uses: ./.github/actions/setup-tinygrad
      with:
        key: uops-minimal
        deps: testing_minimal
    - name: Test IMAGE=2 support
      run: |
        IMAGE=2 PYTHON=1 python3 test/test_ops.py TestOps.test_gemm
        IMAGE=2 PYTHON=1 python3 test/test_ops.py TestOps.test_simple_conv2d
    - name: Test emulated METAL tensor cores
      run: |
        DEBUG=2 EMULATE=METAL FORWARD_ONLY=1 PYTHON=1 python3 test/test_ops.py TestOps.test_big_gemm
        DEBUG=2 EMULATE=METAL FORWARD_ONLY=1 PYTHON=1 python3 test/opt/test_tensor_cores.py
    - name: Test emulated AMX tensor cores
      run: DEBUG=2 AMX=1 EMULATE=AMX FORWARD_ONLY=1 PYTHON=1 python3 test/test_ops.py TestOps.test_gemm
    - name: Test emulated AMD tensor cores
      run: |
        DEBUG=2 EMULATE=AMD FORWARD_ONLY=1 PYTHON=1 N=16 HALF=1 ACC_HALF=0 python3 ./extra/gemm/simple_matmul.py
        DEBUG=2 EMULATE=AMD FORWARD_ONLY=1 PYTHON=1 N=64 HALF=1 ACC_HALF=0 python3 ./extra/gemm/simple_matmul.py
        DEBUG=2 EMULATE=AMD FORWARD_ONLY=1 PYTHON=1 N=16 HALF=1 ACC_HALF=1 ATOL=1e-3 python3 ./extra/gemm/simple_matmul.py
        DEBUG=2 EMULATE=AMD FORWARD_ONLY=1 PYTHON=1 N=64 HALF=1 ACC_HALF=1 ATOL=1e-3 python3 ./extra/gemm/simple_matmul.py
        DEBUG=2 EMULATE=AMD FORWARD_ONLY=1 PYTHON=1 python3 test/opt/test_tensor_cores.py
    - name: Test emulated AMD MFMA tensor cores
      run: |
        DEBUG=2 EMULATE=AMD_MFMA FORWARD_ONLY=1 PYTHON=1 N=64 HALF=1 ACC_HALF=0 python3 ./extra/gemm/simple_matmul.py
        DEBUG=2 EMULATE=AMD_MFMA FORWARD_ONLY=1 PYTHON=1 python3 test/opt/test_tensor_cores.py
    - name: Test emulated AMD RDNA4 tensor cores
      run: |
        DEBUG=2 EMULATE=AMD_RDNA4 FORWARD_ONLY=1 PYTHON=1 N=16 HALF=1 ACC_HALF=0 python3 ./extra/gemm/simple_matmul.py
        DEBUG=2 EMULATE=AMD_RDNA4 FORWARD_ONLY=1 PYTHON=1 N=64 HALF=1 ACC_HALF=0 python3 ./extra/gemm/simple_matmul.py
        DEBUG=2 EMULATE=AMD_RDNA4 FORWARD_ONLY=1 PYTHON=1 N=16 HALF=1 ACC_HALF=1 ATOL=1e-3 python3 ./extra/gemm/simple_matmul.py
        DEBUG=2 EMULATE=AMD_RDNA4 FORWARD_ONLY=1 PYTHON=1 N=64 HALF=1 ACC_HALF=1 ATOL=1e-3 python3 ./extra/gemm/simple_matmul.py
        DEBUG=2 EMULATE=AMD_RDNA4 FORWARD_ONLY=1 PYTHON=1 python3 test/opt/test_tensor_cores.py
    - name: Test emulated CUDA tensor cores
      run: |
        DEBUG=2 EMULATE=CUDA FORWARD_ONLY=1 PYTHON=1 python3 test/test_ops.py TestOps.test_gemm_fp16
        DEBUG=2 EMULATE=CUDA ALLOW_TF32=1 FORWARD_ONLY=1 PYTHON=1 python3 test/test_ops.py TestOps.test_gemm
        DEBUG=2 EMULATE=CUDA_SM75 FORWARD_ONLY=1 PYTHON=1 python3 test/test_ops.py TestOps.test_gemm_fp16
        PYTHONPATH="." DEBUG=2 EMULATE=CUDA ALLOW_TF32=1 FORWARD_ONLY=1 PYTHON=1 python3 test/opt/test_tensor_cores.py
    - name: Test emulated INTEL OpenCL tensor cores
      run: DEBUG=2 EMULATE=INTEL FORWARD_ONLY=1 PYTHON=1 HALF=1 N=64 python3 ./extra/gemm/simple_matmul.py
    - name: Test emulated AMX tensor cores
      run: DEBUG=2 AMX=1 EMULATE=AMX FORWARD_ONLY=1 PYTHON=1 python3 test/opt/test_tensor_cores.py
    - name: Test device flop counts
      run: |
        DEBUG=2 EMULATE=METAL PYTHON=1 python3 ./test/test_uops_stats.py TestUOpsStatsMatmulHalf
        DEBUG=2 EMULATE=AMD PYTHON=1 python3 ./test/test_uops_stats.py TestUOpsStatsMatmulHalf
        DEBUG=2 EMULATE=CUDA PYTHON=1 python3 ./test/test_uops_stats.py TestUOpsStatsMatmulHalf
        DEBUG=2 EMULATE=INTEL PYTHON=1 python3 ./test/test_uops_stats.py TestUOpsStatsMatmulHalf
        DEBUG=2 AMX=1 EMULATE=AMX PYTHON=1 python3 ./test/test_uops_stats.py TestUOpsStats.test_simple_matmul

  bepython:
    name: Python Backend
    runs-on: ubuntu-latest
    timeout-minutes: 10
    env:
      IGNORE_OOB: 0
    steps:
    - name: Checkout Code
      uses: actions/checkout@v4
    - name: Setup Environment
      uses: ./.github/actions/setup-tinygrad
      with:
        key: be-minimal
        deps: testing_minimal
    - name: Test dtype with Python emulator
      run: DEBUG=1 PYTHON=1 python3 -m pytest -n=auto test/test_dtype.py test/test_dtype_alu.py
    - name: Test ops with Python emulator
      run: DEBUG=2 SKIP_SLOW_TEST=1 PYTHON=1 python3 -m pytest -n=auto test/test_ops.py --durations=20
    - name: Test uops with Python emulator
      run: PYTHON=1 python3 -m pytest test/test_uops.py --durations=20
    - name: Test symbolic with Python emulator
      run: PYTHON=1 python3 test/test_symbolic_ops.py
    - name: test_renderer_failures with Python emulator
      run: PYTHON=1 python3 -m pytest -rA test/test_renderer_failures.py::TestRendererFailures

  linter:
    name: Linters
    runs-on: ubuntu-latest
    timeout-minutes: 10

    # TODO: run the pre-commit hook to replace a lot of this
    steps:
    - name: Checkout Code
      uses: actions/checkout@v4
    - name: Setup Environment
      uses: ./.github/actions/setup-tinygrad
      with:
        key: linting-only
        python-version: '3.10'
        deps: linting
    - name: Lint bad-indentation and trailing-whitespace with pylint
      run: python -m pylint --disable=all -e W0311 -e C0303 --jobs=0 --indent-string='  ' --recursive=y .
    - name: Lint with ruff
      run: |
        pip3 install --upgrade --force-reinstall ruff==0.11.0
        python3 -m ruff check .
        python3 -m ruff check examples/mlperf/ --ignore E501
    - name: Lint tinygrad with pylint
      run: python -m pylint tinygrad/
    - name: Run mypy
      run: |
        python -m mypy --strict-equality --lineprecision-report .
        cat lineprecision.txt
    - name: Run TYPED=1
      run: TYPED=1 python -c "import tinygrad"

  unittest:
    name: Unit Tests
    runs-on: ubuntu-latest
    timeout-minutes: 15

    steps:
    - name: Checkout Code
      uses: actions/checkout@v4
    - name: Setup Environment
      uses: ./.github/actions/setup-tinygrad
      with:
        key: unittest-12
        pydeps: "pillow"
        deps: testing_unit
    - name: Test README
      run: awk '/```python/{flag=1;next}/```/{flag=0}flag' README.md > README.py &&  python README.py
    - name: Run unit tests
      run: PYTHONPATH="." python -m pytest -n=auto test/unit/ --durations=20
    - name: Run targetted tests on NULL backend
      run: PYTHONPATH="." NULL=1 python3 test/test_multitensor.py TestMultiTensor.test_data_parallel_resnet_train_step
    - name: Run SDXL on NULL backend
      run: MAX_BUFFER_SIZE=0 PYTHONPATH="." NULL=1 DEBUG=1 python3 examples/sdxl.py --seed 0 --noshow --timing --fakeweights
    # TODO: support fake weights
    #- name: Run LLaMA 7B on 4 fake devices
    #  run: NULL=1 python3 examples/llama.py --gen 1 --size 7B --shard 4 --prompt "Hello." --count 3 --temperature 0 --timing
    - name: Run GC tests
      run: PYTHONPATH="." python test/external/external_uop_gc.py
    - name: Run process replay tests
      uses: ./.github/actions/process-replay
    - name: Regen dataset on test_tiny
      run: |
        test/external/process_replay/reset.py
        CAPTURE_PROCESS_REPLAY=1 python test/test_tiny.py TestTiny.test_plus
        python extra/optimization/extract_dataset.py
        gzip -c /tmp/sops > extra/datasets/sops.gz
<<<<<<< HEAD
        DEBUG=1 MIN_ASTS=1 python extra/optimization/get_action_space.py
    - name: Repo line count < 19000 lines
      run: MAX_LINE_COUNT=19000 python sz.py
=======
        #DEBUG=1 MIN_ASTS=1 python extra/optimization/get_action_space.py
    - name: Repo line count < 18000 lines
      run: MAX_LINE_COUNT=18000 python sz.py
>>>>>>> 51b7c407

  fuzzing:
    name: Fuzzing
    runs-on: ubuntu-latest
    timeout-minutes: 10
    steps:
    - name: Checkout Code
      uses: actions/checkout@v4
    - name: Setup Environment
      uses: ./.github/actions/setup-tinygrad
      with:
        key: fuzzing-unit
        deps: testing_unit
    - name: Fuzz Test symbolic
      run: python test/external/fuzz_symbolic.py
    - name: Fuzz Test fast idiv
      run: python test/external/fuzz_fast_idiv.py
    - name: Fuzz Test shapetracker
      run: |
        PYTHONPATH="." python test/external/fuzz_shapetracker.py
        PYTHONPATH="." python test/external/fuzz_shapetracker_math.py
    - name: Fuzz Test shape ops
      run: python test/external/fuzz_shape_ops.py

  testgpuimage:
    name: 'GPU IMAGE Tests'
    runs-on: ubuntu-22.04
    timeout-minutes: 10
    env:
      IGNORE_OOB: 0
    steps:
      - name: Checkout Code
        uses: actions/checkout@v4
      - name: Setup Environment
        uses: ./.github/actions/setup-tinygrad
        with:
          key: gpu-image
          deps: testing_minimal
          opencl: 'true'
      - name: Run Kernel Count Test
        run: PYTHONPATH="." GPU=1 python -m pytest -n=auto test/external/external_test_opt.py
      - name: Test WINO=1
        run: GPU=1 DEBUG=2 WINO=1 python3 test/test_ops.py TestOps.test_simple_conv2d
      - name: Test GPU IMAGE=2 ops + training
        run: |
          PYTHONPATH="." GPU=1 IMAGE=2 python -m pytest -n=auto test/test_ops.py --durations=20
          PYTHONPATH="." GPU=1 IMAGE=2 python3 test/models/test_end2end.py TestEnd2End.test_linear_mnist
      - name: Run fused optimizer tests
        run: PYTHONPATH="." GPU=1 FUSE_OPTIM=1 python -m pytest -n=auto test/models/test_mnist.py
      - name: Run process replay tests
        uses: ./.github/actions/process-replay

  testgendataset:
    name: 'GPU Generate Kernel Dataset'
    runs-on: ubuntu-22.04
    timeout-minutes: 10
    env:
      IGNORE_OOB: 0
    steps:
      - name: Checkout Code
        uses: actions/checkout@v4
      - name: Setup Environment
        uses: ./.github/actions/setup-tinygrad
        with:
          key: gen-dataset
          deps: testing_minimal
          opencl: 'true'
      - name: Generate Dataset
        run: PYTHONPATH="." extra/optimization/generate_dataset.sh
      - name: Upload artifact
        uses: actions/upload-artifact@v4
        with:
          name: sops.gz
          path: /tmp/sops.gz

  testopenpilot:
    name: 'openpilot Compile Tests'
    runs-on: ubuntu-22.04
    timeout-minutes: 15
    env:
      IGNORE_OOB: 0
    steps:
      - name: Checkout Code
        uses: actions/checkout@v4
      - name: Setup Environment
        uses: ./.github/actions/setup-tinygrad
        with:
          key: openpilot-compile
          deps: testing
          opencl: 'true'
          llvm: 'true'
      - name: Test openpilot model kernel count and gate usage
        run: |
          PYTHONPATH="." ALLOWED_KERNEL_COUNT=208 ALLOWED_READ_IMAGE=2175 ALLOWED_GATED_READ_IMAGE=16 FLOAT16=0 GPU=1 IMAGE=2 python examples/openpilot/compile3.py https://github.com/commaai/openpilot/raw/v0.9.4/selfdrive/modeld/models/supercombo.onnx
      - name: Test openpilot alt model correctness (float32)
        run: PYTHONPATH="." FLOAT16=0 DEBUGCL=1 GPU=1 IMAGE=2 python examples/openpilot/compile3.py https://github.com/commaai/openpilot/raw/3799fe46b3a629e491d4b8498b8ae83e4c88c304/selfdrive/modeld/models/supercombo.onnx
      - name: Test openpilot fastvits model correctness (float32)
        run: PYTHONPATH="." FLOAT16=0 DEBUGCL=1 GPU=1 IMAGE=2 python examples/openpilot/compile3.py https://github.com/commaai/openpilot/raw/9118973ed03c1ae1d40cf69a29507ec2cc78efd7/selfdrive/modeld/models/supercombo.onnx
      # - name: Test openpilot simple_plan vision model correctness (float32)
      #   run: PYTHONPATH="." FLOAT16=0 DEBUGCL=1 GPU=1 IMAGE=2 python examples/openpilot/compile3.py https://gitlab.com/commaai/openpilot-lfs.git/gitlab-lfs/objects/35ff4f4577002f2685e50c8346addae33fe8da27a41dd4d6a0f14d1f4b1af81b
      - name: Test openpilot LLVM compile
        run: PYTHONPATH="." LLVM=1 LLVMOPT=1 JIT=2 BEAM=0 IMAGE=0 python examples/openpilot/compile3.py https://github.com/commaai/openpilot/raw/9118973ed03c1ae1d40cf69a29507ec2cc78efd7/selfdrive/modeld/models/supercombo.onnx
      - name: Test openpilot compile4
        run: PYTHONPATH="." NOLOCALS=1 GPU=1 IMAGE=2 FLOAT16=1 DEBUG=2 python3 examples/openpilot/compile4.py
      - name: Run process replay tests
        uses: ./.github/actions/process-replay

  testonnxcpu:
    name: 'ONNX (CPU) Tests'
    runs-on: ubuntu-22.04
    timeout-minutes: 20
    env:
      IGNORE_OOB: 0

    steps:
      - name: Checkout Code
        uses: actions/checkout@v4
      - name: Setup Environment
        uses: ./.github/actions/setup-tinygrad
        with:
          key: onnxoptc
          deps: testing
          python-version: '3.11'
          llvm: 'true'
      - name: Test ONNX (CPU)
        run: CPU=1 python -m pytest -n=auto test/external/external_test_onnx_backend.py --durations=20
      - name: Test ONNX (LLVM)
        run: LLVM=1 python -m pytest -n=auto test/external/external_test_onnx_backend.py --durations=20
      - name: Test ONNX Runner (CPU)
        run: CPU=1 python3 test/external/external_test_onnx_runner.py
      - name: Test Additional ONNX Ops (CPU)
        run: CPU=1 python3 test/external/external_test_onnx_ops.py
      - name: Test Quantize ONNX
        run: CPU=1 python3 test/test_quantize_onnx.py
      - name: Run process replay tests
        uses: ./.github/actions/process-replay

  testopencl:
    name: 'ONNX (GPU)+Optimization Tests'
    runs-on: ubuntu-22.04
    timeout-minutes: 20
    env:
      IGNORE_OOB: 0

    steps:
      - name: Checkout Code
        uses: actions/checkout@v4
      - name: Setup Environment
        uses: ./.github/actions/setup-tinygrad
        with:
          key: onnxoptl
          deps: testing
          pydeps: "tensorflow==2.15.1 tensorflow_addons"
          python-version: '3.11'
          opencl: 'true'
      - name: Test ONNX (GPU)
        run: GPU=1 python -m pytest -n=auto test/external/external_test_onnx_backend.py --durations=20
      #- name: Test Optimization Helpers
      #  run: DEBUG=1 python3 extra/optimization/test_helpers.py
      #- name: Test Action Space
      #  run: DEBUG=1 GPU=1 python3 extra/optimization/get_action_space.py
      - name: Test Beam Search
        run: GPU=1 IGNORE_BEAM_CACHE=1 python3 -m pytest extra/optimization/test_beam_search.py
      - name: Test MLPerf stuff
        run: GPU=1 python -m pytest -n=auto test/external/external_test_optim.py test/external/external_test_losses.py test/external/external_test_metrics.py test/external/external_test_datasets.py --durations=20
      - name: Test llama 3 training
        run: MAX_BUFFER_SIZE=0 DEV=NULL SAMPLES=300 BS=8 SEQLEN=512 GRADIENT_ACC_STEPS=8 FAKEDATA=1 DEFAULT_FLOAT=bfloat16 OPTIM_DTYPE=bfloat16 LLAMA3_SIZE=1B MODEL=llama3 python3 examples/mlperf/model_train.py
      - name: Run process replay tests
        uses: ./.github/actions/process-replay

  testllm:
    name: Test LLM
    runs-on: ubuntu-24.04
    timeout-minutes: 15
    steps:
      - name: Checkout Code
        uses: actions/checkout@v4
      - name: Setup Environment
        uses: ./.github/actions/setup-tinygrad
        with:
          key: apps_llm
      - name: Test 1B LLM
        run: echo "What's a male chicken called? Answer with only one word." | MAX_BUFFER_SIZE=0 python3 -m tinygrad.apps.llm | grep -i rooster

  testmodels:
    name: Models (llvm+cpu+gpu)
    runs-on: ubuntu-22.04
    timeout-minutes: 15
    env:
      IGNORE_OOB: 0
    steps:
      - name: Checkout Code
        uses: actions/checkout@v4
      - name: Setup Environment
        uses: ./.github/actions/setup-tinygrad
        with:
          key: models
          deps: testing
          opencl: 'true'
          llvm: 'true'
      - name: Test models (llvm)
        run: LLVM=1 python -m pytest -n=auto test/models --durations=20
      - name: Test models (gpu)
        run: GPU=1 python -m pytest -n=auto test/models --durations=20
      - name: Test models (cpu)
        run: CPU=1 python -m pytest -n=auto test/models --durations=20
      - name: Run process replay tests
        uses: ./.github/actions/process-replay

  testrangeify:
    name: Linux (rangeify)
    runs-on: ubuntu-24.04
    timeout-minutes: 15
    steps:
    - name: Checkout Code
      uses: actions/checkout@v4
    - name: Setup Environment
      uses: ./.github/actions/setup-tinygrad
      with:
        key: rangeify-minimal-llvm
        deps: testing_minimal
        llvm: "true"
    - name: Test CPU=1 RANGEIFY=1
      # TODO: add more passing tests here
      # test_symbolic_arange_sym_step is passing now
      # test_threefry_doesnt_use_long is because there's a contig after the long now
      run: |
        CPU=1 RANGEIFY=1 python3 -m pytest -n auto --durations 20 \
          -k "not test_symbolic_arange_sym_step and not test_threefry_doesnt_use_long" \
          test/test_tiny.py test/test_rangeify.py test/test_ops.py test/test_tensor_variable.py \
          test/test_outerworld_range.py test/test_sample.py test/test_randomness.py
    - name: Test CPU=1 RANGEIFY=2
      run: CPU=1 RANGEIFY=2 python3 -m pytest -n auto test/test_tiny.py test/test_rangeify.py test/test_ops.py --durations 20
    # slow (and still wrong on beautiful_mnist)
    #- name: Test LLVM=1 RANGEIFY=1 (slow tests)
    #  run: LLVM=1 RANGEIFY=1 python3 -m pytest -n auto test/models/test_mnist.py --durations 20

  testdevectorize:
    name: Linux (devectorize)
    runs-on: ubuntu-24.04
    timeout-minutes: 15
    env:
      IGNORE_OOB: 0
    steps:
    - name: Checkout Code
      uses: actions/checkout@v4
    - name: Setup Environment
      uses: ./.github/actions/setup-tinygrad
      with:
        key: devectorize-minimal
        deps: testing_minimal
        pydeps: "pillow"
        llvm: "true"
    - name: Test LLVM=1 DEVECTORIZE=0
      run: LLVM=1 DEVECTORIZE=0 python3 -m pytest -n auto test/test_tiny.py test/test_ops.py -k "not test_avg_pool3d_failure"
    - name: Test LLVM=1 DEVECTORIZE=0 for model
      run: LLVM=1 DEVECTORIZE=0 python3 test/models/test_efficientnet.py
    - name: Test CPU=1 DEVECTORIZE=0
      run: CPU=1 DEVECTORIZE=0 FUSE_ARANGE=0 python3 -m pytest -n auto test/test_tiny.py test/test_ops.py -k "not test_avg_pool3d_failure"
    - name: Test X86=1 DEVECTORIZE=0
      run: X86=1 DEVECTORIZE=0 python3 -m pytest -n auto test/test_tiny.py test/test_ops.py -k "not test_avg_pool3d_failure"

  testdsp:
    name: Linux (DSP)
    runs-on: ubuntu-24.04
    timeout-minutes: 15
    env:
      IGNORE_OOB: 0
    steps:
    - name: Checkout Code
      uses: actions/checkout@v4
    - name: Setup Environment
      uses: ./.github/actions/setup-tinygrad
      with:
        key: dsp-minimal
        deps: testing_minimal
        pydeps: "onnx==1.18.0 onnxruntime pillow"
        llvm: "true"
    - name: Set up Docker Buildx
      uses: docker/setup-buildx-action@v3
    - name: Build QEMU Docker with cache
      uses: docker/build-push-action@v4
      with:
        file: extra/dsp/Dockerfile
        push: false
        load: true
        tags: qemu-hexagon:latest
        cache-from: type=gha
        cache-to: type=gha,mode=min
    - name: Set MOCKDSP env
      run: printf "MOCKDSP=1" >> $GITHUB_ENV
    - name: Run test_tiny on DSP
      run: DEBUG=2 DSP=1 python test/test_tiny.py
    - name: Test transcendentals
      run: CC=clang-20 DEBUG=2 DSP=1 python test/test_transcendental.py TestTranscendentalVectorized
    - name: Test quantize onnx
      run: DEBUG=2 DSP=1 python3 test/test_quantize_onnx.py

  testwebgpu:
    name: Linux (WebGPU)
    runs-on: ubuntu-22.04
    timeout-minutes: 20
    steps:
    - name: Checkout Code
      uses: actions/checkout@v4
    - name: Setup Environment
      uses: ./.github/actions/setup-tinygrad
      with:
        key: webgpu-minimal
        deps: testing_minimal
        python-version: '3.11'
        webgpu: 'true'
    - name: Check Device.DEFAULT (WEBGPU) and print some source
      run: |
        WEBGPU=1 python -c "from tinygrad import Device; assert Device.DEFAULT == 'WEBGPU', Device.DEFAULT"
        WEBGPU=1 DEBUG=4 FORWARD_ONLY=1 python3 test/test_ops.py TestOps.test_add
    - name: Run selected webgpu tests
      run: |
          WEBGPU=1 WEBGPU_BACKEND="WGPUBackendType_Vulkan" python3 -m pytest -n=auto test/ --ignore=test/models --ignore=test/unit \
          --ignore=test/test_copy_speed.py --ignore=test/test_rearrange_einops.py \
          --ignore=test/test_fuzz_shape_ops.py --durations=20
    - name: Run process replay tests
      uses: ./.github/actions/process-replay

  testamd:
    strategy:
      fail-fast: false
      matrix:
        backend: [amd, amdllvm]

    name: Linux (${{ matrix.backend }})
    runs-on: ubuntu-22.04
    timeout-minutes: 20
    env:
      IGNORE_OOB: 0
      AMD: 1
      MOCKGPU: 1
      FORWARD_ONLY: 1
      AMD_LLVM: ${{ matrix.backend == 'amdllvm' && '1' || matrix.backend != 'amdllvm' && '0' }}
    steps:
      - name: Checkout Code
        uses: actions/checkout@v4
      - name: Setup Environment
        uses: ./.github/actions/setup-tinygrad
        with:
          key: ${{ matrix.backend }}-minimal
          deps: testing_minimal
          amd: 'true'
          llvm: ${{ matrix.backend == 'amdllvm' && 'true' }}
      - name: Check Device.DEFAULT and print some source
        run: |
          python3 -c "from tinygrad import Device; assert Device.DEFAULT in ['AMD'], Device.DEFAULT"
          DEBUG=5 FORWARD_ONLY=1 python3 test/test_ops.py TestOps.test_add
      - name: Run LLVM test
        if: matrix.backend=='amdllvm'
        run: python test/device/test_amd_llvm.py
      - name: Run pytest (amd)
        run: python -m pytest -n=auto test/test_ops.py test/test_dtype.py test/test_dtype_alu.py test/test_linearizer.py test/test_randomness.py test/test_jit.py test/test_graph.py test/test_multitensor.py test/device/test_hcq.py --durations=20
      - name: Run pytest (amd)
        run: python -m pytest test/external/external_test_am.py --durations=20
      - name: Run TRANSCENDENTAL math
        run: TRANSCENDENTAL=2 python -m pytest -n=auto test/test_ops.py::TestOps::test_sin test/test_ops.py::TestOps::test_cos test/test_ops.py::TestOps::test_tan test/test_ops.py::TestOps::test_exp test/test_ops.py::TestOps::test_log --durations=20
      - name: Run TestOps.test_add with SQTT
        run: |
          PROFILE=1 SQTT=1 DEBUG=5 python3 test/test_ops.py TestOps.test_add
          extra/sqtt/rgptool.py create "/tmp/profile.pkl.$USER" -o /tmp/gpu0.rgp
      - name: Run process replay tests
        uses: ./.github/actions/process-replay

  testnvidia:
    strategy:
      fail-fast: false
      matrix:
        backend: [ptx, nv]

    name: Linux (${{ matrix.backend }})
    runs-on: ubuntu-22.04
    timeout-minutes: 20
    env:
      MOCKGPU: 1
      FORWARD_ONLY: 1
    steps:
      - name: Checkout Code
        uses: actions/checkout@v4
      - name: Setup Environment
        uses: ./.github/actions/setup-tinygrad
        with:
          key: ${{ matrix.backend }}-minimal
          deps: testing_minimal
          cuda: 'true'
          ocelot: 'true'
      - name: Set env
        run: printf "${{ matrix.backend == 'PTX' && 'CUDA=1\nPTX=1' || matrix.backend == 'nv' && 'NV=1\nSKIP_SLOW_TEST=1' }}" >> $GITHUB_ENV
      - name: Check Device.DEFAULT and print some source
        run: |
          python3 -c "from tinygrad import Device; assert Device.DEFAULT in ['CUDA','NV'], Device.DEFAULT"
          DEBUG=5 FORWARD_ONLY=1 python3 test/test_ops.py TestOps.test_add
      - name: Run pytest (cuda)
        # skip multitensor because it's slow
        run: python -m pytest -n=auto test/ --ignore=test/models --ignore=test/unit --ignore test/test_gc.py --ignore test/test_multitensor.py --durations=20
      - name: Run process replay tests
        uses: ./.github/actions/process-replay

  tests:
    strategy:
      fail-fast: false
      matrix:
        backend: [llvm, cpu, x86, gpu]

    name: Linux (${{ matrix.backend }})
    runs-on: ubuntu-22.04
    timeout-minutes: 20
    env:
      IGNORE_OOB: 0

    steps:
      - name: Checkout Code
        uses: actions/checkout@v4
      - name: Setup Environment
        uses: ./.github/actions/setup-tinygrad
        with:
          key: ${{ matrix.backend }}-minimal
          deps: testing_minimal
          opencl: ${{ matrix.backend == 'gpu' && 'true' }}
          llvm: ${{ matrix.backend == 'llvm' && 'true' }}
      - name: Set env
        run: printf "${{ matrix.backend == 'llvm' && 'LLVM=1' || matrix.backend == 'cpu' && 'CPU=1' || matrix.backend == 'x86' && 'X86=1' || matrix.backend == 'gpu' && 'GPU=1' }}" >> $GITHUB_ENV
      - name: Check Device.DEFAULT and print some source
        run: |
          python3 -c "from tinygrad import Device; assert Device.DEFAULT in ['LLVM','CPU','X86','GPU'], Device.DEFAULT"
          DEBUG=5 FORWARD_ONLY=1 python3 test/test_ops.py TestOps.test_add
      - name: Run pytest (not cuda)
        run: python -m pytest -n=auto test/ --ignore=test/models --ignore=test/unit --durations=20
      - name: Run TRANSCENDENTAL math
        run: TRANSCENDENTAL=2 python -m pytest -n=auto test/test_ops.py::TestOps::test_sin test/test_ops.py::TestOps::test_cos test/test_ops.py::TestOps::test_tan test/test_ops.py::TestOps::test_exp test/test_ops.py::TestOps::test_log --durations=20
      - name: Run process replay tests
        uses: ./.github/actions/process-replay

# ****** OSX Tests ******

  testmetal2:
    name: MacOS (unit)
    runs-on: macos-14
    timeout-minutes: 20
    env:
      IGNORE_OOB: 0

    steps:
    - name: Checkout Code
      uses: actions/checkout@v4
    - name: Setup Environment
      uses: ./.github/actions/setup-tinygrad
      with:
        key: metal2
        deps: testing
        python-version: '3.11'
        amd: 'true'
        cuda: 'true'
        ocelot: 'true'
        llvm: 'true'
    - name: Run real world test
      run: METAL=1 python -m pytest -n=auto test/models/test_real_world.py --durations=20
    - name: Test models (Metal)
      run: METAL=1 python -m pytest -n=auto test/models -v --durations=20
    - name: Run ONNX
      run: METAL=1 python -m pytest -n=auto test/external/external_test_onnx_backend.py --durations=20
    - name: Test tensor core ops (fake)
      run: TC=2 METAL=1 DEBUG=3 python test/test_ops.py TestOps.test_gemm
    - name: Test tensor core ops (real)
      run: METAL=1 DEBUG=3 python test/test_ops.py TestOps.test_big_gemm
    - name: Test LLaMA compile speed
      run: METAL=1 python test/external/external_test_speed_llama.py
    - name: Test Beam Search
      run: METAL=1 IGNORE_BEAM_CACHE=1 python3 -m pytest extra/optimization/test_beam_search.py
    #- name: Fuzz Test linearizer
    #  run: METAL=1 DEPTH=4 FUZZ_N=50 FUZZ_MAX_SIZE=1000000 python test/external/fuzz_linearizer.py
    - name: Run TRANSCENDENTAL math
      run: TRANSCENDENTAL=2 python -m pytest -n=auto test/test_ops.py::TestOps::test_sin test/test_ops.py::TestOps::test_cos test/test_ops.py::TestOps::test_tan test/test_ops.py::TestOps::test_exp test/test_ops.py::TestOps::test_log --durations=20
    - name: Run pytest (amd)
      env:
        MOCKGPU: 1
        AMD: 1
        FORWARD_ONLY: 1
      run: |
        python3 -m pytest -n=auto test/device/test_hcq.py test/test_tiny.py --durations=20
    - name: Run pytest (amd with llvm backend)
      env:
        MOCKGPU: 1
        AMD: 1
        FORWARD_ONLY: 1
      run: |
        python -m pytest -n=auto test/device/test_hcq.py test/test_tiny.py test/device/test_amd_llvm.py --durations=20
    - name: Run pytest (ptx)
      env:
        MOCKGPU: 1
        PTX: 1
        NV: 1
        FORWARD_ONLY: 1
      run: |
        python3 -m pytest -n=auto test/device/test_hcq.py test/test_tiny.py --durations=20
    - name: Run process replay tests
      uses: ./.github/actions/process-replay

  osxwebgpu:
    name: MacOS (WebGPU)
    runs-on: macos-14
    timeout-minutes: 10
    steps:
    - name: Checkout Code
      uses: actions/checkout@v4
    - name: Setup Environment
      uses: ./.github/actions/setup-tinygrad
      with:
        key: osx-webgpu
        deps: testing
        webgpu: 'true'
    - name: Test infinity math in WGSL
      run: WEBGPU=1 python -m pytest -n=auto test/test_renderer_failures.py::TestWGSLFailures::test_multiply_infinity --durations=20
    - name: Build WEBGPU Efficientnet
      run: WEBGPU=1 WEBGPU_BACKEND="WGPUBackendType_Metal" python3 -m examples.compile_efficientnet
    - name: Clean npm cache
      run: npm cache clean --force
    - name: Install Puppeteer
      run: npm install puppeteer
    # this is also flaky
    #- name: Run WEBGPU Efficientnet
    #  run: node test/web/test_webgpu.js
    # this is flaky
    #- name: Run VIZ tests as external package
    #  run: |
    #    mkdir $GITHUB_WORKSPACE/test_dir
    #    cd $GITHUB_WORKSPACE/test_dir
    #    python -m venv venv
    #    source venv/bin/activate
    #    pip install $GITHUB_WORKSPACE
    #    cp $GITHUB_WORKSPACE/test/web/test_viz.js .
    #    node test_viz.js
    - name: Test ONNX Runner (WEBGPU)
      run: WEBGPU=1 python3 test/external/external_test_onnx_runner.py

  osxremote:
   name: MacOS (remote metal)
   runs-on: macos-15
   timeout-minutes: 10
   env:
     REMOTE: 1
     REMOTEDEV: METAL
   steps:
     - name: Checkout Code
       uses: actions/checkout@v4
     - name: Setup Environment
       uses: ./.github/actions/setup-tinygrad
       with:
         key: macos-remote
         deps: testing_minimal
     - name: Check Device.DEFAULT and print some source
       run: |
         python -c "from tinygrad import Device; assert Device.DEFAULT == 'REMOTE', Device.DEFAULT"
         python -c "from tinygrad import Device; assert Device.default.properties.real_device == 'METAL', Device.default.properties.real_device"
         DEBUG=4 python3 test/test_tiny.py TestTiny.test_plus
     - name: Run REMOTE=1 Test
       run: |
         python3 -m pytest test/test_tiny.py test/test_jit.py test/test_subbuffer.py test/test_graph.py test/test_multitensor.py test/test_tensor_variable.py

  amdremote:
    name: Linux (remote)
    runs-on: ubuntu-22.04
    timeout-minutes: 20
    env:
      REMOTE: 1
    steps:
      - name: Checkout Code
        uses: actions/checkout@v4
      - name: Setup Environment
        uses: ./.github/actions/setup-tinygrad
        with:
          key: linux-remote
          deps: testing_minimal
          amd: 'true'
          llvm: 'true'
          opencl: 'true'
      - name: Start remote server
        run: |
          start_server() {
            systemd-run --user \
              --unit="$1" \
              --setenv=REMOTEDEV="$2" \
              --setenv=MOCKGPU=1 \
              --setenv=PYTHONPATH=. \
              --setenv=PORT="$3" \
              --working-directory="$(pwd)" \
              python tinygrad/runtime/ops_remote.py
          }

          start_server "remote-server-amd-1" "AMD" 6667
          start_server "remote-server-amd-2" "AMD" 6668
          start_server "remote-server-gpu" "GPU" 7667
          start_server "remote-server-cpu" "CPU" 8667
      - name: Check Device.DEFAULT and print some source
        env:
          HOST: 127.0.0.1:6667*6,127.0.0.1:6668*6
        run: |
          python -c "from tinygrad import Device; assert Device.DEFAULT == 'REMOTE', Device.DEFAULT"
          python -c "from tinygrad import Device; assert Device.default.properties.real_device == 'AMD', Device.default.properties.real_device"
          DEBUG=4 python3 test/test_tiny.py TestTiny.test_plus
      - name: Run REMOTE=1 Test (AMD)
        env:
          HOST: 127.0.0.1:6667*6,127.0.0.1:6668*6
        run: |
          python3 -m pytest test/test_tiny.py test/test_jit.py test/test_subbuffer.py test/test_graph.py test/test_multitensor.py test/test_remote.py test/test_tensor_variable.py --durations 20
      - name: Run REMOTE=1 Test (GPU)
        env:
          HOST: 127.0.0.1:7667*6
        run: |
          python3 -m pytest test/test_tiny.py test/test_image_dtype.py test/test_jit.py --durations 20
          IMAGE=2 python3 -m pytest test/test_tiny.py test/test_image_dtype.py
      - name: Run REMOTE=1 Test (CPU)
        env:
          HOST: 127.0.0.1:8667*6
        run: |
          python3 -m pytest test/test_tiny.py test/test_jit.py test/test_multitensor.py --durations 20
      - name: Show remote server logs
        if: always()
        run: |
          journalctl --user -u remote-server-amd-1 --no-pager
          journalctl --user -u remote-server-amd-2 --no-pager
          journalctl --user -u remote-server-gpu --no-pager
          journalctl --user -u remote-server-cpu --no-pager

  osxtests:
    strategy:
      fail-fast: false
      matrix:
        backend: [metal, llvm, cpu]
    name: MacOS (${{ matrix.backend }})
    runs-on: macos-15
    timeout-minutes: 20
    env:
      IGNORE_OOB: 0
    steps:
      - name: Checkout Code
        uses: actions/checkout@v4
      - name: Setup Environment
        uses: ./.github/actions/setup-tinygrad
        with:
          key: macos-${{ matrix.backend }}-minimal
          deps: testing_minimal
          pydeps: "capstone"
          llvm: ${{ matrix.backend == 'llvm' && 'true' }}
      - name: Set env
        run: printf "${{ matrix.backend == 'llvm' && 'LLVM=1' || matrix.backend == 'cpu' && 'CPU=1' || matrix.backend == 'metal' && 'METAL=1'}}" >> $GITHUB_ENV
      - name: Check Device.DEFAULT and print some source
        run: |
          python -c "from tinygrad import Device; assert Device.DEFAULT == '${{ matrix.backend }}'.upper(), Device.DEFAULT"
          DEBUG=4 python3 test/test_tiny.py TestTiny.test_plus
      - name: Run pytest (${{ matrix.backend }})
        run: python3 -m pytest -n=auto test/ --ignore=test/models --ignore=test/unit --durations=20
      - name: Run process replay tests
        uses: ./.github/actions/process-replay
      - name: Run macOS-specific unit test
        if: matrix.backend == 'cpu'
        run: python3 -m pytest test/unit/test_disk_tensor.py::TestDiskTensor::test_copy_to_cpu_not_truncated

# ****** Windows Tests ******

  wintests:
    strategy:
      fail-fast: false
      matrix:
        backend: [llvm, cpu, x86, webgpu]

    name: Windows (${{ matrix.backend }})
    runs-on: windows-latest
    timeout-minutes: 15
    env:
      IGNORE_OOB: 0
    steps:
      - name: Checkout Code
        uses: actions/checkout@v4
      - name: Setup Environment
        uses: ./.github/actions/setup-tinygrad
        with:
          key: windows-${{ matrix.backend }}-minimal
          deps: testing_unit
          pydeps: ${{ matrix.backend == 'webgpu' && 'dawn-python' || '' }}
      - name: Set env
        shell: bash
        run:  printf "${{ matrix.backend == 'llvm' && 'LLVM=1' || matrix.backend == 'cpu' && 'CPU=1' || matrix.backend == 'x86' && 'X86=1' || matrix.backend == 'webgpu' && 'WEBGPU=1'}}" >> $GITHUB_ENV
      - name: Run unit tests
        if: matrix.backend=='llvm'
        # test_newton_schulz hits RecursionError
        run: python -m pytest -n=auto test/unit/ --ignore=test/unit/test_disk_tensor.py --ignore=test/unit/test_elf.py --ignore=test/unit/test_tar.py --ignore=test/unit/test_linalg.py --durations=20
      - name: Run pytest (${{ matrix.backend }})
        shell: bash
        run: |
          python -c "from tinygrad import Device; assert Device.DEFAULT == '${{ matrix.backend }}'.upper(), Device.DEFAULT"
          python -m pytest -n=auto test/test_tiny.py test/test_ops.py --durations=20<|MERGE_RESOLUTION|>--- conflicted
+++ resolved
@@ -372,15 +372,9 @@
         CAPTURE_PROCESS_REPLAY=1 python test/test_tiny.py TestTiny.test_plus
         python extra/optimization/extract_dataset.py
         gzip -c /tmp/sops > extra/datasets/sops.gz
-<<<<<<< HEAD
-        DEBUG=1 MIN_ASTS=1 python extra/optimization/get_action_space.py
+        #DEBUG=1 MIN_ASTS=1 python extra/optimization/get_action_space.py
     - name: Repo line count < 19000 lines
       run: MAX_LINE_COUNT=19000 python sz.py
-=======
-        #DEBUG=1 MIN_ASTS=1 python extra/optimization/get_action_space.py
-    - name: Repo line count < 18000 lines
-      run: MAX_LINE_COUNT=18000 python sz.py
->>>>>>> 51b7c407
 
   fuzzing:
     name: Fuzzing
