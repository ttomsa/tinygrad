--- conflicted
+++ resolved
@@ -113,11 +113,7 @@
 
       helper_test("train_mnist", lambda: (Tensor.randn(BS, 1, 28, 28),), train, 0.07, 92)
 
-<<<<<<< HEAD
-  @unittest.skipIf(CI and Device.DEFAULT in {"CLANG", "X86", "GPU", "LLVM"}, "slow")
-=======
   @unittest.skipIf(CI and Device.DEFAULT in {"CPU", "GPU", "LLVM"}, "slow")
->>>>>>> dbdefbbe
   def test_train_cifar(self):
     with Tensor.train():
       model = SpeedyResNet(Tensor.ones((12,3,2,2)))
