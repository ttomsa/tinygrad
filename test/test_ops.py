import time, math, unittest, functools, platform, warnings
import numpy as np
from typing import List, Callable
import torch
<<<<<<< HEAD
from tinygrad.helpers import getenv, IMAGE, DEBUG, CI, Context, TRANSCENDENTAL, CPU_LLVM, AMD_LLVM, X86
=======
from tinygrad.helpers import getenv, IMAGE, DEBUG, CI, Context, TRANSCENDENTAL, CPU_LLVM, AMD_LLVM, RANGEIFY
>>>>>>> 02054b53
from tinygrad import Tensor, Device, dtypes
from tinygrad.tensor import _to_np_dtype
from tinygrad.device import is_dtype_supported

if getenv("TINY_BACKEND"):
  import tinygrad.frontend.torch # noqa: F401 # pylint: disable=unused-import
  torch.set_default_device("tiny")

if CI:
  warnings.filterwarnings("ignore", message="Non-empty compiler output encountered")

FORWARD_ONLY = getenv("FORWARD_ONLY", 0)
PRINT_TENSORS = getenv("PRINT_TENSORS", 0)

def slow_test(test_func):
  return unittest.skipIf(getenv("SKIP_SLOW_TEST"), "Skipping slow test")(test_func)

def helper_test_op(shps, torch_fxn, tinygrad_fxn=None, atol=1e-6, rtol=1e-3, grad_atol=1e-4, grad_rtol=1e-3,
                   forward_only=False, vals=None, low=-2, high=2):
  if tinygrad_fxn is None: tinygrad_fxn = torch_fxn
  ts, tst = prepare_test_op(low, high, shps, vals, forward_only)

  st = time.monotonic()
  out = torch_fxn(*ts)
  torch_fp = time.monotonic() - st

  # move inputs to a different device, test the device of intermediate tensors are correct
  if mt:=getenv("MOVE_TENSOR", ""):
    for t in tst: t.to_(mt)

  st = time.monotonic()
  ret = tinygrad_fxn(*tst).realize()
  tinygrad_fp = time.monotonic() - st

  def compare(s, tinygrad_output, torch_output, atol, rtol):
    if PRINT_TENSORS: print(s, tinygrad_output, torch_output)
    try:
      assert tinygrad_output.shape == torch_output.shape, f"shape mismatch: tinygrad={tinygrad_output.shape} | torch={torch_output.shape}"
      assert tinygrad_output.dtype == torch_output.dtype, f"dtype mismatch: tinygrad={tinygrad_output.dtype} | torch={torch_output.dtype}"
      if np.issubdtype(tinygrad_output.dtype, np.floating):
        np.testing.assert_allclose(tinygrad_output, torch_output, atol=atol, rtol=rtol)
      else:
        np.testing.assert_equal(tinygrad_output, torch_output)
    except Exception as e:
      raise Exception(f"{s} failed shape {tinygrad_output.shape}: {e}")

  if DEBUG >= 6:
    np.set_printoptions(linewidth=200, suppress=True)
    print(ret.numpy())
    print(out.detach().cpu().numpy())
  compare("forward pass", ret.numpy(), out.detach().cpu().numpy(), atol=atol, rtol=rtol)

  torch_fbp, tinygrad_fbp = np.nan, np.nan
  if not forward_only and not FORWARD_ONLY and ts and tst:
    st = time.monotonic()
    torch_grads = torch.autograd.grad(torch_fxn(*ts).sum(), ts)
    torch_fbp = time.monotonic() - st

    st = time.monotonic()
    # NOTE: we now have to recompute the forward pass since we realized it
    tiny_grads = tinygrad_fxn(*tst).sum().gradient(*tst)
    Tensor.realize(*tiny_grads)
    tinygrad_fbp = time.monotonic() - st

    for i, (t, torch_grad) in enumerate(zip(tiny_grads, torch_grads)):
      compare(f"backward pass tensor {i}", t.numpy(), torch_grad.detach().cpu().numpy(), atol=grad_atol, rtol=grad_rtol)

  if not CI:
    print("\ntesting %40r   torch/tinygrad fp: %.2f / %.2f ms  bp: %.2f / %.2f ms " % \
          (shps, torch_fp*1000, tinygrad_fp*1000, torch_fbp*1000, tinygrad_fbp*1000), end="")

def prepare_test_op(low, high, shps, vals, forward_only=False):
  if shps is None:
    ts = [torch.tensor(x, requires_grad=(not forward_only)) for x in vals]
  else:
    np.random.seed(0)
    np_data = [np.random.uniform(low=low, high=high, size=size).astype(_to_np_dtype(dtypes.default_float)) for size in shps]
    ts = [torch.tensor(data, requires_grad=(not forward_only)) for data in np_data]
  for i in range(len(ts)):
    # NOTE: torch default int64 for python ints input
    if ts[i].dtype == torch.int64: ts[i] = ts[i].type(torch.int32)
  tst = [Tensor(x.detach().cpu().numpy(), requires_grad=(not forward_only and not FORWARD_ONLY)) for x in ts]
  return ts, tst

class TestOps(unittest.TestCase):

  def helper_test_exception(self, shps, torch_fxn, tinygrad_fxn=None, expected=None, forward_only=False, exact=False, vals=None, low=-1.5, high=1.5):
    if getenv("MOCKGPU") and Device.DEFAULT == "NV": self.skipTest('helper_test_exception fails in CI CUDA')
    ts, tst = prepare_test_op(low, high, shps, vals, forward_only)
    if tinygrad_fxn is None:
      tinygrad_fxn = torch_fxn
    with self.assertRaises(expected) as torch_cm:
      torch_fxn(*ts)
    with self.assertRaises(expected) as tinygrad_cm:
      tinygrad_fxn(*tst)
    if exact: self.assertEqual(str(torch_cm.exception), str(tinygrad_cm.exception))
    if not CI: print("\ntesting %40r   torch/tinygrad exception: %s / %s" % (shps, torch_cm.exception, tinygrad_cm.exception), end="")

  def test_full_like(self):
    a = Tensor([[1,2,3],[4,5,6]], dtype=dtypes.float32)
    b = torch.tensor([[1,2,3],[4,5,6]], dtype=torch.float32)
    helper_test_op([], lambda: torch.full_like(b, 4), lambda: Tensor.full_like(a, 4), forward_only=True)

    a = Tensor([[1,2,3],[4,5,6]], dtype=dtypes.int32)
    b = torch.tensor([[1,2,3],[4,5,6]], dtype=torch.int32)
    helper_test_op([], lambda: torch.full_like(b, 4), lambda: Tensor.full_like(a, 4), forward_only=True)

  def test_full(self):
    helper_test_op([], lambda: torch.full((45,65), 4, dtype=torch.int32), lambda: Tensor.full((45,65), 4), forward_only=True)

  def test_negative_dims(self):
    creation_methods: List[Callable[..., Tensor]] = [
      Tensor.empty,
      Tensor.rand,
      Tensor.zeros,
      Tensor.ones,
      Tensor.randn,
      Tensor.randint,
      Tensor.normal,
      Tensor.uniform,
      Tensor.scaled_uniform,
      Tensor.glorot_uniform
    ]

    for method in creation_methods:
      with self.assertRaises(ValueError): method(-3, 2)
      with self.assertRaises(ValueError): method((2, -3))
      with self.assertRaises(ValueError): method((2, -3, 0))

  def test_negative_dims_full(self):
    with self.assertRaises(ValueError): Tensor.full((-3,), 2)
    with self.assertRaises(ValueError): Tensor.full((2, -3), 4)
    with self.assertRaises(ValueError): Tensor.full((2, -3, 0), 4)

  def test_negative_dims_eye(self):
    with self.assertRaises(ValueError): Tensor.eye(-3, 3)
    with self.assertRaises(ValueError): Tensor.eye(3, -3)
    with self.assertRaises(ValueError): Tensor.eye(-3, -3)

  def test_negative_dims_kaiming(self):
    creation_methods = [Tensor.kaiming_uniform, Tensor.kaiming_normal]
    for method in creation_methods:
      with self.assertRaises(ValueError): method(-3, 3)
      with self.assertRaises(ValueError): method((-3, 3), 3)
      with self.assertRaises(ValueError): method((-3, -3), 3)

  def test_zeros(self):
    helper_test_op([], lambda: torch.zeros(45,65), lambda: Tensor.zeros(45,65), forward_only=True)
    helper_test_op([], lambda: torch.zeros([45,65]), lambda: Tensor.zeros([45,65]), forward_only=True)
    helper_test_op([], lambda: torch.zeros([]), lambda: Tensor.zeros([]), forward_only=True)

  def test_zeros_like(self):
    a = Tensor([[1,2,3],[4,5,6]], dtype=dtypes.float32)
    b = torch.tensor([[1,2,3],[4,5,6]], dtype=torch.float32)
    helper_test_op([], lambda: torch.zeros_like(b), lambda: Tensor.zeros_like(a), forward_only=True)

    a = Tensor([[1,2,3],[4,5,6]], dtype=dtypes.int32)
    b = torch.tensor([[1,2,3],[4,5,6]], dtype=torch.int32)
    helper_test_op([], lambda: torch.zeros_like(b), lambda: Tensor.zeros_like(a), forward_only=True)

  def test_empty_0(self):
    helper_test_op([], lambda: torch.empty(45,65)*0/0, lambda: Tensor.empty(45,65)*0/0, forward_only=True)

  def test_ones(self):
    helper_test_op([], lambda: torch.ones(45,65), lambda: Tensor.ones(45,65), forward_only=True)
    helper_test_op([], lambda: torch.ones([45,65]), lambda: Tensor.ones([45,65]), forward_only=True)
    helper_test_op([], lambda: torch.ones([]), lambda: Tensor.ones([]), forward_only=True)

  def test_ones_like(self):
    a = Tensor([[1,2,3],[4,5,6]], dtype=dtypes.float32)
    b = torch.tensor([[1,2,3],[4,5,6]], dtype=torch.float32)
    helper_test_op([], lambda: torch.ones_like(b), lambda: Tensor.ones_like(a), forward_only=True)

    a = Tensor([[1,2,3],[4,5,6]], dtype=dtypes.int32)
    b = torch.tensor([[1,2,3],[4,5,6]], dtype=torch.int32)
    helper_test_op([], lambda: torch.ones_like(b), lambda: Tensor.ones_like(a), forward_only=True)

  def test_eye(self):
    helper_test_op([], lambda: torch.eye(10), lambda: Tensor.eye(10), forward_only=True)
    helper_test_op([], lambda: torch.eye(3, 5), lambda: Tensor.eye(3, 5), forward_only=True)
    helper_test_op([], lambda: torch.eye(5, 3), lambda: Tensor.eye(5, 3), forward_only=True)
    helper_test_op([], lambda: torch.eye(1), lambda: Tensor.eye(1), forward_only=True)
    helper_test_op([], lambda: torch.eye(0), lambda: Tensor.eye(0), forward_only=True)

  def test_split(self):
    def tensor(s): return torch.arange(math.prod(s), dtype=torch.int32).reshape(s), Tensor.arange(math.prod(s)).reshape(s)
    test_cases = [
      (tensor((10,)),       5, {}),
      (tensor((10,)), [1,4,5], {}),
      (tensor((10,)),       3, {}),
      (tensor((3,4,)),      1, {}),
      (tensor((3,4,)),      1, {'dim':1}),
      (tensor((4,4,)),  [2,2], {}),
      (tensor((4,4,)),  [2,2], {'dim':1}),
      (tensor((10000,)), 2500, {}),
    ]

    for (tor, ten), sizes, args in test_cases:
      tor_splits, ten_splits = tor.split(sizes, **args), ten.split(sizes, **args)
      assert len(tor_splits) == len(ten_splits)
      for tor_chunk, ten_chunk in zip(tor_splits, ten_splits):
        helper_test_op([], lambda: tor_chunk, lambda: ten_chunk, forward_only=True)

  def test_chunk(self):
    tor = torch.arange(13, dtype=torch.int32).repeat(8, 1).chunk(6, 1)
    ten = Tensor.arange(13).repeat((8, 1)).chunk(6, 1)
    assert len(tor) == len(ten)
    for i in range(len(tor)):
      helper_test_op([], lambda: tor[i], lambda: ten[i], forward_only=True)

    tor = torch.arange(13, dtype=torch.int32).repeat(8, 1).chunk(6, 0)
    ten = Tensor.arange(13).repeat((8, 1)).chunk(6, 0)
    assert len(tor) == len(ten)
    for i in range(len(tor)):
      helper_test_op([], lambda: tor[i], lambda: ten[i], forward_only=True)

    tor = torch.arange(13, dtype=torch.int32).repeat(8, 1).chunk(3, -1)
    ten = Tensor.arange(13).repeat((8, 1)).chunk(3, -1)
    assert len(tor) == len(ten)
    for i in range(len(tor)):
      helper_test_op([], lambda: tor[i], lambda: ten[i], forward_only=True)

    tor = torch.arange(13, dtype=torch.int32).repeat(8, 3, 3).chunk(3, -2)
    ten = Tensor.arange(13).repeat((8, 3, 3)).chunk(3, -2)
    assert len(tor) == len(ten)
    for i in range(len(tor)):
      helper_test_op([], lambda: tor[i], lambda: ten[i], forward_only=True)

  def test_unfold(self):
    helper_test_op([(8,)], lambda x: x.unfold(0, 2, 1))
    helper_test_op([(8,)], lambda x: x.unfold(0, 2, 2))
    helper_test_op([(8,)], lambda x: x.unfold(0, 7, 3))
    helper_test_op([(3,3,3)], lambda x: x.unfold(2, 2, 8))
    helper_test_op([(3,3,3)], lambda x: x.unfold(1, 0, 8))
    helper_test_op([(3,3,3,3,3)], lambda x: x.unfold(-1, 2, 2))

    self.helper_test_exception([(8,)], lambda x: x.unfold(0, 9, 3), expected=RuntimeError)
    self.helper_test_exception([(8,)], lambda x: x.unfold(1, 8, 3), expected=IndexError)
    self.helper_test_exception([(8,)], lambda x: x.unfold(0, 9, 3), expected=RuntimeError)
    self.helper_test_exception([(8,)], lambda x: x.unfold(0, 1, -1), expected=RuntimeError)

  def test_meshgrid(self):
    x, xt = torch.tensor([0.,1.,2.], requires_grad=True), Tensor([0.,1.,2.], requires_grad=True)
    y, yt = torch.tensor([3.,4.,5.,6.], requires_grad=True), Tensor([3.,4.,5.,6.], requires_grad=True)
    z, zt = torch.tensor([7.,8.,9.], requires_grad=True), Tensor([7.,8.,9.], requires_grad=True)
    for indexing in ("ij", "xy"):
      tor = torch.meshgrid(x, indexing=indexing)
      ten = xt.meshgrid(indexing=indexing)
      self.assertEqual(len(tor), len(ten))
      for tor_i, ten_i in zip(tor, ten):
        helper_test_op([], lambda: tor_i, lambda: ten_i)
      tor = torch.meshgrid(x, y, indexing=indexing)
      ten = xt.meshgrid(yt, indexing=indexing)
      self.assertEqual(len(tor), len(ten))
      for tor_i, ten_i in zip(tor, ten):
        helper_test_op([], lambda: tor_i, lambda: ten_i)
      tor = torch.meshgrid(x, torch.tensor(10., requires_grad=True), y, z, indexing=indexing)
      ten = xt.meshgrid(Tensor(10., requires_grad=True), yt, zt, indexing=indexing)
      self.assertEqual(len(tor), len(ten))
      for tor_i, ten_i in zip(tor, ten):
        helper_test_op([], lambda: tor_i, lambda: ten_i)

    self.helper_test_exception([], lambda: torch.meshgrid(x, indexing="bad"), lambda: xt.meshgrid(indexing="bad"), expected=RuntimeError)

  def test_arange(self):
    helper_test_op([], lambda: torch.arange(10, dtype=torch.int32), lambda: Tensor.arange(10), forward_only=True)
    helper_test_op([], lambda: torch.arange(36, dtype=torch.int32), lambda: Tensor.arange(36), forward_only=True)
    helper_test_op([], lambda: torch.arange(5, 10, 3, dtype=torch.int32), lambda: Tensor.arange(5, 10, 3), forward_only=True)
    helper_test_op([], lambda: torch.arange(10, 5, -3, dtype=torch.int32), lambda: Tensor.arange(10, 5, -3), forward_only=True)
    helper_test_op([], lambda: torch.arange(11, 5, -3, dtype=torch.int32), lambda: Tensor.arange(11, 5, -3), forward_only=True)
    helper_test_op([], lambda: torch.arange(1, 78, 2, dtype=torch.int32), lambda: Tensor.arange(1, 78, 2), forward_only=True)
    helper_test_op([], lambda: torch.arange(5.5, 175.5, 2.5), lambda: Tensor.arange(5.5, 175.5, 2.5), forward_only=True)
    helper_test_op([], lambda: torch.arange(-30.2, -0.3, 0.75), lambda: Tensor.arange(-30.2, -0.3, 0.75), forward_only=True)
    helper_test_op([], lambda: torch.arange(-50.3, -380.2, -2.25), lambda: Tensor.arange(-50.3, -380.2, -2.25), forward_only=True)

  def test_arange_big(self):
    helper_test_op([], lambda: torch.arange(256, dtype=torch.int32), lambda: Tensor.arange(256), forward_only=True)

  def test_arange_4096(self):
    helper_test_op([], lambda: torch.arange(4096, dtype=torch.int32), lambda: Tensor.arange(4096), forward_only=True)

  def test_linspace(self):
    helper_test_op([], lambda: torch.linspace(5, 10, 3), lambda: Tensor.linspace(5, 10, 3), forward_only=True)
    helper_test_op([], lambda: torch.linspace(5, 10, 1), lambda: Tensor.linspace(5, 10, 1), forward_only=True)
    helper_test_op([], lambda: torch.linspace(5, 10, 0), lambda: Tensor.linspace(5, 10, 0), forward_only=True)
    helper_test_op([], lambda: torch.linspace(5, 10, 30), lambda: Tensor.linspace(5, 10, 30), forward_only=True)
    helper_test_op([], lambda: torch.linspace(-5.5, 5.5, 10), lambda: Tensor.linspace(-5.5, 5.5, 10), forward_only=True)
    helper_test_op([], lambda: torch.linspace(5.5, -5.5, 10), lambda: Tensor.linspace(5.5, -5.5, 10), forward_only=True)
    helper_test_op([], lambda: torch.linspace(5, 10, 3, dtype=torch.int32), lambda: Tensor.linspace(5, 10, 3, dtype="int32"), forward_only=True)
    helper_test_op([], lambda: torch.linspace(5, 10, 20, dtype=torch.int32), lambda: Tensor.linspace(5, 10, 20, dtype="int32"), forward_only=True)
    helper_test_op([], lambda: torch.linspace(5, -5, 20, dtype=torch.int32), lambda: Tensor.linspace(5, -5, 20, dtype="int32"), forward_only=True)
    self.helper_test_exception([], lambda: torch.linspace(5, 10, 3, dtype=torch.bool), lambda: Tensor.linspace(5, 10, 3, dtype="bool"),
                               expected=(RuntimeError, ValueError))
    self.helper_test_exception([], lambda: torch.linspace(1, 2, -1), lambda: Tensor.linspace(1, 2, -1), expected=(RuntimeError, ValueError))

  def test_sum_fake(self):
    helper_test_op([(256, 1)], lambda x: x.sum(axis=1))

  def test_sum_collapse(self):
    helper_test_op([], lambda: torch.ones(256,256).sum(axis=1), lambda: Tensor.ones(256,256).sum(axis=1), forward_only=True)

  def test_sum_collapse_neg(self):
    helper_test_op([], lambda: (-torch.ones(3,3)).sum(axis=1), lambda: (-Tensor.ones(3,3)).sum(axis=1), forward_only=True)

  def test_sum_pad_collapse(self):
    helper_test_op([], lambda: torch.nn.functional.pad(torch.ones(256,256), pad=(0,64,0,0)).sum(axis=1),
                       lambda: Tensor.ones(256,256).pad(((0,0), (0,64))).sum(axis=1), forward_only=True)

  # this is more complex and won't fold for a while
  def test_sum_cat_collapse(self):
    helper_test_op([], lambda: torch.cat([torch.ones(256,256), torch.zeros(256,64)], dim=1).sum(axis=1),
                       lambda: Tensor.cat(Tensor.ones(256,256), Tensor.zeros(256,64), dim=1).sum(axis=1), forward_only=True)

  def test_max_dont_collapse(self):
    helper_test_op([], lambda: torch.ones(256,256).max(1)[0], lambda: Tensor.ones(256,256).max(1), forward_only=True)

  def test_where(self):
    helper_test_op(
      [(100,)],
      lambda x: torch.where(x > 0.5, 4, 2).type(torch.int32),
      lambda x: (x > 0.5).where(4, 2), forward_only=True)

    for shps in [[(8,),(1,),(1,)], [(10,10),(10,),(10,)], [(100,)]*3, [(10,10)]*3]:
      helper_test_op(
        shps,
        lambda x, a, b: torch.where(x > 0.5, a, b),
        lambda x, a, b: (x > 0.5).where(a, b), forward_only=True)

  def test_where_permute(self):
    helper_test_op(
      [(5, 5)],
      lambda x: torch.where(x > 0.5, 4, 2).type(torch.int32).permute((1, 0)),
      lambda x: (x > 0.5).where(4, 2).permute((1, 0)), forward_only=True)

  def _test_cmp(self, fxn, reverse=True):
    # test different dtypes
    helper_test_op(None, fxn, fxn, forward_only=True, vals=[[0.,1,2], [2.,1,0]])
    helper_test_op(None, fxn, fxn, forward_only=True, vals=[[0,1,2], [2,1,0]])
    helper_test_op(None, fxn, fxn, forward_only=True, vals=[[True, True, False], [False,True,False]])
    # test broadcasting
    for shps in [[(3, 4, 5), (3, 4, 5)], [(3, 4, 5), (5,)], [(5,), (3, 4, 5)]]:
      helper_test_op(shps, fxn, fxn, forward_only=True)
    # test cmp with const
    helper_test_op(None, lambda x,y: fxn(x,2), lambda x,y: fxn(x,2), forward_only=True, vals=[[0.,1,2], [2.,1,0]])
    if reverse: helper_test_op(None, lambda x,y: fxn(2,y), lambda x,y: fxn(2,y), forward_only=True, vals=[[0.,1,2], [2.,1,0]])
    # test special floats  # TODO: fix nan
    specials = [0.0, 1.0, -1.0, math.inf, -math.inf]#, math.nan]
    for s0 in specials:
      for s1 in specials:
        helper_test_op(None, fxn, fxn, forward_only=True, vals=[[s0], [s1]])

  def test_cmp_eq(self): self._test_cmp(lambda x,y: x==y, reverse=False)
  def test_cmp_gt(self): self._test_cmp(lambda x,y: x>y)
  def test_cmp_ge(self): self._test_cmp(lambda x,y: x>=y)
  def test_cmp_lt(self): self._test_cmp(lambda x,y: x<y)
  def test_cmp_le(self): self._test_cmp(lambda x,y: x<=y)

  def test_cmp_ne_backwards(self):
    # new grad zeroes these out
    """
    t1 = torch.ones(4, requires_grad=True)
    t2 = torch.ones(4, requires_grad=True)
    self.assertRaises(RuntimeError, (t1 != t2).sum().backward)
    tt1 = Tensor.ones(4, requires_grad=True)
    tt2 = Tensor.ones(4, requires_grad=True)
    self.assertRaises(RuntimeError, (tt1 != tt2).sum().backward)
    """
    tt = Tensor.randn(4, requires_grad=True)
    (tt*(tt != 0)).sum().backward()
    t = torch.tensor(tt.numpy(), requires_grad=True)
    (t*(t != 0)).sum().backward()
    np.testing.assert_allclose(t.grad.cpu().numpy(), tt.grad.numpy(), rtol=1e-5)

  def test_cmp_lt_backwards(self):
    # new grad zeroes these out
    """
    t1 = torch.ones(4, requires_grad=True)
    t2 = torch.ones(4, requires_grad=True)
    self.assertRaises(RuntimeError, (t1 < t2).sum().backward)
    tt1 = Tensor.ones(4, requires_grad=True)
    tt2 = Tensor.ones(4, requires_grad=True)
    self.assertRaises(RuntimeError, (tt1 < tt2).sum().backward)
    """
    tt = Tensor.randn(4, requires_grad=True)
    (tt*(tt < 0)).sum().backward()
    t = torch.tensor(tt.numpy(), requires_grad=True)
    (t*(t < 0)).sum().backward()
    np.testing.assert_allclose(t.grad.cpu().numpy(), tt.grad.numpy(), rtol=1e-5)

  # TODO: fix backward of these functions
  def test_trunc(self):
    helper_test_op([()], lambda x: x.trunc(), forward_only=True)
    helper_test_op([(45,35)], lambda x: x.trunc(), forward_only=True)
    helper_test_op(None, lambda x: x.trunc(), vals=[[1.499, 1.5, 1.501, 1.0, 2.1, 0.0, -5.0, -2.499, -2.5, -2.501, 1e12, -1e12]], forward_only=True)
  def test_floor(self):
    helper_test_op([()], lambda x: x.floor(), forward_only=True)
    helper_test_op([(45,35)], lambda x: x.floor(), forward_only=True)
    helper_test_op(None, lambda x: x.floor(), vals=[[1.499, 1.5, 1.501, 1.0, 2.1, 0.0, -5.0, -2.499, -2.5, -2.501]], forward_only=True)
  def test_ceil(self):
    helper_test_op([()], lambda x: x.ceil(), forward_only=True)
    helper_test_op([(45,35)], lambda x: x.ceil(), forward_only=True)
    helper_test_op(None, lambda x: x.ceil(), vals=[[1.499, 1.5, 1.501, 1.0, 2.1, 0.0, -5.0, -2.499, -2.5, -2.501]], forward_only=True)
  def test_round(self):
    helper_test_op([()], lambda x: x.round(), forward_only=True)
    helper_test_op([(45,35)], lambda x: x.round(), forward_only=True)
    helper_test_op(None, lambda x: x.round(), vals=[[1.499, 1.5, 1.501, 1.0, 2.1, 0.0, -5.0, -2.499, -2.5, -2.501]], forward_only=True)
    helper_test_op(None, lambda x: x.round(), vals=[[2.5, -1.5]], forward_only=True)

  @unittest.skipIf(Device.DEFAULT == "WEBGPU" and CI, "isinf check of 'nan' fails on CI software-based vulkan")
  def test_isinf(self):
    val = [float('-inf'), 0., float('inf'), float('nan'), 1.1]
    helper_test_op(None, torch.isinf, Tensor.isinf, vals=[val], forward_only=True)
    np.testing.assert_equal(Tensor(val).isinf(detect_positive=True, detect_negative=False).numpy(), [False, False, True, False, False])
    np.testing.assert_equal(Tensor(val).isinf(detect_positive=False, detect_negative=True).numpy(), [True, False, False, False, False])

  def test_isnan(self):
    helper_test_op(None, torch.isnan, Tensor.isnan, vals=[[float('-inf'), 0., float('inf'), float('nan'), 1.1]], forward_only=True)

  def test_isfinite(self):
    helper_test_op(None, torch.isfinite, Tensor.isfinite, vals=[[float('-inf'), 0., float('inf'), float('nan'), 1.1]], forward_only=True)

  def test_lerp(self):
    helper_test_op([(45,35), (45,35), (45,35)], lambda x,y,z: x.lerp(y,z))
    helper_test_op(None, lambda x,y,z: x.lerp(y,z), vals=[[1.,2.,3.], [4.,5.,6.], 0.5])

  @unittest.skipIf(Device.DEFAULT == "QCOM", "OpenCL fails to compile this (both on GPU(qcom)/QCOM backends)")
  def test_tril(self):
    helper_test_op([(3,3)], lambda x: x.tril())
    helper_test_op([(3,3)], lambda x: x.tril(1))
    helper_test_op([(3,3)], lambda x: x.tril(2))
    helper_test_op([(3,3)], lambda x: x.tril(-1))
    helper_test_op([(3,3)], lambda x: x.tril(-2))
    helper_test_op([(4,5)], lambda x: x.tril(4))
    helper_test_op([(4,5)], lambda x: x.tril(5))
    helper_test_op([(4,5)], lambda x: x.tril(6))
    helper_test_op([(4,5)], lambda x: x.tril(-4))
    helper_test_op([(4,5)], lambda x: x.tril(-5))
    helper_test_op([(4,5)], lambda x: x.tril(-6))
    helper_test_op([(5,3,3)], lambda x: x.tril())
    helper_test_op([(5,0,3)], lambda x: x.tril())
    helper_test_op([(5,3,3)], lambda x: x.tril(1))
    helper_test_op(None, lambda x: x.tril(), vals=[[[True] * 3] * 3], forward_only=True)

  @unittest.skipIf(Device.DEFAULT == "QCOM", "OpenCL fails to compile this (both on GPU(qcom)/QCOM backends)")
  def test_triu(self):
    helper_test_op([(3,3)], lambda x: x.triu())
    helper_test_op([(3,3)], lambda x: x.triu(1))
    helper_test_op([(3,3)], lambda x: x.triu(2))
    helper_test_op([(3,3)], lambda x: x.triu(-1))
    helper_test_op([(3,3)], lambda x: x.triu(-2))
    helper_test_op([(4,5)], lambda x: x.triu(4))
    helper_test_op([(4,5)], lambda x: x.triu(5))
    helper_test_op([(4,5)], lambda x: x.triu(6))
    helper_test_op([(4,5)], lambda x: x.triu(-4))
    helper_test_op([(4,5)], lambda x: x.triu(-5))
    helper_test_op([(4,5)], lambda x: x.triu(-6))
    helper_test_op([(5,3,3)], lambda x: x.triu())
    helper_test_op([(5,0,3)], lambda x: x.triu())
    helper_test_op([(5,3,3)], lambda x: x.triu(1))
    helper_test_op(None, lambda x: x.triu(), vals=[[[True] * 3] * 3], forward_only=True)

  def test_maximum(self):
    helper_test_op([(45,65), (45,65)], torch.maximum, Tensor.maximum)
    helper_test_op([(), ()], torch.maximum, Tensor.maximum)
    helper_test_op(None, torch.maximum, Tensor.maximum, vals=[[1., 0., 3., -4.], 3.])
    helper_test_op(None, torch.maximum, Tensor.maximum, vals=[[1., 0., 3., -4.], [-1., -2., 3., 0.]])
    helper_test_op(None, torch.maximum, Tensor.maximum,
                   vals=[[-1234, 0, 1234, dtypes.max(dtypes.int), dtypes.min(dtypes.int)], dtypes.max(dtypes.int)], forward_only=True)
    helper_test_op(None, torch.maximum, Tensor.maximum,
                   vals=[[-1234, 0, 1234, dtypes.max(dtypes.int), dtypes.min(dtypes.int)], dtypes.min(dtypes.int)], forward_only=True)
    helper_test_op(None, torch.maximum, Tensor.maximum, vals=[[True, False, False], True], forward_only=True)
    helper_test_op(None, torch.maximum, Tensor.maximum, vals=[[True, False, False], [True, True, False]], forward_only=True)

    # test applying to different dtype
    helper_test_op(None, torch.maximum, Tensor.maximum, vals=[[1, 2, 3], 1.2], forward_only=True)
    helper_test_op(None, torch.maximum, Tensor.maximum, vals=[[True, False, False], 1.2], forward_only=True)
    helper_test_op(None, torch.maximum, Tensor.maximum, vals=[[True, False, False], 3], forward_only=True)

  def test_minimum(self):
    helper_test_op([(45,65), (45,65)], torch.minimum, Tensor.minimum)
    helper_test_op([(), ()], torch.minimum, Tensor.minimum)
    helper_test_op(None, torch.minimum, Tensor.minimum, vals=[[1., 0., 3., -4.], 3.])
    helper_test_op(None, torch.minimum, Tensor.minimum, vals=[[1., 0., 3., -4.], [-1., -2., 3., 0.]])
    helper_test_op(None, torch.minimum, Tensor.minimum,
                   vals=[[-1234, 0, 1234, dtypes.max(dtypes.int), dtypes.min(dtypes.int)], dtypes.max(dtypes.int)], forward_only=True)
    helper_test_op(None, torch.minimum, Tensor.minimum,
                   vals=[[-1234, 0, 1234, dtypes.max(dtypes.int), dtypes.min(dtypes.int)], dtypes.min(dtypes.int)], forward_only=True)
    helper_test_op(None, torch.minimum, Tensor.minimum, vals=[[True, False, False], True], forward_only=True)
    helper_test_op(None, torch.minimum, Tensor.minimum, vals=[[True, False, False], [True, True, False]], forward_only=True)

    # test applying to different dtype
    helper_test_op(None, torch.minimum, Tensor.minimum, vals=[[1, 2, 3], 1.2], forward_only=True)
    helper_test_op(None, torch.minimum, Tensor.minimum, vals=[[True, False, False], 1.2], forward_only=True)
    helper_test_op(None, torch.minimum, Tensor.minimum, vals=[[True, False, False], 3], forward_only=True)

  def test_tiny_add(self):
    helper_test_op([(3), (3)], lambda x,y: x+y, Tensor.add, forward_only=True)
  def test_tiny_mul(self):
    helper_test_op([(64), (64)], lambda x,y: x*y, Tensor.mul, forward_only=True)

  def test_add(self):
    helper_test_op([(45,68), (45,68)], lambda x,y: x+y, Tensor.add)
    helper_test_op([(45,68), (45,68)], lambda x,y: x+y)
    helper_test_op([(), ()], lambda x,y: x+y)
  def test_add3(self):
    helper_test_op([(45,65), (45,65), (45,65)], lambda x,y,z: x+y+z)
  def test_broadcasted_add(self):
    helper_test_op([(45,65), (45,1)], lambda x,y: x+y)
    helper_test_op([(45,65), ()], lambda x,y: x+y)
  def test_broadcasted_add_2(self):
    helper_test_op([(45,65), (65,)], lambda x,y: x+y)

  def test_sub(self):
    helper_test_op([(45,65), (45,65)], lambda x,y: x-y, Tensor.sub)
    helper_test_op([(45,65), (45,65)], lambda x,y: x-y)
    helper_test_op([(), ()], lambda x,y: x-y)
  def test_scalar_sub(self):
    helper_test_op([(45,65)], lambda x: x-2)
    helper_test_op([()], lambda x: x-2)
  def test_scalar_rsub(self):
    helper_test_op([(45,65)], lambda x: 2-x)
    helper_test_op([()], lambda x: 2-x)

  def test_neg(self):
    helper_test_op([(45,65)], lambda x: -x)
    helper_test_op([(45,65)], lambda x: x.neg())
    helper_test_op([()], lambda x: x.neg())
  def test_logical_not(self):
    helper_test_op(None, torch.logical_not, Tensor.logical_not, vals=[[True, False, True]], forward_only=True)
    helper_test_op(None, torch.logical_not, Tensor.logical_not, vals=[[1.,2.,0.,0.5]], forward_only=True)

  def test_mul(self):
    helper_test_op([(64,64), (64,64)], lambda x,y: x*y, Tensor.mul)
    helper_test_op([(64,64), (64,64)], lambda x,y: x*y)
    helper_test_op([(), ()], lambda x,y: x*y)
  def test_scalar_mul(self):
    helper_test_op([(45,65)], lambda x: x*2)
    helper_test_op([(45,65)], lambda x: x*-1)
    helper_test_op([(45,65)], lambda x: 255*x)
    helper_test_op([(45,65)], lambda x: 2*x)
    helper_test_op([()], lambda x: x*2)
    helper_test_op([()], lambda x: 2*x)

  def test_div(self):
    helper_test_op([(45,65), (45,65)], lambda x,y: x/y, Tensor.div)
    helper_test_op([(45,65), (45,65)], lambda x,y: x/y)
    helper_test_op([(), ()], lambda x,y: x/y)

  @unittest.skipIf(Device.DEFAULT == "AMD" and AMD_LLVM, "AMD with LLVM backend generate rcp in FP division causes trunc/floor errors")
  def test_div_rounding_mode(self):
    for denominator in [-10, -5, -3, -2, -1, 1, 2, 3, 5, 10]:
      # int numerator
      helper_test_op(None, lambda x,y: x.div(y, rounding_mode=None), forward_only=True, vals=[[5, 6, 7, 0, -5, -6, -7], [denominator]])
      helper_test_op(None, lambda x,y: x.div(y, rounding_mode="trunc"), forward_only=True, vals=[[5, 6, 7, 0, -5, -6, -7], [denominator]])
      helper_test_op(None, lambda x,y: x.div(y, rounding_mode="floor"), forward_only=True, vals=[[5, 6, 7, 0, -5, -6, -7], [denominator]])
      # float numerator
      helper_test_op(None, lambda x,y: x.div(y, rounding_mode=None), forward_only=True, vals=[[5.0, 6, 7, 0, -5, -6, -7], [denominator]])
      helper_test_op(None, lambda x,y: x.div(y, rounding_mode="trunc"), forward_only=True, vals=[[5.0, 6, 7, 0, -5, -6, -7], [denominator]])
      helper_test_op(None, lambda x,y: x.div(y, rounding_mode="floor"), forward_only=True, vals=[[5.0, 6, 7, 0, -5, -6, -7], [denominator]])

    for denominator in [-10.0, -5.0, -3.0, -2.0, -1.0, 1.0, 2.0, 3.0, 5.0, 10.0]:
      # int numerator
      helper_test_op(None, lambda x,y: x.div(y, rounding_mode=None), forward_only=True, vals=[[5, 6, 7, 0, -5, -6, -7], [denominator]])
      helper_test_op(None, lambda x,y: x.div(y, rounding_mode="trunc"), forward_only=True, vals=[[5, 6, 7, 0, -5, -6, -7], [denominator]])
      helper_test_op(None, lambda x,y: x.div(y, rounding_mode="floor"), forward_only=True, vals=[[5, 6, 7, 0, -5, -6, -7], [denominator]])
      # float numerator
      helper_test_op(None, lambda x,y: x.div(y, rounding_mode=None), forward_only=True, vals=[[5.0, 6, 7, 0, -5, -6, -7], [denominator]])
      helper_test_op(None, lambda x,y: x.div(y, rounding_mode="trunc"), forward_only=True, vals=[[5.0, 6, 7, 0, -5, -6, -7], [denominator]])
      helper_test_op(None, lambda x,y: x.div(y, rounding_mode="floor"), forward_only=True, vals=[[5.0, 6, 7, 0, -5, -6, -7], [denominator]])

    for numerator in [110, 111, -110, -111]:
      for denominator in [55, -55]:
        helper_test_op(None, lambda x,y: x.div(y, rounding_mode=None), forward_only=True, vals=[[numerator], [denominator]])
        helper_test_op(None, lambda x,y: x.div(y, rounding_mode="trunc"), forward_only=True, vals=[[numerator], [denominator]])
        helper_test_op(None, lambda x,y: x.div(y, rounding_mode="floor"), forward_only=True, vals=[[numerator], [denominator]])

    self.helper_test_exception(None, lambda x,y: x.div(y, rounding_mode="typo"), forward_only=True, vals=[[5], [0]], expected=RuntimeError)

  def test_div_int(self):
    helper_test_op(None, lambda x,y: x/y, Tensor.div, forward_only=True, vals=[[5, 6, 7],[1, 2, 3]])
    helper_test_op(None, lambda x,y: x//y, forward_only=True, vals=[[5, 6, 7],[1, 2, 3]])
    helper_test_op(None, lambda x: x/2, forward_only=True, vals=[[3, 4, 5]])
    helper_test_op(None, lambda x: x//2, forward_only=True, vals=[[3, 4, 5]])
    helper_test_op(None, functools.partial(torch.div, rounding_mode="trunc"), Tensor.idiv, forward_only=True,
                   vals=[[-4, 7, 5, 4, -7, 8], [2, -3, 8, -2, 3, 5]])
    if is_dtype_supported(dtypes.uint64):
      x = Tensor(2**64 - 1, dtype=dtypes.uint64).idiv(1)
      np.testing.assert_equal(x.numpy(), 2**64 - 1)

  def test_scalar_div(self):
    helper_test_op([(45,65)], lambda x: x/255)
    helper_test_op([(45,65)], lambda x: x/1)
    helper_test_op([(45,65)], lambda x: 1/x)
    helper_test_op([(45,65)], lambda x: x/2)
    helper_test_op([(45,65)], lambda x: 2/x)
    helper_test_op([()], lambda x: x/2)
    helper_test_op([()], lambda x: 2/x)

  def test_mod(self):
    a = [-4, 7, 5, 4, -7, 8, -9]
    b = [2, -3, 8, -2, 3, 5, -5]
    for float_a in [True, False]:
      for float_b in [True, False]:
        va = [float(ai) for ai in a] if float_a else a
        vb = [float(bi) for bi in b] if float_b else b
        helper_test_op(None, lambda x,y: x%y, Tensor.mod, forward_only=True, vals=[va, vb])
        helper_test_op(None, lambda x,y: x%y, forward_only=True, vals=[va, vb])
        helper_test_op(None, lambda x: x%2, forward_only=True, vals=[va])
        helper_test_op(None, lambda x: x%3, forward_only=True, vals=[va])
        helper_test_op(None, lambda x: x%3.5, forward_only=True, vals=[va])
        helper_test_op(None, lambda x: 100%x, forward_only=True, vals=[va])
        helper_test_op(None, lambda x: 100.5%x, forward_only=True, vals=[va])

  def test_mul_naninf(self):
    helper_test_op([(45,65)], lambda x: x*math.inf)
    helper_test_op([(45,65)], lambda x: x*-math.inf)
    helper_test_op([(45,65)], lambda x: x*math.nan)
  def test_div_naninf(self):
    helper_test_op([(45,65)], lambda x: x/math.inf)
    helper_test_op([(45,65)], lambda x: x/-math.inf)
    helper_test_op([(45,65)], lambda x: x/math.nan)
    helper_test_op([(45,65)], lambda x: math.inf/x)
    helper_test_op([(45,65)], lambda x: (-math.inf)/x)
    helper_test_op([(45,65)], lambda x: math.nan/x)

  def test_pow_full(self):
    helper_test_op([(45,65), (45,65)], lambda x,y: x**y)
    helper_test_op([(45,65), (45,65)], lambda x,y: x.pow(y))

  def test_pow(self):
    helper_test_op([(45,65)], lambda x: x**0)
    helper_test_op([(45,65)], lambda x: x**1)
    helper_test_op([(45,65)], lambda x: x**2)
    helper_test_op([(45,65)], lambda x: x**3)
    helper_test_op([(45,65)], lambda x: x**-2)
    helper_test_op([()], lambda x: x**2)
    helper_test_op([()], lambda x: x**-2)
    # Regression tests for https://github.com/tinygrad/tinygrad/issues/1151
    helper_test_op([(45,65)], lambda x: x**3, low=-30, high=-27)
    helper_test_op([()], lambda x: x**3, low=-30, high=-27)
    # Regression tests for https://github.com/tinygrad/tinygrad/issues/1251
    helper_test_op([(45,65)], lambda x: x**0.2, low=-30, high=-27)
    helper_test_op([(45,65)], lambda x: x**1.2, low=-30, high=-27)
    helper_test_op([()], lambda x: x**0.2, low=-30, high=-27)
    helper_test_op([()], lambda x: x**1.2, low=-30, high=-27)
    a, b = Tensor([0.0], requires_grad=True), torch.tensor([0.0], requires_grad=True)
    helper_test_op([], lambda: b**1.1, lambda: a**1.1)

  def test_pow_const(self):
    helper_test_op([(45,65)], lambda x: x**0.0)
    helper_test_op([(45,65)], lambda x: x**1.0)
    helper_test_op([(45,65)], lambda x: x**-1.0)
    helper_test_op([(45,65)], lambda x: x**8.0)
    helper_test_op([(45,65)], lambda x: x**5.5)
    helper_test_op([(45,65)], lambda x: x**-5.5)
    # helper_test_op([(45,65)], lambda x: x**-8.0)  # TODO: fix this
    helper_test_op([(45,65)], lambda x: 1.0**x)
    helper_test_op([(45,65)], lambda x: 5.5**x)
    helper_test_op([(45,65)], lambda x: (-5.5)**x)
    helper_test_op([(45,65)], lambda x: 8.0**x)
    helper_test_op([(45,65)], lambda x: x**2.0)
    helper_test_op([(45,65)], lambda x: 2.0**x)
    helper_test_op([()], lambda x: x**2.0)
    helper_test_op([()], lambda x: 2.0**x)
    helper_test_op(None, lambda x: 0**x, vals=[[-2.,-1,0,1,2,3]])
    helper_test_op(None, lambda x: 0.7**x, vals=[[-2.,-1,0,1,2,3]])
    helper_test_op(None, lambda x: (-2)**x, vals=[[-2.,-1,0,1,2,3]])
    # float to power of int
    helper_test_op(None, lambda x: 0.7**x, vals=[[-2,-1,0,1,2,3]], forward_only=True)

  def test_pow_const_direct(self):
    # x ** c
    def get_tiny_gradient(x, c):
      t = Tensor([x], dtype=dtypes.float)
      return (t ** c)[0].gradient(t)[0].item()
    def get_torch_gradient(x, c):
      t = torch.tensor([x], dtype=torch.float, requires_grad=True)
      return torch.autograd.grad(t ** c, t)[0].item()
    for x in [-math.inf, 0, 1, math.inf]:
      for c in [-1, 0, 0.3, 1, 2]:
        tiny_out = get_tiny_gradient(x, c)
        torch_out = get_torch_gradient(x, c)
        if math.isnan(tiny_out):
          assert math.isnan(torch_out)
        else:
          self.assertAlmostEqual(tiny_out, torch_out, msg=f"{x}, {c}")

  def test_pow_zero_tensor(self):
    helper_test_op(None, lambda x,y: x**y, vals=[[0.0], [0.0]])
    # TODO: fix WEBGPU
    if Device.DEFAULT != "WEBGPU":
      helper_test_op(None, lambda x,y: x**y, vals=[[0.0], [0.3]])
      helper_test_op(None, lambda x,y: x**y, vals=[[0.0], [-0.3]])
  def test_pow_zero_const(self):
    helper_test_op(None, lambda x: x**0.3, vals=[[0.0]])
    helper_test_op(None, lambda x: x**0.0, vals=[[0.0]])
    helper_test_op(None, lambda x: x**-0.3, vals=[[0.0]])
    helper_test_op(None, lambda x: x**-1.0, vals=[[-1.0, 0.0, 1.0]])

  def test_int_pow_const_int(self):
    helper_test_op(None, lambda x: x**0, vals=[[-2,0,2]], forward_only=True, atol=0)
    helper_test_op(None, lambda x: x**1, vals=[[-2,0,2]], forward_only=True, atol=0)
    helper_test_op(None, lambda x: x**2, vals=[[-2,0,2]], forward_only=True, atol=0)
    helper_test_op(None, lambda x: x**7, vals=[[11,12,13]], forward_only=True, atol=0)
    helper_test_op(None, lambda x: x**29, vals=[[-2,0,2]], forward_only=True, atol=0)
    self.helper_test_exception(None, lambda x: x**-2, vals=[[-2,0,2]], forward_only=True, expected=RuntimeError)

  @unittest.skip("not supported")
  def test_pow_int(self):
    def _test(base, exponent): helper_test_op(None, lambda x,y: x**y, vals=[base, exponent], forward_only=True)

    for base in ([1, 2, 3], [-1, -2, -3]):
      for exponent in ([2, 3, 4], [-2, -3, -4]):
        _test(base, exponent)
    # NOTE: torch 0 ** -1 is 0
    _test([0, 0, 0], [0, 1, 2])

    np.testing.assert_equal((Tensor(11) ** Tensor(7)).item(), 11 ** 7)
    np.testing.assert_equal((Tensor([11]) ** Tensor(7)).item(), 11 ** 7)
    # TODO: fix non-precise int pow
    with self.assertRaises(AssertionError): np.testing.assert_equal((Tensor(11) ** Tensor([7])).item(), 11 ** 7)
    with self.assertRaises(AssertionError): np.testing.assert_equal((Tensor([11]) ** Tensor([7])).item(), 11 ** 7)

    # pow to a const int
    helper_test_op([], lambda: torch.tensor([2], dtype=torch.int) ** torch.tensor(-2, dtype=torch.int),
                       lambda: Tensor([2]) ** Tensor(-2), forward_only=True)

  def test_sqrt(self):
    helper_test_op([(45,65)], lambda x: x.sqrt())
    helper_test_op(None, lambda x: x.sqrt(), vals=[[0.0]])
    helper_test_op([()], lambda x: x.sqrt())
  def test_rsqrt(self):
    helper_test_op([(45,65)], lambda x: x.rsqrt())
    helper_test_op(None, lambda x: x.rsqrt(), vals=[[0.0]])
    helper_test_op([()], lambda x: x.rsqrt())

  def test_xor(self):
    data = [[1,-8,1],[32,1,6]]
    tor = torch.tensor(data, dtype=torch.int)
    ten = Tensor(data, dtype=dtypes.int32)
    helper_test_op([], lambda: tor^tor, lambda: ten^ten, forward_only=True)
    helper_test_op([], lambda: tor^0x1337, lambda: ten^0x1337, forward_only=True)
    helper_test_op([], lambda: 0x1337^tor, lambda: 0x1337^ten, forward_only=True)

    self.helper_test_exception([(4), (4)], lambda x,y: x.bitwise_xor(y), expected=RuntimeError)

  def test_and(self):
    data = [[1,-8,1],[32,1,6]]
    tor = torch.tensor(data, dtype=torch.int)
    ten = Tensor(data, dtype=dtypes.int32)
    helper_test_op([], lambda: tor&tor, lambda: ten&ten, forward_only=True)
    helper_test_op([], lambda: tor&0x1337, lambda: ten&0x1337, forward_only=True)
    helper_test_op([], lambda: 0x1337&tor, lambda: 0x1337&ten, forward_only=True)

    data = [[True, True, False, False], [True, False, True, False]]
    tor0, tor1 = torch.tensor(data[0], dtype=torch.bool),  torch.tensor(data[1], dtype=torch.bool)
    ten0, ten1 = Tensor(data[0], dtype=dtypes.bool), Tensor(data[1], dtype=dtypes.bool)
    helper_test_op([], lambda: tor0&tor1, lambda: ten0&ten1, forward_only=True)

    helper_test_op(None, lambda x: (1 < x) & (x < 2), forward_only=True, vals=[[1.2, 1.2, 1.2, 3.2]])

    self.helper_test_exception([(4), (4)], lambda x,y: x.bitwise_and(y), expected=RuntimeError)

  def test_or(self):
    data = [[1,-8,1],[32,1,6]]
    tor = torch.tensor(data, dtype=torch.int)
    ten = Tensor(data, dtype=dtypes.int32)
    helper_test_op([], lambda: tor|tor, lambda: ten|ten, forward_only=True)
    helper_test_op([], lambda: tor|0x1337, lambda: ten|0x1337, forward_only=True)
    helper_test_op([], lambda: 0x1337|tor, lambda: 0x1337|ten, forward_only=True)

    data = [[True, True, False, False], [True, False, True, False]]
    tor0, tor1 = torch.tensor(data[0], dtype=torch.bool),  torch.tensor(data[1], dtype=torch.bool)
    ten0, ten1 = Tensor(data[0], dtype=dtypes.bool), Tensor(data[1], dtype=dtypes.bool)
    helper_test_op([], lambda: tor0|tor1, lambda: ten0|ten1, forward_only=True)

    self.helper_test_exception([(4), (4)], lambda x,y: x.bitwise_or(y), expected=RuntimeError)

  def test_bitwise_not(self):
    data = [[1,-8,1],[32,1,6]]
    tor = torch.tensor(data, dtype=torch.int)
    ten = Tensor(data, dtype=dtypes.int32)
    helper_test_op([], lambda: tor.bitwise_not(), lambda: ten.bitwise_not(), forward_only=True)
    helper_test_op([], lambda: ~tor, lambda: ~ten, forward_only=True)

    data = [[True, False]]
    tor = torch.tensor(data, dtype=torch.bool)
    ten = Tensor(data, dtype=dtypes.bool)
    helper_test_op([], lambda: tor.bitwise_not(), lambda: ten.bitwise_not(), forward_only=True)
    helper_test_op([], lambda: ~tor, lambda: ~ten, forward_only=True)

    self.helper_test_exception([(4)], lambda x: x.bitwise_not(), expected=RuntimeError)

  def test_lshift(self):
    data = [[0,1,2],[1<<8,1<<16,1<<31-1]]
    tor = torch.tensor(data, dtype=torch.int)
    ten = Tensor(data, dtype=dtypes.uint32)
    # cast to int32 because torch does not support uint32
    helper_test_op([], lambda: tor << 0, lambda: (ten << 0).cast(dtypes.int32), forward_only=True)
    helper_test_op([], lambda: tor << 2, lambda: (ten << 2).cast(dtypes.int32), forward_only=True)
    helper_test_op([], lambda: tor << 31, lambda: (ten << 31).cast(dtypes.int32), forward_only=True)
    helper_test_op([], lambda: tor.__lshift__(2), lambda: ten.__lshift__(2).cast(dtypes.int32), forward_only=True)
    helper_test_op([], lambda: tor.bitwise_left_shift(2), lambda: ten.lshift(2).cast(dtypes.int32), forward_only=True)

  def test_rshift(self):
    data = [[0,1,2],[1<<8,1<<16,1<<31-1]]
    tor = torch.tensor(data, dtype=torch.int)
    ten = Tensor(data, dtype=dtypes.uint32)
    # cast to int32 because torch does not support uint32
    helper_test_op([], lambda: tor >> 0, lambda: (ten >> 0).cast(dtypes.int32), forward_only=True)
    helper_test_op([], lambda: tor >> 2, lambda: (ten >> 2).cast(dtypes.int32), forward_only=True)
    helper_test_op([], lambda: tor >> 31, lambda: (ten >> 31).cast(dtypes.int32), forward_only=True)
    helper_test_op([], lambda: tor.__rshift__(2), lambda: ten.__rshift__(2).cast(dtypes.int32), forward_only=True)
    helper_test_op([], lambda: tor.bitwise_right_shift(2), lambda: ten.rshift(2).cast(dtypes.int32), forward_only=True)

  def test_idiv_shift_rewrite_negative(self):
    a = Tensor(-5).idiv(2).item()
    b = Tensor(-5).contiguous().idiv(2).item()
    self.assertEqual(a, b)
    self.assertEqual(Tensor(-1).contiguous().idiv(4).item(), 0)  # NOTE this is trunc-div behaviour

  def test_sin(self):
    helper_test_op([(45,65)], lambda x: x.sin())
    helper_test_op([()], lambda x: x.sin())
    # works on real CUDA but not CI
    if not ((getenv("MOCKGPU") and Device.DEFAULT == "NV") or Device.DEFAULT == "WEBGPU"):
      helper_test_op(None, lambda x: x.sin(), vals=[[math.nan, math.inf, -math.inf, 0.0]])
      helper_test_op(None, lambda x: x.sin(), vals=[[1e1, 1e2, 1e3, 1e4, 1e5, 1e6, -1e1, -1e2, -1e3, -1e4, -1e5, -1e6]],
                    atol=3e-3, rtol=3e-3, grad_atol=3e-3, grad_rtol=3e-3)
  @unittest.skipIf(Device.DEFAULT == "WEBGPU" and platform.system() == "Windows", "Not accurate enough with DirectX backend")
  def test_cos(self):
    helper_test_op([(45,65)], lambda x: x.cos())
    helper_test_op([()], lambda x: x.cos())
    if not ((getenv("MOCKGPU") and Device.DEFAULT == "NV") or Device.DEFAULT == "WEBGPU"):
      helper_test_op(None, lambda x: x.sin(), vals=[[math.nan, math.inf, -math.inf, 0.0]])
      helper_test_op(None, lambda x: x.cos(), vals=[[1e1, 1e2, 1e3, 1e4, 1e5, 1e6, -1e1, -1e2, -1e3, -1e4, -1e5, -1e6]],
                    atol=3e-3, rtol=3e-3, grad_atol=3e-3, grad_rtol=3e-3)
  @unittest.skipIf(Device.DEFAULT == "WEBGPU" and platform.system() == "Windows", "Not accurate enough with DirectX backend")
  def test_tan(self):
    # NOTE: backward has much higher diff with input close to pi/2 and -pi/2
    helper_test_op([(45,65)], lambda x: x.tan(), low=-1.5, high=1.5)
    helper_test_op([(45,65)], lambda x: x.tan(), low=-5, high=5)
    helper_test_op([()], lambda x: x.tan())
    if not ((getenv("MOCKGPU") and Device.DEFAULT == "NV") or Device.DEFAULT == "WEBGPU"):
      helper_test_op(None, lambda x: x.sin(), vals=[[math.nan, math.inf, -math.inf, 0.0]])
      helper_test_op(None, lambda x: x.cos(), vals=[[1e1, 1e2, 1e3, 1e4, 1e5, 1e6, -1e1, -1e2, -1e3, -1e4, -1e5, -1e6]],
                    atol=3e-3, rtol=3e-3, grad_atol=3e-3, grad_rtol=3e-3)

  def test_asin(self):
    helper_test_op([(45,65)], lambda x: x.asin(), low=-1, high=1)
    helper_test_op([(45,65)], lambda x: x.asin(), low=-300, high=-297)
    helper_test_op([(45,65)], lambda x: x.asin(), low=300, high=303)
  def test_acos(self):
    # high grad atol
    helper_test_op([(45,65)], lambda x: x.acos(), low=-1, high=1)
    helper_test_op([(45,65)], lambda x: x.acos(), low=-300, high=-297)
    helper_test_op([(45,65)], lambda x: x.acos(), low=300, high=303)
  def test_atan(self):
    helper_test_op([(45,65)], lambda x: x.atan())
    helper_test_op([(45,65)], lambda x: x.atan(), low=-300, high=-297)
    helper_test_op([(45,65)], lambda x: x.atan(), low=300, high=303)

  def test_relu(self):
    helper_test_op([(64,64)], lambda x: x.relu())
    helper_test_op([()], lambda x: x.relu())
  def test_relu_exact(self):
    helper_test_op(None, lambda x: x.relu(), vals=[[-1.,0,1]])
  def test_relu_maximum_exact(self):
    helper_test_op(None, lambda x: torch.maximum(x, torch.zeros_like(x, requires_grad=False)), lambda x: Tensor.maximum(x, 0), vals=[[-1.,0,1]])
  def test_leaky_relu(self):
    helper_test_op([(45,65)], lambda x: torch.nn.functional.leaky_relu(x,0.01), Tensor.leaky_relu)
    helper_test_op([()], lambda x: torch.nn.functional.leaky_relu(x,0.01), Tensor.leaky_relu)
  def test_celu(self):
    for val in range(1, 5):
      helper_test_op([(45,65)], lambda x: torch.nn.functional.celu(x,val), lambda x: x.celu(val))
      helper_test_op([()], lambda x: torch.nn.functional.celu(x,val), lambda x: x.celu(val))
  def test_selu(self):
    helper_test_op([(45,65)], torch.nn.functional.selu, Tensor.selu)
    helper_test_op([()], torch.nn.functional.selu, Tensor.selu)
  def test_silu(self):
    helper_test_op([(45,65)], torch.nn.functional.silu, Tensor.silu)
    helper_test_op([()], torch.nn.functional.silu, Tensor.silu)
  def test_swish(self):
    helper_test_op([(45,65)], torch.nn.functional.silu, Tensor.swish)
    helper_test_op([()], torch.nn.functional.silu, Tensor.swish)

  def test_abs(self):
    helper_test_op([(45,65)], torch.abs, Tensor.abs)
    helper_test_op([()], torch.abs, Tensor.abs)
  def test_abs_exact(self):
    helper_test_op(None, torch.abs, Tensor.abs, vals=[[-1.,0,1]])

  @unittest.skipIf(TRANSCENDENTAL and Device.DEFAULT=="AMD", "TODO: remu crashes")
  def test_log(self):
    helper_test_op([(45,65)], torch.log, Tensor.log)
    helper_test_op(None, torch.log, Tensor.log, vals=[[math.inf, -math.inf, math.nan]])
    helper_test_op([()], torch.log, Tensor.log)
  def test_log2(self):
    helper_test_op([(45,65)], torch.log2, Tensor.log2)
    helper_test_op(None, torch.log2, Tensor.log2, vals=[[math.inf, -math.inf, math.nan]])
    helper_test_op([()], torch.log2, Tensor.log2)

  @unittest.skipIf(TRANSCENDENTAL and Device.DEFAULT=="AMD", "TODO: remu crashes")
  def test_exp(self):
    helper_test_op([(45,65)], torch.exp, Tensor.exp)
    helper_test_op(None, torch.exp, Tensor.exp, vals=[[math.inf, -math.inf, math.nan]])
    helper_test_op([()], torch.exp, Tensor.exp)
  def test_exp2(self):
    helper_test_op([(45,65)], torch.exp2, Tensor.exp2)
    helper_test_op(None, torch.exp2, Tensor.exp2, vals=[[math.inf, -math.inf, math.nan]])
    helper_test_op([()], torch.exp2, Tensor.exp2)

  def test_sign(self):
    helper_test_op([(45,65)], torch.sign, Tensor.sign)
    helper_test_op([()], torch.sign, Tensor.sign)
  def test_sign_exact(self):
    helper_test_op(None, torch.sign, Tensor.sign, vals=[[-1.,0,1]])

  def test_copysign(self):
    helper_test_op([(45,65), (45,65)], torch.copysign, Tensor.copysign)
    helper_test_op([(45,65), (45,1)], torch.copysign, Tensor.copysign)
    helper_test_op([(45,1), (1,65)], torch.copysign, Tensor.copysign)
    helper_test_op([(), ()], torch.copysign, Tensor.copysign)
  def test_copysign_exact(self):
    for i in [-1.,0.,1.]:
      for j in [-1., 0., 1.]:
        helper_test_op(None, torch.copysign, Tensor.copysign, vals=[[i], [j]])

  def test_logaddexp(self):
    helper_test_op([(45,65), (45,65)], torch.logaddexp, Tensor.logaddexp)
    helper_test_op(None, torch.logaddexp, Tensor.logaddexp, vals=[[-1.], [-1.0, 2, 3]])
    helper_test_op(None, torch.logaddexp, Tensor.logaddexp, vals=[[-100.0, -200, -300], [-1.0, 2, 3]])
    helper_test_op(None, torch.logaddexp, Tensor.logaddexp, vals=[[1.0, 2000, 30000], [-1.0, 2, 3]])

  def test_softsign(self):
    helper_test_op([(45,65)], torch.nn.functional.softsign, Tensor.softsign)
    helper_test_op([()], torch.nn.functional.softsign, Tensor.softsign)
  def test_softsign_exact(self):
    helper_test_op(None, torch.nn.functional.softsign, Tensor.softsign, vals=[[-1.,0,1]])

  def test_sigmoid(self):
    helper_test_op([(45,65)], torch.sigmoid, Tensor.sigmoid)
    helper_test_op([()], torch.sigmoid, Tensor.sigmoid)
  def test_sigmoid_extreme(self):
    helper_test_op([(45,65)], torch.sigmoid, Tensor.sigmoid, low=300, high=400)
    helper_test_op([(45,65)], torch.sigmoid, Tensor.sigmoid, low=-400, high=-300)
    x = Tensor([300.0])
    self.assertAlmostEqual(x.sigmoid()[0].gradient(x)[0].item(), 0.0)
    x = Tensor([-300.0])
    self.assertAlmostEqual(x.sigmoid()[0].gradient(x)[0].item(), 0.0)
  def test_sigmoid_alt_extreme(self):
    def sigmoid(x:Tensor): return x.exp() / (1 + x.exp())
    x = Tensor([300.0])
    self.assertAlmostEqual(sigmoid(x)[0].gradient(x)[0].item(), 0.0)
    x = Tensor([-300.0])
    self.assertAlmostEqual(sigmoid(x)[0].gradient(x)[0].item(), 0.0)

  def test_logsigmoid(self):
    helper_test_op([(45,65)], torch.nn.functional.logsigmoid, Tensor.logsigmoid)
    helper_test_op([()], torch.nn.functional.logsigmoid, Tensor.logsigmoid)

  def test_hardsigmoid(self):
    helper_test_op([(45,65)], torch.nn.functional.hardsigmoid, Tensor.hardsigmoid)
    helper_test_op([()], torch.nn.functional.hardsigmoid, Tensor.hardsigmoid)
  def test_hardsigmoid_extreme(self):
    helper_test_op([(45,65)], torch.sigmoid, Tensor.sigmoid, low=300, high=400)
    helper_test_op([(45,65)], torch.sigmoid, Tensor.sigmoid, low=-400, high=-300)
  def test_softplus(self):
    helper_test_op([(45,65)], torch.nn.functional.softplus, Tensor.softplus, grad_atol=1e-6)
    helper_test_op([(45,65)], lambda t: torch.nn.functional.softplus(t, beta=3), lambda t: Tensor.softplus(t, beta=3), grad_atol=1e-6)
    helper_test_op([(45,65)], lambda t: torch.nn.functional.softplus(t, beta=1/3), lambda t: Tensor.softplus(t, beta=1/3), grad_atol=1e-6)
    helper_test_op([(45,65)], torch.nn.functional.softplus, Tensor.softplus, grad_atol=1e-6, low=300, high=400)
    helper_test_op([(45,65)], torch.nn.functional.softplus, Tensor.softplus, grad_atol=1e-6, low=-400, high=-300)
    helper_test_op([()], torch.nn.functional.softplus, Tensor.softplus, grad_atol=1e-6)

  def test_erf(self):
    helper_test_op([(45,65)], torch.erf, Tensor.erf)
    helper_test_op([(45,65)], torch.erf, Tensor.erf, low=300, high=400)
    helper_test_op([(45,65)], torch.erf, Tensor.erf, low=-400, high=-300)
    helper_test_op([()], torch.erf, Tensor.erf)

  def test_gelu(self):
    helper_test_op([(45,65)], lambda x: torch.nn.functional.gelu(x, approximate="tanh"), Tensor.gelu)
  def test_gelu_extreme(self):
    helper_test_op([(45,65)], lambda x: torch.nn.functional.gelu(x, approximate="tanh"), Tensor.gelu, low=300, high=400)
    helper_test_op([(45,65)], lambda x: torch.nn.functional.gelu(x, approximate="tanh"), Tensor.gelu, low=-400, high=-300)
  def test_quick_gelu(self):
    helper_test_op([(45,65)], lambda x: x * torch.sigmoid(1.702 * x), Tensor.quick_gelu)
    helper_test_op([()], lambda x: x * torch.sigmoid(1.702 * x), Tensor.quick_gelu)
  def test_quick_gelu_extreme(self):
    helper_test_op([(45,65)], lambda x: x * torch.sigmoid(1.702 * x), Tensor.quick_gelu, low=300, high=400)
    helper_test_op([(45,65)], lambda x: x * torch.sigmoid(1.702 * x), Tensor.quick_gelu, low=-400, high=-300)

  def test_elu(self):
    helper_test_op([(45,65)], torch.nn.functional.elu, Tensor.elu)
    helper_test_op([(45,65)], lambda x: torch.nn.functional.elu(x, alpha=0.1), lambda x: Tensor.elu(x, alpha=0.1))
    helper_test_op([()], torch.nn.functional.elu, Tensor.elu)
  def test_relu6(self):
    helper_test_op([(45,65)], torch.nn.functional.relu6, Tensor.relu6)
    helper_test_op([()], torch.nn.functional.relu6, Tensor.relu6)
  def test_hardswish(self):
    helper_test_op([(45,65)], torch.nn.functional.hardswish, Tensor.hardswish, grad_atol=1e-6)
    helper_test_op([()], torch.nn.functional.hardswish, Tensor.hardswish, grad_atol=1e-6)
  def test_mish(self):
    helper_test_op([(45,65)], torch.nn.functional.mish, Tensor.mish)
    helper_test_op([()], torch.nn.functional.mish, Tensor.mish)

  def test_small_cumsum(self):
    helper_test_op([(10)], lambda x: torch.cumsum(x, dim=0), lambda x: Tensor.cumsum(x, axis=0))
  @slow_test
  def test_simple_cumsum(self):
    helper_test_op([(512)], lambda x: torch.cumsum(x, dim=0), lambda x: Tensor.cumsum(x, axis=0))
    helper_test_op([(1022)], lambda x: torch.cumsum(x, dim=0), lambda x: Tensor.cumsum(x, axis=0))
  @slow_test
  def test_cumsum(self):
    helper_test_op([()], lambda x: torch.cumsum(x, dim=0), lambda x: Tensor.cumsum(x, axis=0))
    self.helper_test_exception([()], lambda x: torch.cumsum(x, dim=1), lambda x: Tensor.cumsum(x, axis=1), expected=IndexError)
    helper_test_op([(20,)], lambda x: torch.cumsum(x, dim=0), lambda x: Tensor.cumsum(x, axis=0))
    self.helper_test_exception([(20,)], lambda x: torch.cumsum(x, dim=1), lambda x: Tensor.cumsum(x, axis=1), expected=IndexError)
    self.helper_test_exception([(20,)], lambda x: torch.cumsum(x, dim=-2), lambda x: Tensor.cumsum(x, axis=-2), expected=IndexError)
    helper_test_op([(20,30)], lambda x: torch.cumsum(x, dim=0), lambda x: Tensor.cumsum(x, axis=0))
    helper_test_op([(20,30)], lambda x: torch.cumsum(x, dim=1), lambda x: Tensor.cumsum(x, axis=1))
    helper_test_op([(20,30,40)], lambda x: torch.cumsum(x, dim=2), lambda x: Tensor.cumsum(x, axis=2))
    helper_test_op([(20,30,40)], lambda x: torch.cumsum(x, dim=-1), lambda x: Tensor.cumsum(x, axis=-1))
  def test_cumsum_zero_axis(self):
    helper_test_op([(2,0,4)], lambda x: torch.cumsum(x, dim=1), lambda x: Tensor.cumsum(x, axis=1))
    helper_test_op([(0,3)], lambda x: torch.cumsum(x, dim=0), lambda x: Tensor.cumsum(x, axis=0))
    helper_test_op([(2,3,0)], lambda x: torch.cumsum(x, dim=2), lambda x: Tensor.cumsum(x, axis=2))

  def test_small_cumprod(self):
    helper_test_op([(10)],lambda x: torch.cumprod(x, dim=0),lambda x: Tensor.cumprod(x, axis=0))
  @slow_test
  def test_simple_cumprod(self):
    helper_test_op([(512)],lambda x: torch.cumprod(x, dim=0),lambda x: Tensor.cumprod(x, axis=0))
    helper_test_op([(1022)],lambda x: torch.cumprod(x, dim=0),lambda x: Tensor.cumprod(x, axis=0))
  @slow_test
  def test_cumprod(self):
    helper_test_op([()],lambda x: torch.cumprod(x, dim=0),lambda x: Tensor.cumprod(x, axis=0))
    self.helper_test_exception([()],lambda x: torch.cumprod(x, dim=1),lambda x: Tensor.cumprod(x, axis=1),expected=IndexError)
    helper_test_op([(20,)],lambda x: torch.cumprod(x, dim=0),lambda x: Tensor.cumprod(x, axis=0))
    self.helper_test_exception([(20,)],lambda x: torch.cumprod(x, dim=1),lambda x: Tensor.cumprod(x, axis=1),expected=IndexError)
    self.helper_test_exception([(20,)],lambda x: torch.cumprod(x, dim=-2),lambda x: Tensor.cumprod(x, axis=-2),expected=IndexError)
    helper_test_op([(20, 30)],lambda x: torch.cumprod(x, dim=0),lambda x: Tensor.cumprod(x, axis=0))
    helper_test_op([(20, 30)],lambda x: torch.cumprod(x, dim=1),lambda x: Tensor.cumprod(x, axis=1))
    helper_test_op([(20, 30, 40)],lambda x: torch.cumprod(x, dim=2),lambda x: Tensor.cumprod(x, axis=2))
    helper_test_op([(20, 30, 40)],lambda x: torch.cumprod(x, dim=-1),lambda x: Tensor.cumprod(x, axis=-1))
  def test_cumprod_zero_axis(self):
    helper_test_op([(2, 0, 4)],lambda x: torch.cumprod(x, dim=1),lambda x: Tensor.cumprod(x, axis=1))
    helper_test_op([(0, 3)],lambda x: torch.cumprod(x, dim=0),lambda x: Tensor.cumprod(x, axis=0))
    helper_test_op([(2, 3, 0)],lambda x: torch.cumprod(x, dim=2),lambda x: Tensor.cumprod(x, axis=2))

  def test_small_cummax(self):
    helper_test_op([(10)], lambda x: torch.cummax(x, dim=0).values, lambda x: Tensor.cummax(x, axis=0))
  @slow_test
  def test_simple_cummax(self):
    helper_test_op([(512)], lambda x: torch.cummax(x, dim=0).values, lambda x: Tensor.cummax(x, axis=0))
    helper_test_op([(1022)], lambda x: torch.cummax(x, dim=0).values, lambda x: Tensor.cummax(x, axis=0))
  @slow_test
  def test_cummax(self):
    helper_test_op([()], lambda x: torch.cummax(x, dim=0).values, lambda x: Tensor.cummax(x, axis=0))
    # TODO: torch allows this?
    # self.helper_test_exception([()], lambda x: torch.cummax(x, dim=1).values, lambda x: Tensor.cummax(x, axis=1), expected=IndexError)
    helper_test_op([(20,)], lambda x: torch.cummax(x, dim=0).values, lambda x: Tensor.cummax(x, axis=0))
    self.helper_test_exception([(20,)], lambda x: torch.cummax(x, dim=1).values, lambda x: Tensor.cummax(x, axis=1), expected=IndexError)
    self.helper_test_exception([(20,)], lambda x: torch.cummax(x, dim=-2).values, lambda x: Tensor.cummax(x, axis=-2), expected=IndexError)
    helper_test_op([(20,30)], lambda x: torch.cummax(x, dim=0).values, lambda x: Tensor.cummax(x, axis=0))
    helper_test_op([(20,30)], lambda x: torch.cummax(x, dim=1).values, lambda x: Tensor.cummax(x, axis=1))
    helper_test_op([(20,30,40)], lambda x: torch.cummax(x, dim=2).values, lambda x: Tensor.cummax(x, axis=2))
    helper_test_op([(20,30,40)], lambda x: torch.cummax(x, dim=-1).values, lambda x: Tensor.cummax(x, axis=-1))
  def test_cummax_zero_axis(self):
    helper_test_op([(2,0,4)], lambda x: torch.cummax(x, dim=1).values, lambda x: Tensor.cummax(x, axis=1))
    helper_test_op([(0,3)], lambda x: torch.cummax(x, dim=0).values, lambda x: Tensor.cummax(x, axis=0))
    helper_test_op([(2,3,0)], lambda x: torch.cummax(x, dim=2).values, lambda x: Tensor.cummax(x, axis=2))

  def test_argmax(self):
    # check if it returns the first index for multiple occurences
    helper_test_op(None, lambda x: x.argmax().type(torch.int32), lambda x: x.argmax(), forward_only=True, vals=[[2, 2]])
    helper_test_op(None, lambda x: x.argmax().type(torch.int32), lambda x: x.argmax(), forward_only=True, vals=[[1, 2, 2]])
    np.testing.assert_equal(Tensor([2,2]).argmax().numpy(), 0)
    np.testing.assert_equal(Tensor([1,2,2]).argmax().numpy(), 1)
    helper_test_op([(10,20)], lambda x: x.argmax().type(torch.int32), lambda x: x.argmax(), forward_only=True)
    helper_test_op([(10,20)], lambda x: x.argmax(0, False).type(torch.int32), lambda x: x.argmax(0, False), forward_only=True)
    helper_test_op([(10,20)], lambda x: x.argmax(1, False).type(torch.int32), lambda x: x.argmax(1, False), forward_only=True)
    helper_test_op([(10,20)], lambda x: x.argmax(1, True).type(torch.int32), lambda x: x.argmax(1, True), forward_only=True)
    # regression test for bitwise_not then argmax
    helper_test_op(None, lambda x: (~x).argmax().type(torch.int32), lambda x: (~x).argmax(), forward_only=True, vals=[[2, 2]])

    helper_test_op(None, lambda x: x.argmax().type(torch.int32), lambda x: x.argmax(), forward_only=True, vals=[[0, -2**31]])
    helper_test_op(None, lambda x: x.argmax().type(torch.int32), lambda x: x.argmax(), forward_only=True, vals=[[-2**31, 0]])
    # NOTE: torch does not support this on bool
    helper_test_op(None, lambda x: x.type(torch.int32).argmax().type(torch.int32), lambda x: x.argmax(), forward_only=True, vals=[[False, True]])
    helper_test_op(None, lambda x: x.type(torch.int32).argmax().type(torch.int32), lambda x: x.argmax(), forward_only=True, vals=[[True, False]])

  def test_argmin(self):
    # check if it returns the first index for multiple occurences
    helper_test_op(None, lambda x: x.argmin().type(torch.int32), lambda x: x.argmin(), forward_only=True, vals=[[2, 2]])
    helper_test_op(None, lambda x: x.argmin().type(torch.int32), lambda x: x.argmin(), forward_only=True, vals=[[3, 2, 2]])
    np.testing.assert_equal(Tensor([2,2]).argmin().numpy(), 0)
    np.testing.assert_equal(Tensor([3,2,2]).argmin().numpy(), 1)
    helper_test_op([(10,20)], lambda x: x.argmin().type(torch.int32), lambda x: x.argmin(), forward_only=True)
    helper_test_op([(10,20)], lambda x: x.argmin(0, False).type(torch.int32), lambda x: x.argmin(0, False), forward_only=True)
    helper_test_op([(10,20)], lambda x: x.argmin(1, False).type(torch.int32), lambda x: x.argmin(1, False), forward_only=True)
    helper_test_op([(10,20)], lambda x: x.argmin(1, True).type(torch.int32), lambda x: x.argmin(1, True), forward_only=True)

    helper_test_op(None, lambda x: x.argmin().type(torch.int32), lambda x: x.argmin(), forward_only=True, vals=[[0, -2**31]])
    helper_test_op(None, lambda x: x.argmin().type(torch.int32), lambda x: x.argmin(), forward_only=True, vals=[[-2**31, 0]])
    # NOTE: torch does not support this on bool
    helper_test_op(None, lambda x: x.type(torch.int32).argmin().type(torch.int32), lambda x: x.argmin(), forward_only=True, vals=[[False, True]])
    helper_test_op(None, lambda x: x.type(torch.int32).argmin().type(torch.int32), lambda x: x.argmin(), forward_only=True, vals=[[True, False]])

  def test_sort(self):
    for shape in [(0,), (0,5), (1,), (1,5)]:
      helper_test_op([shape], lambda x: x.sort(0).values, lambda x: x.sort(0)[0], forward_only=True)
      helper_test_op([shape], lambda x: x.sort(0).indices.type(torch.int32), lambda x: x.sort(0)[1], forward_only=True)
    for dim in [-1, 0, 1]:
      for descending in [True, False]:
        helper_test_op([(8,8,6)], lambda x: x.sort(dim, descending).values, lambda x: x.sort(dim, descending)[0], forward_only=True)
        helper_test_op([(8,8,6)], lambda x: x.sort(dim, descending).indices.type(torch.int32), lambda x: x.sort(dim, descending)[1],
                       forward_only=True)
    # repeated values
    helper_test_op(None, lambda x: x.sort(stable=True).values, lambda x: x.sort()[0], forward_only=True, vals=[[0, 1] * 9])
    helper_test_op(None, lambda x: x.sort(stable=True).indices.type(torch.int32), lambda x: x.sort()[1], forward_only=True, vals=[[0, 1] * 9])
    helper_test_op(None, lambda x: x.sort(stable=True, descending=True).values,
                   lambda x: x.sort(descending=True)[0], forward_only=True, vals=[[0, 1] * 9])
    helper_test_op(None, lambda x: x.sort(stable=True, descending=True).indices.type(torch.int32),
                   lambda x: x.sort(descending=True)[1], forward_only=True, vals=[[0, 1] * 9])

  def test_argsort(self):
    for dim in [-1, 0, 1]:
      for descending in [True, False]:
        helper_test_op([(8,8,6)], lambda x: torch.argsort(x, dim=dim, descending=descending, stable=True).type(torch.int32),
                                  lambda x: x.argsort(dim, descending), forward_only=True)

  def test_topk(self):
    helper_test_op([(8)], lambda x: x.topk(3).values, lambda x: x.topk(3)[0], forward_only=True)
    helper_test_op([(8)], lambda x: x.topk(3).indices.type(torch.int32), lambda x: x.topk(3)[1], forward_only=True)
    for dim in [0, 1, -1]:
      for largest in [True, False]:
        for sorted_ in [True]: # TODO support False
          helper_test_op([(5,5,4)],
                          lambda x: x.topk(4, dim, largest, sorted_).values,
                          lambda x: x.topk(4, dim, largest, sorted_)[0], forward_only=True)
          helper_test_op([(5,5,4)],
                          lambda x: x.topk(4, dim, largest, sorted_).indices.type(torch.int32),
                          lambda x: x.topk(4, dim, largest, sorted_)[1], forward_only=True)
    # repeated values
    value, indices = Tensor([1, 1, 0, 1, 0, 1, 0, 0, 1, 0, 0, 0, 1, 0]).topk(3)
    np.testing.assert_equal(value.numpy(), [1, 1, 1])
    np.testing.assert_equal(indices.numpy(), [0, 1, 3])
    value, indices = Tensor([1, 1, 0, 1, 0, 1, 0, 0, 1, 0, 0, 0, 1, 0]).topk(3, largest=False)
    np.testing.assert_equal(value.numpy(), [0, 0, 0])
    np.testing.assert_equal(indices.numpy(), [2, 4, 6])
    self.helper_test_exception([(4)], lambda x: x.topk(5), expected=(RuntimeError, ValueError))

  @slow_test
  def test_einsum(self):
    # matrix transpose
    helper_test_op([(10,10)], lambda a: torch.einsum('ij->ji', a), lambda a: Tensor.einsum('ij->ji', a))
    helper_test_op([(10,10)], lambda a: torch.einsum('ij -> ji', a), lambda a: Tensor.einsum('ij -> ji', a))
    helper_test_op([(10,10)], lambda a: torch.einsum('ji', a), lambda a: Tensor.einsum('ji', a))
    helper_test_op([(4,6,8)], lambda a: torch.einsum('jki', a), lambda a: Tensor.einsum('jki', a))
    helper_test_op([(4,6,8)], lambda a: torch.einsum('dog', a), lambda a: Tensor.einsum('dog', a))
    # no -> and empty rhs
    helper_test_op([(4,6),(6,8)], lambda a, b: torch.einsum('ij,jk', a, b), lambda a, b: Tensor.einsum('ij,jk', a, b))
    # sum all elements
    helper_test_op([(4,6,8)], lambda a: torch.einsum('ijk->', a), lambda a: Tensor.einsum('ijk->', a))
    # column sum
    helper_test_op([(5,5)], lambda a: torch.einsum('ij->j', a), lambda a: Tensor.einsum('ij->j', a))
    # row sum
    helper_test_op([(5,5)], lambda a: torch.einsum('ij->i', a), lambda a: Tensor.einsum('ij->i', a))
    # matrix-vector multiplication
    helper_test_op([(3,4), (4,)], lambda a,b: torch.einsum('ik,k->i', a,b), lambda a,b: Tensor.einsum('ik,k->i', a, b))
    # matrix-matrix multiplication
    helper_test_op([(3,4), (4,5)], lambda a,b: torch.einsum('ik,kj->ij', a,b), lambda a,b: Tensor.einsum('ik,kj->ij', a, b))
    # matrix-matrix multiplication, different letter order
    helper_test_op([(3,4), (4,5)], lambda a,b: torch.einsum('jk,ki->ji', a,b), lambda a,b: Tensor.einsum('jk,ki->ji', a, b))
    # dot product
    helper_test_op([(5),(5)], lambda a,b: torch.einsum('i,i->i', [a,b]), lambda a,b: Tensor.einsum('i,i->i', [a,b]))
    # hadamard product
    helper_test_op([(5,6),(5,6)], lambda a,b: torch.einsum('ij,ij->ij', a,b), lambda a,b: Tensor.einsum('ij,ij->ij', a,b))
    # outer product
    helper_test_op([(5,), (5,)], lambda a,b: torch.einsum('i,j->ij', a,b), lambda a,b: Tensor.einsum('i,j->ij',a,b))
    # batch matrix multiplication
    helper_test_op([(2,4,6),(2,6,8)], lambda a,b: torch.einsum('ijk,ikl->ijl', [a, b]), lambda a,b: Tensor.einsum('ijk,ikl->ijl', [a, b]))
    # batch matrix multiplication, result permuted
    helper_test_op([(2,4,5),(2,5,7)], lambda a,b: torch.einsum('ijk,ikl->jil', [a, b]), lambda a,b: Tensor.einsum('ijk,ikl->jil', [a, b]))
    # batch matrix multiplication, result & input permuted
    helper_test_op([(4,2,5),(2,5,7)], lambda a,b: torch.einsum('jik,ikl->jil', [a, b]), lambda a,b: Tensor.einsum('jik,ikl->jil', [a, b]))
    # batch matrix multiplication, result with different letters
    helper_test_op([(2,4,6),(2,6,8)], lambda a,b: torch.einsum('ijk,ika->ija', [a, b]), lambda a,b: Tensor.einsum('ijk,ika->ija', [a, b]))
    # tensor contraction
    helper_test_op([(3,5,8,10),(11,7,5,13,8)], lambda a,b: torch.einsum('pqrs,tuqvr->pstuv', a,b),
                                                lambda a,b: Tensor.einsum('pqrs,tuqvr->pstuv', a,b), atol=1e-5)
    # tensor contraction, input permuted
    helper_test_op([(3,8,10,5),(11,5,7,13,8)], lambda a,b: torch.einsum('prsq,tquvr->pstuv', a,b),
                                                lambda a,b: Tensor.einsum('prsq,tquvr->pstuv', a,b), atol=1e-5)
    # tensor contraction, result with different letters
    helper_test_op([(3,5,8,10),(11,7,5,13,8)], lambda a,b: torch.einsum('zqrs,tuqvr->zstuv', a,b),
                                                lambda a,b: Tensor.einsum('zqrs,tuqvr->zstuv', a,b), atol=1e-5)
    # bilinear transformation
    helper_test_op([(2,3),(5,3,7),(2,7)], lambda a,b,c: torch.einsum('ik,jkl,il->ij', [a,b,c]), lambda a,b,c: Tensor.einsum('ik,jkl,il->ij', [a,b,c]))

  @slow_test
  def test_einsum_ellipsis(self):
    """The expected behavior for einsum is described in the PyTorch docs: https://pytorch.org/docs/stable/generated/torch.einsum.html"""
    # test ellipsis
    helper_test_op([(3, 8, 9), (3, 8, 9)], lambda a, b: torch.einsum('...id, ...jd -> ...ij', [a, b]),
               lambda a, b: Tensor.einsum('...id, ...jd -> ...ij', [a, b]))
    # ellipsis will come first in the output before the subscript labels, if rhs is not specified
    helper_test_op([(3, 8, 9), (3, 8, 9)], lambda a, b: torch.einsum('...id, ...jd', [a, b]),
               lambda a, b: Tensor.einsum('...id, ...jd', [a, b]))
    # multiple ellipsis in different operands with different shapes are allowed
    helper_test_op([(2, 3, 4, 5), (5, 2, 4)], lambda a, b: torch.einsum('i...j,ji...->...', [a, b]),
               lambda a, b: Tensor.einsum('i...j,ji...->...', [a, b]))
    # match torch ellipsis handling
    helper_test_op([(32, 7, 24, 24, 24), (32, 7, 24, 24, 24)], lambda a, b: torch.einsum('ij...,ij...->ij', [a, b]),
               lambda a, b: Tensor.einsum('ij...,ij...->ij', [a, b]))
    # multiple ellipsis in one operand are not allowed
    self.helper_test_exception([(2, 3, 4), (2, 3, 4)], lambda a, b: torch.einsum('...ik..., ...jk ->', [a, b]),
                lambda a, b: Tensor.einsum('...ik..., ...jk ->', [a, b]), expected=(RuntimeError, IndexError))
    # multiple ellipsis must broadcast together
    self.helper_test_exception([(2, 3, 4), (2, 3, 4)], lambda a, b: torch.einsum('i...j,ji...->...', [a, b]),
                lambda a, b: Tensor.einsum('i...j,ji...->...', [a, b]), expected=RuntimeError)

  def test_einsum_shape_check(self):
    self.helper_test_exception([(3,8,10,5), (11,5,13,16,8)], lambda a, b: torch.einsum('pqrs,tuqvr->pstuv', [a, b]),
                lambda a, b: Tensor.einsum('pqrs,tuqvr->pstuv', [a, b]), expected=RuntimeError)

  def test_einsum_arity_check1(self):
    self.helper_test_exception([(10,15), (15,20), (20,10)], lambda a, b, c: torch.einsum('ij,jk->ij', [a, b, c]),
                lambda a, b, c: Tensor.einsum('ij,jk->ij', [a, b, c]), expected=(ValueError, RuntimeError))

  def test_einsum_arity_check2(self):
    self.helper_test_exception([(10,10)], lambda a: torch.einsum('ij,jk->ij', a),
                lambda a: Tensor.einsum('ij,jk->ij', a), expected=(ValueError, RuntimeError))

  @unittest.skipIf(IMAGE>0, "no 1d dot for images")
  def test_dot_1d(self):
    helper_test_op([(65), (65)], lambda x,y: x.matmul(y), Tensor.dot)
    helper_test_op([(65), (65,45)], lambda x,y: x.matmul(y), Tensor.dot)
    helper_test_op([(45,65), (65)], lambda x,y: x.matmul(y), Tensor.dot)
    helper_test_op([(8,45,65), (65)], lambda x,y: x.matmul(y), Tensor.dot)
    helper_test_op([(65), (8,65,45)], lambda x,y: x.matmul(y), Tensor.dot)
    self.helper_test_exception([(4), (1,2)], lambda x, y: x.matmul(y), Tensor.dot, expected=RuntimeError)
    self.helper_test_exception([(2,1), (4)], lambda x, y: x.matmul(y), Tensor.dot, expected=RuntimeError)
    self.helper_test_exception([(1), (4)], lambda x, y: x.matmul(y), Tensor.dot, expected=RuntimeError)
  @slow_test
  def test_dot(self):
    helper_test_op([(45,65), (65,100)], lambda x,y: x.matmul(y), Tensor.dot, atol=1e-5)
    helper_test_op([(8,45,65), (8,65,100)], lambda x,y: x.matmul(y), Tensor.dot, atol=1e-5)
    self.helper_test_exception([(2, 4), (1, 3)], lambda x, y: x.matmul(y), Tensor.dot, expected=RuntimeError)
    self.helper_test_exception([(2, 1), (4, 3)], lambda x, y: x.matmul(y), Tensor.dot, expected=RuntimeError)
    with self.assertRaises(RuntimeError):
      a = Tensor(3.14)
      a.matmul(a)
  def test_mulacc_with_zero_strides(self):
    helper_test_op(
      [],
      lambda: torch.tensor(1.0).reshape((1,1,1)).expand(2,4,3).mul(torch.tensor(1.0).reshape((1,1,1)).expand(2,4,3)).sum(-1),
      lambda: Tensor(1.0).reshape((1,1,1)).expand(2,4,3).mul(Tensor(1.0).reshape((1,1,1)).expand(2,4,3)).sum(-1),
      forward_only=True
    )
    a = [[1.,1.,1.,1.], [1.,1.,1.,1.]]
    b = [1.,1.,1.,1.]
    helper_test_op(
      [],
      lambda: torch.tensor(a).reshape((2,4,1)).expand(2,4,3).mul(torch.tensor(b).reshape((1,4,1)).expand(2,4,3)).sum([0,2]),
      lambda: Tensor(a).reshape((2,4,1)).expand(2,4,3).mul(Tensor(b).reshape((1,4,1)).expand(2,4,3)).sum([0,2]),
      forward_only=True
    )
    helper_test_op(
      [],
      lambda: torch.ones((1,2)).matmul(torch.ones((2,3))), lambda: Tensor.ones((1,2)).dot(Tensor.ones((2,3))),
      forward_only=True
    )

  def test_matmul_simple(self):
    helper_test_op([(4), (4,4)], lambda x,y: x.matmul(y), Tensor.dot)
  def test_matmul(self):
    helper_test_op([(64), (64,99)], lambda x,y: x.matmul(y), Tensor.dot)

  @unittest.skipIf(IMAGE>0, "no batched matmul on images")
  def test_matmul_batched(self):
    helper_test_op([(3), (1,3,3,5)], lambda x,y: x.matmul(y), Tensor.dot)

  @unittest.skipIf(IMAGE>0, "no batched matmul on images")
  def test_matmul_batched_vector(self):
    helper_test_op([(4,3), (1,3,3,5)], lambda x,y: x.matmul(y), Tensor.dot)
  def test_small_gemm(self):
    helper_test_op([(8,8), (8,8)], lambda x,y: x.matmul(y), lambda x,y: x@y)
  def test_9_gemm(self):
    helper_test_op([(9,9), (9,9)], lambda x,y: x.matmul(y), lambda x,y: x@y)
  def test_small_gemm_padded(self):
    helper_test_op([(9,9), (9,9)],
                   lambda x,y: torch.nn.functional.pad(x, (0,7,0,7)).matmul(torch.nn.functional.pad(y, (0,7,0,7))),
                   lambda x,y: x.pad(((0,7),(0,7)))@y.pad(((0,7),(0,7))))
  def test_small_gemm_range(self):
    helper_test_op(None, lambda x,y: x.matmul(y), lambda x,y: x@y, vals=[np.arange(0,64,dtype=np.float32).reshape(8,8),
                                                                         np.arange(64,128,dtype=np.float32).reshape(8,8)])
  def test_small_gemm_eye(self):
    helper_test_op(None, lambda x,y: x.matmul(y), lambda x,y: x@y, vals=[np.eye(8).astype(np.float32), np.eye(8).astype(np.float32)])
  @unittest.skipIf(CI and Device.DEFAULT in ["NV", "CL", "CUDA"] or (Device.DEFAULT == "CPU" and (CPU_LLVM or (X86 and getenv("DEVECTORIZE")==0)))
  or IMAGE or (Device.DEFAULT == "WEBGPU" and platform.system() == "Windows"), "not supported on these in CI/IMAGE")
  def test_gemm_fp16(self):
    helper_test_op([(64,64), (64,64)], lambda x,y: x.half().matmul(y.half()), atol=5e-3, rtol=5e-3)
  def test_gemm(self):
    helper_test_op([(64,64), (64,64)], lambda x,y: x.matmul(y))
  @slow_test
  def test_big_gemm(self):
    helper_test_op([(256,256), (256,256)], lambda x,y: x.matmul(y), atol=1e-4)
  @unittest.skipIf(IMAGE>0, "no 0 in shape matmul on images")
  def test_gemm_with_zeros_shape(self):
    helper_test_op([(8,8), (8,0)], lambda x,y: x.matmul(y), Tensor.dot, atol=1e-7)
    helper_test_op([(0,8), (8,8)], lambda x,y: x.matmul(y), Tensor.dot, atol=1e-7)
    helper_test_op([(0,8), (8,0)], lambda x,y: x.matmul(y), Tensor.dot, atol=1e-7)
    helper_test_op([(8,0), (0,8)], lambda x,y: x.matmul(y), Tensor.dot, atol=1e-7)
    helper_test_op([(0,0), (0,0)], lambda x,y: x.matmul(y), Tensor.dot, atol=1e-7)
    helper_test_op([(0), (0,8)], lambda x,y: x.matmul(y), Tensor.dot, atol=1e-7)
    helper_test_op([(0), (0)], lambda x,y: x.matmul(y), Tensor.dot, atol=1e-7)
  @slow_test
  def test_broadcastdot(self):
    helper_test_op([(10,45,65), (65,45)], lambda x,y: x @ y, Tensor.dot, atol=1e-4)
    with self.assertRaises(RuntimeError):
      a = Tensor(3.14)
      b = Tensor.ones(3,3)
      a @ b
  @slow_test
  def test_multidot(self):
    helper_test_op([(10,45,65), (10,65,45)], lambda x,y: x @ y, Tensor.dot, atol=1e-4)
    helper_test_op([(3,3,45,65), (3,3,65,45)], lambda x,y: x @ y, Tensor.dot, atol=1e-4)

  def test_sum_simple(self):
    helper_test_op(None, lambda x: x.sum(), vals=[[1.,1.]])
  # NOTE: simple test for locals
  # FORWARD_ONLY=1 DEBUG=4 python3 test/test_ops.py TestOps.test_sum_full
  def test_sum_full(self):
    helper_test_op([(16384)], lambda x: x.sum())
  def test_sum_relu(self):
    helper_test_op([(3,4,5)], lambda x: x.relu().sum().relu())
  def test_sum_tiny(self):
    helper_test_op([(4,2,2)], lambda x: x.sum(axis=(0,2)))
  def test_sum(self):
    helper_test_op([(45,3)], lambda x: x.sum())
    helper_test_op([(3,4,5,6)], lambda x: x.sum(axis=3))
    helper_test_op([(3,4,5,6)], lambda x: x.sum(axis=(1,3)))
    helper_test_op([(3,4,5,6)], lambda x: x.sum(axis=(0,2)))
    helper_test_op([(3,4,5,6)], lambda x: x.sum(axis=(1,2)))
    helper_test_op([(3,4,5,6)], lambda x: x.sum(axis=1))
    helper_test_op([(3,4,5,6)], lambda x: x.sum(axis=1, keepdim=True))
    helper_test_op([()], lambda x: x.sum())
    helper_test_op([()], lambda x: x.sum(0))
    helper_test_op([()], lambda x: x.sum(-1))
    helper_test_op([()], lambda x: x.sum(()))
    self.helper_test_exception([(3,4,5,6)], lambda x: x.sum(5), expected=IndexError)
    self.helper_test_exception([()], lambda x: x.sum(1), expected=IndexError)
    self.helper_test_exception([()], lambda x: x.sum((1,)), expected=IndexError)

  def test_sum_dtype_arg(self):
    helper_test_op([(45,3)], lambda x: x.sum(), lambda x: x.sum(dtype=dtypes.float32))
    if is_dtype_supported(dtypes.float64): helper_test_op([(45,3)], lambda x: x.sum(dtype=torch.float64), lambda x: x.sum(dtype=dtypes.float64))

    with self.assertRaises(AttributeError): Tensor([1.0, 2.0]).sum(dtype="")

  def test_sum_with_zeros_shape(self):
    helper_test_op([(4, 0)], lambda x: x.sum(axis=(0,)))
    helper_test_op([(4, 0)], lambda x: x.sum(axis=(1,)))
    helper_test_op([(4, 0)], lambda x: x.sum(axis=(0,1)))

  def test_prod(self):
    helper_test_op(None, lambda x: x.prod(), vals=[[1.0, 2.0, 3.0]])
    with Context(NOOPT=1): helper_test_op(None, lambda x: x.prod(), vals=[[1.0, 2.0, 3.0]])
    helper_test_op([(3,4,5,6)], lambda x: x.prod(dim=3), lambda x: x.prod(axis=3))
    helper_test_op([(3,4,5,6)], lambda x: x.prod(dim=1), lambda x: x.prod(axis=1))
    helper_test_op([(3,4,5,6)], lambda x: x.prod(dim=1, keepdim=True), lambda x: x.prod(axis=1, keepdim=True))
    helper_test_op([()], lambda x: x.prod())
    helper_test_op([()], lambda x: x.prod(0))
    helper_test_op([()], lambda x: x.prod(-1))

  def test_prod_dtype_arg(self):
    with self.assertRaises(AttributeError): Tensor([1.0, 2.0]).prod(dtype="")

  def test_min(self):
    helper_test_op([(3,3)], lambda x: x.min())
    helper_test_op([(45,3)], lambda x: x.min())
    helper_test_op([(45,3)], lambda x: x.min().mul(0.5))
    helper_test_op([()], lambda x: x.min())

    helper_test_op(None, lambda x: x.min(), forward_only=True, vals=[[0, -2**31]])
    helper_test_op(None, lambda x: x.min(), forward_only=True, vals=[[-2**31, 0]])
    helper_test_op(None, lambda x: x.min(), forward_only=True, vals=[[False, True]])
    helper_test_op(None, lambda x: x.min(), forward_only=True, vals=[[True, False]])

  def test_max(self):
    helper_test_op([(45,3)], lambda x: x.max())
    helper_test_op([(45,3)], lambda x: x.max().mul(0.5))
    helper_test_op(None, lambda x: x.max().mul(0.5), vals=[[[1.0,1.0,0.0,1.0]],])
    helper_test_op([(3,4,5,6)], lambda x: x.max(axis=1)[0], lambda x: x.max(axis=1))
    helper_test_op([()], lambda x: x.max())

    helper_test_op(None, lambda x: x.max(), forward_only=True, vals=[[0, -2**31]])
    helper_test_op(None, lambda x: x.max(), forward_only=True, vals=[[-2**31, 0]])
    helper_test_op(None, lambda x: x.max(), forward_only=True, vals=[[False, True]])
    helper_test_op(None, lambda x: x.max(), forward_only=True, vals=[[True, False]])

  @unittest.skipIf(Device.DEFAULT == "QCOM", "OpenCL fails to compile this (both on GPU(qcom)/QCOM backends)")
  def test_any(self):
    helper_test_op([(3,4,5,6)], lambda x: x.any(), forward_only=True)
    helper_test_op(None, lambda x: x.any(), vals=[[True, True]], forward_only=True)
    helper_test_op(None, lambda x: x.any(), vals=[[True, False]], forward_only=True)
    helper_test_op(None, lambda x: x.any(), vals=[[False, False]], forward_only=True)
    helper_test_op([()], lambda x: x.any(), forward_only=True)
  def test_any_axis(self):
    helper_test_op([(3,4,5,6)], lambda x: x.any(axis=(1,2)), forward_only=True)
  def test_any_zero_axis(self):
    helper_test_op([(1,0,3,0,5)], lambda x: x.any(axis=(1,3)), forward_only=True)

  @unittest.skipIf(Device.DEFAULT == "QCOM", "OpenCL fails to compile this (both on GPU(qcom)/QCOM backends)")
  def test_all(self):
    helper_test_op([(3,4,5,6)], lambda x: x.all(), forward_only=True)
    helper_test_op(None, lambda x: x.all(), vals=[[True, True]], forward_only=True)
    helper_test_op(None, lambda x: x.all(), vals=[[True, False]], forward_only=True)
    helper_test_op(None, lambda x: x.all(), vals=[[False, False]], forward_only=True)
    helper_test_op([()], lambda x: x.all(), forward_only=True)
  def test_all_axis(self):
    helper_test_op([(3,4,5,6)], lambda x: x.all(axis=(1,2)), forward_only=True)
  def test_all_zero_axis(self):
    helper_test_op([(1,0,3,0,5)], lambda x: x.all(axis=(1,3)), forward_only=True)

  def test_isclose(self):
    helper_test_op([(3, 4, 5, 6)], lambda x: x.isclose(x), forward_only=True)
    helper_test_op([(3, 4, 5, 6), (3, 4, 5, 6)], lambda x,y: x.isclose(y), forward_only=True)
    helper_test_op([(3, 4, 5, 6)], lambda x: x.isclose(x, equal_nan=True), forward_only=True)
    helper_test_op([(3, 4, 5, 6)], lambda x: x.isclose(x + 1e-6), forward_only=True)
    helper_test_op([(3, 4, 5, 6)], lambda x: x.isclose(x + 1e-9), forward_only=True)
    helper_test_op([(3, 4, 5, 6)], lambda x: x.isclose(x + 1e-6, atol=0.0), forward_only=True)
    helper_test_op([(3, 4, 5, 6)], lambda x: x.isclose(x + 1e-9, atol=0.0), forward_only=True)
    helper_test_op([(3, 4, 5, 6)], lambda x: x.isclose(x + 1e-6, rtol=0.01), forward_only=True)
    helper_test_op([(3, 4, 5, 6)], lambda x: x.isclose(x + 1e-9, rtol=0.01), forward_only=True)
    helper_test_op(None, lambda x,y: x.isclose(y), vals=[[1e-7, 1e-8, 1e-9], [0.0, 0.0, 0.0]], forward_only=True)

  @unittest.skipIf(Device.DEFAULT == "WEBGPU" and CI, "isinf check of 'nan' fails on CI software-based vulkan")
  def test_isclose_edge_cases(self):
    for a in [math.inf, -math.inf, math.nan, 0.0]:
      for b in [math.inf, -math.inf, math.nan, 0.0]:
        helper_test_op(None, lambda x,y: x.isclose(y), vals=[[a], [b]], forward_only=True)
        helper_test_op(None, lambda x,y: x.isclose(y, equal_nan=True), vals=[[a], [b]], forward_only=True)

  def test_mean(self):
    helper_test_op([(3,4,5,6)], lambda x: x.mean())
    helper_test_op([()], lambda x: x.mean())
  def test_mean_axis(self):
    helper_test_op([(3,4,5,6)], lambda x: x.mean(axis=(1,2)))
  def test_mean_zero_axis(self):
    helper_test_op([(1,0,3,0,5)], lambda x: x.mean(axis=(1,3)))

  @slow_test
  def test_var(self):
    helper_test_op([(15, 25, 35)], lambda x: x.var())
    helper_test_op([(15, 25, 35)], lambda x: x.var(correction=0))
    helper_test_op([(15, 25, 35)], lambda x: x.var(correction=5))
    # TODO: fix this
    # helper_test_op([(10, 2)], lambda x: x.var(correction=50))
  @slow_test
  def test_var_axis(self):
    helper_test_op([(15, 25, 35)], lambda x: x.var(0))
    helper_test_op([(15, 25, 35)], lambda x: x.var(2))
    helper_test_op([(15, 25, 35)], lambda x: x.var([1, 2]))
    helper_test_op([(15, 25, 35)], lambda x: x.var(0, correction=0))
    helper_test_op([(15, 25, 35)], lambda x: x.var(2, correction=0))
    helper_test_op([(15, 25, 35)], lambda x: x.var([1, 2], correction=0))
  def test_var_zero_in_axis(self):
    with warnings.catch_warnings():
      warnings.filterwarnings("ignore", message="var\\(\\): degrees of freedom is <= 0")
      helper_test_op([(1,0,3,0,5)], lambda x: x.var(axis=(1,3)))
      helper_test_op([(1,0,3,0,5)], lambda x: x.var(axis=(1,3), correction=0))
      helper_test_op([(1,0,3,0,5)], lambda x: x.var(axis=(1,3), correction=5))
  def test_var_one_in_axis(self):
    with warnings.catch_warnings():
      warnings.filterwarnings("ignore", message="var\\(\\): degrees of freedom is <= 0")
      helper_test_op([(1,2,3,1,5)], lambda x: x.var(axis=(0,3)))
      # TODO: fix backward
      helper_test_op([(1,2,3,1,5)], lambda x: x.var(axis=(0,3), correction=5), forward_only=True)
      helper_test_op([(1,2,3,1,5)], lambda x: x.var(axis=(0,4), correction=5), forward_only=True)
    helper_test_op([(1,)], lambda x: x.var(axis=(0,), correction=0))
    helper_test_op([(1,2,3,1,5)], lambda x: x.var(axis=(0,3), correction=0))
    helper_test_op([(1,2,3,1,5)], lambda x: x.var(axis=(0,4)))
    helper_test_op([(1,2,3,1,5)], lambda x: x.var(axis=(0,4), correction=0))
  def test_var_keepdim(self):
    helper_test_op([(15, 25, 35)], lambda x: x.var(keepdim=True))
    helper_test_op([(15, 25, 35)], lambda x: x.var(0, keepdim=True, correction=0))

  @slow_test
  def test_std(self):
    helper_test_op([(15, 25, 35)], lambda x: x.std())
    helper_test_op([(15, 25, 35)], lambda x: x.std(correction=0))
    helper_test_op([(15, 25, 35)], lambda x: x.std(correction=5))
  @slow_test
  def test_std_axis(self):
    helper_test_op([(15, 25, 35)], lambda x: x.std(0))
    helper_test_op([(15, 25, 35)], lambda x: x.std(2))
    helper_test_op([(15, 25, 35)], lambda x: x.std([1, 2]))
    helper_test_op([(15, 25, 35)], lambda x: x.std(0, correction=0))
    helper_test_op([(15, 25, 35)], lambda x: x.std(2, correction=0))
    helper_test_op([(15, 25, 35)], lambda x: x.std([1, 2], correction=0))
  def test_std_zero_in_axis(self):
    with warnings.catch_warnings():
      warnings.filterwarnings("ignore", message="std\\(\\): degrees of freedom is <= 0")
      helper_test_op([(1,0,3,0,5)], lambda x: x.std(axis=(1,3)))
      helper_test_op([(1,0,3,0,5)], lambda x: x.std(axis=(1,3), correction=0))
      helper_test_op([(1,0,3,0,5)], lambda x: x.std(axis=(1,3), correction=5))
  def test_std_one_in_axis(self):
    with warnings.catch_warnings():
      warnings.filterwarnings("ignore", message="std\\(\\): degrees of freedom is <= 0")
      helper_test_op([(1,2,3,1,5)], lambda x: x.std(axis=(0,3)))
      helper_test_op([(1,2,3,1,5)], lambda x: x.std(axis=(0,3), correction=5))
      helper_test_op([(1,2,3,1,5)], lambda x: x.std(axis=(0,4), correction=5))
    # TODO: fix backward
    helper_test_op([(1,)], lambda x: x.std(axis=(0,), correction=0), forward_only=True)
    helper_test_op([(1,2,3,1,5)], lambda x: x.std(axis=(0,3), correction=0), forward_only=True)
    helper_test_op([(1,2,3,1,5)], lambda x: x.std(axis=(0,4)))
    helper_test_op([(1,2,3,1,5)], lambda x: x.std(axis=(0,4), correction=0))
  def test_std_keepdim(self):
    helper_test_op([(15, 25, 35)], lambda x: x.std(keepdim=True))
    helper_test_op([(15, 25, 35)], lambda x: x.std(0, keepdim=True, correction=0))
  @slow_test
  def test_std_mean(self):
    helper_test_op([(15,25,35)], lambda x: torch.stack(torch.std_mean(x)),
                                 lambda x: Tensor.stack(*x.std_mean()))
    helper_test_op([(15,25,35)], lambda x: torch.stack(torch.std_mean(x, correction=5)),
                                 lambda x: Tensor.stack(*x.std_mean(correction=5)))
    helper_test_op([(15,25,35)], lambda x: torch.stack(torch.std_mean(x, keepdim=True, correction=0)),
                                 lambda x: Tensor.stack(*x.std_mean(keepdim=True, correction=0)))
    helper_test_op([(3,4,5,6)], lambda x: torch.stack(torch.std_mean(x, axis=(1,2))),
                                lambda x: Tensor.stack(*x.std_mean(axis=(1,2))))

  @unittest.skip("TODO: this fails because of loaded nan in mul folding")
  def test_std_mean_loaded_nan(self):
    helper_test_op([(1,0,3,0,5)], lambda x: torch.stack(torch.std_mean(x, axis=(1,3))),
                                  lambda x: Tensor.stack(*x.std_mean(axis=(1,3))))
  def test_softmax(self):
    helper_test_op([(45,65)], torch.nn.Softmax(dim=1), Tensor.softmax, atol=1e-7, grad_atol=1e-7)
    helper_test_op([(45)], torch.nn.Softmax(dim=0), Tensor.softmax, atol=1e-7, grad_atol=1e-7)
    helper_test_op([()], torch.nn.Softmax(dim=0), Tensor.softmax, atol=1e-7, grad_atol=1e-7)
    helper_test_op([()], torch.nn.Softmax(dim=-1), Tensor.softmax, atol=1e-7, grad_atol=1e-7)
  def test_softmax_other_axis(self):
    helper_test_op([(10,10,10)], lambda x: x.softmax(0), atol=1e-7, grad_atol=2e-7)
    helper_test_op([(10,10,10)], lambda x: x.softmax(1), atol=1e-7, grad_atol=2e-7)
    helper_test_op([(10,10,10)], lambda x: x.softmax(2), atol=1e-7, grad_atol=2e-7)
  def test_softmax_argmax(self):
    helper_test_op([(45,65)], lambda x: x.softmax(0).argmax().type(torch.int32),
                              lambda x: x.softmax(0).argmax(), forward_only=True, atol=1e-7, grad_atol=1e-7)
    helper_test_op([(45,65)], lambda x: x.softmax(1).argmax().type(torch.int32),
                              lambda x: x.softmax(1).argmax(), forward_only=True, atol=1e-7, grad_atol=1e-7)
  def test_log_softmax(self):
    helper_test_op([(45,65)], torch.nn.LogSoftmax(dim=1), Tensor.log_softmax, atol=1e-7, grad_atol=1e-7)
    helper_test_op([(45)], torch.nn.LogSoftmax(dim=0), Tensor.log_softmax, atol=1e-7, grad_atol=1e-7)
    helper_test_op([()], torch.nn.LogSoftmax(dim=0), Tensor.log_softmax, atol=1e-7, grad_atol=1e-7)
    helper_test_op([()], torch.nn.LogSoftmax(dim=-1), Tensor.log_softmax, atol=1e-7, grad_atol=1e-7)
  def test_log_softmax_other_axis(self):
    helper_test_op([(10,10,10)], lambda x: x.log_softmax(0), atol=1e-7, grad_atol=1e-7)
    helper_test_op([(10,10,10)], lambda x: x.log_softmax(1), atol=1e-7, grad_atol=1e-7)
    helper_test_op([(10,10,10)], lambda x: x.log_softmax(2), atol=1e-7, grad_atol=1e-7)

  def test_logsumexp(self):
    helper_test_op([(45,65)], lambda x: torch.logsumexp(x, dim=0), lambda x: x.logsumexp(0), atol=1e-7, grad_atol=1e-7)
    helper_test_op([(45,65)], lambda x: torch.logsumexp(x, dim=0, keepdim=True), lambda x: x.logsumexp(0, True), atol=1e-7, grad_atol=1e-7)
    helper_test_op([(45,65)], lambda x: torch.logsumexp(x, dim=1), lambda x: x.logsumexp(1), atol=1e-7, grad_atol=1e-7)
    helper_test_op([(6,6,6)], lambda x: torch.logsumexp(x, dim=2), lambda x: x.logsumexp(2), atol=1e-7, grad_atol=1e-7)
    helper_test_op([(6,6,6,6)], lambda x: torch.logsumexp(x, dim=2), lambda x: x.logsumexp(2), atol=1e-7, grad_atol=1e-7)
    helper_test_op([(6,6,6,6)], lambda x: torch.logsumexp(x, dim=3), lambda x: x.logsumexp(3), atol=1e-7, grad_atol=1e-7)
    helper_test_op([(45)], lambda x: torch.logsumexp(x, dim=0), lambda x: x.logsumexp(0), atol=1e-7, grad_atol=1e-7)
    helper_test_op([()], lambda x: torch.logsumexp(x, dim=0), lambda x: x.logsumexp(0), atol=1e-7, grad_atol=1e-7)
    helper_test_op([()], lambda x: torch.logsumexp(x, dim=-1), lambda x: x.logsumexp(-1), atol=1e-7, grad_atol=1e-7)

  @slow_test
  def test_logcumsumexp(self):
    helper_test_op([(45,65)], lambda x: torch.logcumsumexp(x, dim=0), lambda x: x.logcumsumexp(0), atol=1e-7, grad_atol=1e-7)
    helper_test_op([(45,65)], lambda x: torch.logcumsumexp(x, dim=1), lambda x: x.logcumsumexp(1), atol=1e-7, grad_atol=1e-7)
    helper_test_op([(6,6,6)], lambda x: torch.logcumsumexp(x, dim=2), lambda x: x.logcumsumexp(2), atol=1e-7, grad_atol=1e-7)
    helper_test_op([(6,6,6,6)], lambda x: torch.logcumsumexp(x, dim=2), lambda x: x.logcumsumexp(2), atol=1e-7, grad_atol=1e-7)
    helper_test_op([(6,6,6,6)], lambda x: torch.logcumsumexp(x, dim=3), lambda x: x.logcumsumexp(3), atol=1e-7, grad_atol=1e-7)
    helper_test_op([(45)], lambda x: torch.logcumsumexp(x, dim=0), lambda x: x.logcumsumexp(0), atol=1e-7, grad_atol=1e-7)
    helper_test_op([()], lambda x: torch.logcumsumexp(x, dim=0), lambda x: x.logcumsumexp(0), atol=1e-7, grad_atol=1e-7)
    helper_test_op([()], lambda x: torch.logcumsumexp(x, dim=0), lambda x: x.logcumsumexp(), atol=1e-7, grad_atol=1e-7)
    helper_test_op([()], lambda x: torch.logcumsumexp(x, dim=-1), lambda x: x.logcumsumexp(-1), atol=1e-7, grad_atol=1e-7)

  def test_logcumsumexp_numerical(self):
    helper_test_op(None, lambda x: torch.logcumsumexp(x, dim=0), lambda x: x.logcumsumexp(), atol=1e-7, grad_atol=1e-7, vals=[[0.0, 100.0]])

  def test_sinh(self):
    helper_test_op([(45,65)], lambda x: x.sinh(), grad_atol=1e-6)
    # TODO: backward nan instead of inf
    helper_test_op([(45,65)], lambda x: x.sinh(), grad_atol=1e-6, low=-300, high=-297, forward_only=True)
    helper_test_op([(45,65)], lambda x: x.sinh(), grad_atol=1e-6, low=300, high=303, forward_only=True)
  def test_cosh(self):
    helper_test_op([(45,65)], lambda x: x.cosh(), grad_atol=1e-6)
    # TODO: backward nan instead of inf
    helper_test_op([(45,65)], lambda x: x.cosh(), grad_atol=1e-6, low=-300, high=-297, forward_only=True)
    helper_test_op([(45,65)], lambda x: x.cosh(), grad_atol=1e-6, low=300, high=303, forward_only=True)
  def test_tanh(self):
    helper_test_op([(45,65)], lambda x: x.tanh(), grad_atol=1e-6)
  def test_tanh_extreme(self):
    helper_test_op([(45,65)], lambda x: x.tanh(), grad_atol=1e-6, low=-300, high=-297)
    helper_test_op([(45,65)], lambda x: x.tanh(), grad_atol=1e-6, low=300, high=303)
  def test_hardtanh(self):
    for val in range(10, 30, 5):
      helper_test_op([(45,65)], lambda x: torch.nn.functional.hardtanh(x, -val, val), lambda x: x.hardtanh(-val, val), grad_atol=1e-6)
      helper_test_op([()], lambda x: torch.nn.functional.hardtanh(x, -val, val), lambda x: x.hardtanh(-val, val), grad_atol=1e-6)
  def test_asinh(self):
    helper_test_op([(45,65)], lambda x: x.asinh(), grad_atol=1e-6)
    # TODO: this one has larger tol?
    helper_test_op([(45,65)], lambda x: x.asinh(), atol=1e-2, rtol=2e-2, grad_rtol=2e-2, low=-300, high=-297)
    helper_test_op([(45,65)], lambda x: x.asinh(), grad_atol=1e-6, low=300, high=303)
  def test_acosh(self):
    helper_test_op([(45,65)], lambda x: x.acosh(), grad_atol=1e-6)
    helper_test_op([(45,65)], lambda x: x.acosh(), grad_atol=1e-3, grad_rtol=1e-2, low=-300, high=-297)
    helper_test_op([(45,65)], lambda x: x.acosh(), grad_atol=1e-6, low=300, high=303)
  def test_atanh(self):
    helper_test_op([(45,65)], lambda x: x.atanh(), grad_atol=1e-6)
    helper_test_op([(45,65)], lambda x: x.atanh(), grad_atol=1e-6, low=-300, high=-297)
    helper_test_op([(45,65)], lambda x: x.atanh(), grad_atol=1e-6, low=300, high=303)

  def test_topo_sort(self):
    helper_test_op([(45,65)], lambda x: (x+x)*x, grad_atol=1e-6)
    helper_test_op([()], lambda x: (x+x)*x, grad_atol=1e-6)

  def test_flip_eye_crash(self):
    helper_test_op([], lambda: (torch.eye(10)@torch.eye(10).flip(0)),
                       lambda: (Tensor.eye(10)@Tensor.eye(10).flip(0)), forward_only=True)

  def test_broadcast_full(self):
    for torch_op, tinygrad_op in [(torch.add, Tensor.add), (torch.sub, Tensor.sub), (torch.mul, Tensor.mul),
                                  (torch.div, Tensor.div), (torch.pow, Tensor.pow)]:
      for shapes in [((5,13,24,16), (5,1,24,1)), ((1,3,1,7,1), (2,1,5,1,8))]:
        with self.subTest(op=torch_op.__name__, shapes=shapes):
          if tinygrad_op != Tensor.pow:
            helper_test_op(shapes, torch_op, tinygrad_op)
          else:
            helper_test_op(shapes, torch_op, tinygrad_op, low=0, high=3)

  def test_broadcast_simple(self):
    helper_test_op([(45,65), (45,1)], lambda x,y: x/y)
    helper_test_op([(45,65), ()], lambda x,y: x/y)

  @slow_test
  def test_broadcast_partial(self):
    for torch_op, tinygrad_op in [(torch.add, Tensor.add), (torch.sub, Tensor.sub), (torch.mul, Tensor.mul),
                                  (torch.div, Tensor.div), (torch.pow, Tensor.pow)]:
      for shapes in [((1,32,32,32), (1,32,1,1)), ((5,13,24,16,2), (1,13,24,1,1)),
                     ((4,1), (4,5)), ((1,4), (5,4))]:
        with self.subTest(op=torch_op.__name__, shapes=shapes):
          # NOTE: ANE backwards?
          if tinygrad_op != Tensor.pow:
            helper_test_op(shapes, torch_op, tinygrad_op)
          else:
            helper_test_op(shapes, torch_op, tinygrad_op, low=0, high=3)

  def test_slice_in_bounds_1dim(self):
    helper_test_op([(3)], lambda x: x[1:3])
    helper_test_op([(3)], lambda x: x[0:2])
    helper_test_op([(3)], lambda x: x[-2:2])

  def test_slice_on_0dim_tensor(self):
    helper_test_op([()], lambda x: x[None])

    with self.assertRaises(IndexError):
      a = Tensor(3.14)
      a[0]

  def test_slice_int_indexing(self):
    helper_test_op([(3)], lambda x: x[0])
    helper_test_op([(3)], lambda x: x[2])
    helper_test_op([(3)], lambda x: x[-1])
    helper_test_op([(3)], lambda x: x[-3])
    helper_test_op([(10,10)], lambda x: x[1])
    helper_test_op([(3,3,3)], lambda x: x[1,1,1])

  def test_slice_in_bounds_multidim(self):
    helper_test_op([(3,3,3)], lambda x: x[1:2])
    helper_test_op([(3,3,3)], lambda x: x[1:2, 2])
    helper_test_op([(3,3,3)], lambda x: x[1:2, 1:2])
    helper_test_op([(3,3,3)], lambda x: x[1:2, 1:2, 0:-1])

  def test_slice_with_none(self):
    helper_test_op([(3,3,3)], lambda x: x[None])
    helper_test_op([(3,3,3)], lambda x: x[1:2, None])
    helper_test_op([(3,3,3)], lambda x: x[1:2, None, 1:2])
    helper_test_op([(3,3,3)], lambda x: x[1:2, 1:2, None, -1])
    helper_test_op([(3,3,3)], lambda x: x[None, None, 1, None, 2, 0:2])

  def test_slice_with_const_tensor(self):
    t = Tensor.zeros(1, dtype=dtypes.int)
    helper_test_op([(3,3,3)], lambda x: x[:, [0], :], lambda x: x[:, t, :])
    helper_test_op([(3,3,3)], lambda x: x[:, [0], :], lambda x: x[:, t.contiguous(), :])

  def test_slice_one_endpoint_out_of_bounds(self):
    helper_test_op([(3,3,3)], lambda x: x[0:4])
    helper_test_op([(3,3,3)], lambda x: x[-6:4])
    helper_test_op([(3,3,3)], lambda x: x[1:50])
    helper_test_op([(3,3,3)], lambda x: x[1:50, 1:2, -1])

  def test_slice_stride_gt_one(self):
    helper_test_op([(7,5,10)], lambda x: x[::2, ::3, ::4])
    helper_test_op([(7,5,10)], lambda x: x[1:5:2, ::3, ::4])
    helper_test_op([(7,5,10)], lambda x: x[1:5:2, 3, ::4])
    helper_test_op([(7,5,10)], lambda x: x[1:5:2, None, None, 3, None, ::4])

  def test_slice_negative_strides(self):
    # Torch doesn't support slicing with negative steps
    a = np.random.randn(10, 10, 10).astype(np.float32)
    t = Tensor(a)
    np.testing.assert_allclose(a[::-1], t[::-1].numpy())
    np.testing.assert_allclose(a[::-2], t[::-2].numpy())
    np.testing.assert_allclose(a[:, 2:0:-1], t[:, 2:0:-1].numpy())
    np.testing.assert_allclose(a[:, 2:0:-1, 3:1:-2], t[:, 2:0:-1, 3:1:-2].numpy())
    np.testing.assert_allclose(a[4:0:-3, 2:0:-1, -1:-5:-2], t[4:0:-3, 2:0:-1, -1:-5:-2].numpy())
    np.testing.assert_allclose(a[2:5:-1, :, :], t[2:5:-1, :, :].numpy())  # shape = (0, 10, 10)
    np.testing.assert_allclose(a[:, 2:5:-1, :], t[:, 2:5:-1, :].numpy())  # shape = (0, 10, 10)
    np.testing.assert_allclose(a[:, :, 2:5:-1], t[:, :, 2:5:-1].numpy())  # shape = (0, 10, 10)

  def test_slice_both_endpoints_out_of_bounds(self):
    helper_test_op([(3,3,3)], lambda x: x[5:10])
    helper_test_op([(3,3,3)], lambda x: x[-15:-7])

  def test_slice_start_gt_end(self):
    helper_test_op([(3,3,3)], lambda x: x[-2:2])
    helper_test_op([(3,3,3)], lambda x: x[-2:-5])

  def test_slice_empty(self):
    helper_test_op([(10,10)], lambda x: x[1:1])

  def test_slice_zero_in_shape(self):
    helper_test_op([(10,10)], lambda x: x[1:1])  # x.shape = (0, 10)
    helper_test_op([(3,3,3)], lambda x: x[-2:-5])  # x.shape = (0, 3, 3)

  def test_slice_errors(self):
    a = Tensor.ones(4, 3)
    b = Tensor(2)
    with self.assertRaisesRegex(IndexError, "too many"): a[1, 77, 77, 77] # IndexError: (finds too many indices before the out of bounds)
    with self.assertRaisesRegex(IndexError, "out of bounds"): a[1, 3] # IndexError: (out of bounds).
    with self.assertRaisesRegex(IndexError, "out of bounds"): a[1, -4]
    with self.assertRaisesRegex(IndexError, "single ellipsis"): a[..., ...] # IndexError: only single ellipsis
    with self.assertRaises(ValueError): a[::0, 1] # no 0 strides
    with self.assertRaises(TypeError): a[:Tensor([3]), 1] # Tensor can't be used as a slice parameter
    with self.assertRaises(IndexError): b[:] # slice cannot be applied to a 0-dim tensor

  def test_slice_ellipsis(self):
    helper_test_op([(3,3,3,3)], lambda x: x[..., 0])
    helper_test_op([(3,3,3,3)], lambda x: x[0, ...])
    helper_test_op([(3,3,3,3)], lambda x: x[0, ..., 0])
    helper_test_op([(3,3,3,3)], lambda x: x[0:3, ..., 2:3])
    helper_test_op([(3,3,3,3)], lambda x: x[None, 0:3, ..., 0, None])

  # this was the failure in llama early realizing freqs_cis
  def test_double_slice(self):
    helper_test_op([(4,4)], lambda x: x[:, 1:2][1:2])
    helper_test_op([(4,4)], lambda x: x[1:3][1:2])
    helper_test_op([(4,4)], lambda x: x[:, 1:2][0:1])
    helper_test_op([(4,4)], lambda x: x[:, 1:2][:, 0:1])

  def test_pad(self):
    helper_test_op([(3,3,3,3)], lambda x: torch.nn.functional.pad(x, (1,2,3,4)), lambda x: x.pad(padding=(1,2,3,4)))
    helper_test_op([(3,3,3,3)], lambda x: torch.nn.functional.pad(x, (-1,2,-3,4)), lambda x: x.pad(padding=(-1,2,-3,4)))
    helper_test_op([(3,3,3,3)], lambda x: torch.nn.functional.pad(x, (1,2,3,4), value=5), lambda x: x.pad(padding=(1,2,3,4),value=5))
    helper_test_op([(3,3,3,3)], lambda x: torch.nn.functional.pad(x, (-1,2,-3,4), value=5), lambda x: x.pad(padding=(-1,2,-3,4),value=5))
    helper_test_op([(3,3,3,3)], lambda x: torch.nn.functional.pad(x, (1,2,3,4), value=math.inf), lambda x: x.pad(padding=(1,2,3,4),value=math.inf))
    helper_test_op([(3,3,3,3)], lambda x: torch.nn.functional.pad(x, (-1,2,-3,4), value=-math.inf),
                                lambda x: x.pad(padding=(-1,2,-3,4),value=-math.inf))
    helper_test_op([(3,3)], lambda x: torch.nn.functional.pad(x, (1,2,3,4)),lambda x: x.pad(((3,4),(1,2))))
    helper_test_op([(3,3)], lambda x: torch.nn.functional.pad(x, (-1,2,-3,4)), lambda x: x.pad(((-3,4), (-1,2))))
    helper_test_op([(3,3)], lambda x: torch.nn.functional.pad(x, (1,2,3,4), value=5), lambda x: x.pad(((3,4), (1,2)), value=5))
    helper_test_op([(3,3)], lambda x: torch.nn.functional.pad(x, (0,0,3,4), value=1), lambda x: x.pad(((3,4), None), value=1))
    helper_test_op([(3,3)], lambda x: torch.nn.functional.pad(x, (0,0,0,0), value=1), lambda x: x.pad((None, None), value=1))
    # raise error for uneven pads
    self.helper_test_exception([(3,3)], lambda x: torch.nn.functional.pad(x, (2,0,2)), lambda x: x.pad((2,0,2)),
                               expected=(RuntimeError, ValueError))
    # raise error for too many or too little pads
    self.helper_test_exception([(3,3)], lambda x: torch.nn.functional.pad(x, (0,0,0,0,1,0,3,0)), lambda x: x.pad((0,0,0,0,1,0,3,0)),
                               expected=(RuntimeError, ValueError))
    # raise error for mode string typo
    self.helper_test_exception([(3,3,3)], lambda x: torch.nn.functional.pad(x, (3,0), mode="typo"), lambda x: x.pad((3,0), mode="typo"),
                               expected=NotImplementedError)
    x = Tensor.ones(3,3)
    with self.assertRaises(ValueError): x.pad((None,(0,1),(3,0)))
    with self.assertRaises(ValueError): x.pad(((0,1),))

  def test_pad_reflect_mode(self):
    helper_test_op([(1,1,5,5)], lambda x: torch.nn.functional.pad(x, (0,2,3,2), mode="reflect"), lambda x: x.pad((0,2,3,2), mode="reflect"))
    helper_test_op([(5,5,5)], lambda x: torch.nn.functional.pad(x, (0,2), mode="reflect"), lambda x: x.pad((0,2), mode="reflect"))
    helper_test_op([(1,1,5,5,5)], lambda x: torch.nn.functional.pad(x, (1,2,3,4,1,2), mode="reflect"),
                                  lambda x: x.pad((1,2,3,4,1,2), mode="reflect"))
    helper_test_op([(3,3,3,3)], lambda x: torch.nn.functional.pad(x, (-1,2,2,-1), mode="reflect"), lambda x: x.pad((-1,2,2,-1), mode="reflect"))
    helper_test_op([(1,1,5,5)], lambda x: torch.nn.functional.pad(x, (3,-3,0,-3), mode="reflect"), lambda x: x.pad((3,-3,0,-3), mode="reflect"))
    helper_test_op([(1,1,5,5)], lambda x: torch.nn.functional.pad(x, (3,-5,1,-5), mode="reflect"), lambda x: x.pad((3,-5,1,-5), mode="reflect"))
    helper_test_op([(1,1,5,5)], lambda x: torch.nn.functional.pad(x, (0,0,0,-5), mode="reflect"), lambda x: x.pad((0,0,0,-5), mode="reflect"))

    # max pad size for reflect is exactly once: pad < input size
    helper_test_op([(1,1,5,5)], lambda x: torch.nn.functional.pad(x, (4,4,0,4), mode="reflect"), lambda x:x.pad((4,4,0,4),mode="reflect"))
    # raise error for relfection padding when: pad >= input size
    self.helper_test_exception([(1,1,5,5)],
                                lambda x: torch.nn.functional.pad(x, (3,5,0,0),mode="reflect"), lambda x: x.pad((3,5,0,0),mode="reflect"),
                                expected=(RuntimeError, ValueError))

  def test_pad_replicate_mode(self):
    helper_test_op([(1,1,5,5)], lambda x: torch.nn.functional.pad(x, (0,2,3,2), mode="replicate"), lambda x: x.pad((0,2,3,2), mode="replicate"))
    helper_test_op([(5,5,5)], lambda x: torch.nn.functional.pad(x, (0,2), mode="replicate"), lambda x: x.pad((0,2), mode="replicate"))
    helper_test_op([(1,1,5,5,5)], lambda x: torch.nn.functional.pad(x, (1,2,3,4,1,2),mode="replicate"),lambda x:x.pad((1,2,3,4,1,2),mode="replicate"))
    helper_test_op([(3,3,3,3)], lambda x: torch.nn.functional.pad(x, (-1,2,2,-1), mode="replicate"), lambda x: x.pad((-1,2,2,-1), mode="replicate"))
    helper_test_op([(1,1,5,5)], lambda x: torch.nn.functional.pad(x, (3,-3,0,-3), mode="replicate"), lambda x: x.pad((3,-3,0,-3), mode="replicate"))
    helper_test_op([(1,1,5,5)], lambda x: torch.nn.functional.pad(x, (3,-5,1,-5), mode="replicate"), lambda x: x.pad((3,-5,1,-5), mode="replicate"))
    helper_test_op([(1,1,5,5)], lambda x: torch.nn.functional.pad(x, (0,0,0,-5), mode="replicate"), lambda x: x.pad((0,0,0,-5), mode="replicate"))

    # no max pad sizes for replicate
    helper_test_op([(1,1,5,5)], lambda x: torch.nn.functional.pad(x, (3,11,0,30), mode="replicate"), lambda x: x.pad((3,11,0,30), mode="replicate"))

  def test_pad_circular_mode(self):
    helper_test_op([(1,1,5,5)], lambda x: torch.nn.functional.pad(x, (0,2,3,2), mode="circular"), lambda x: x.pad((0,2,3,2), mode="circular"))
    helper_test_op([(5,5,5)], lambda x: torch.nn.functional.pad(x, (0,2), mode="circular"), lambda x: x.pad((0,2), mode="circular"))
    helper_test_op([(1,1,5,5,5)], lambda x: torch.nn.functional.pad(x, (1,2,3,5,1,2),mode="circular"),lambda x:x.pad((1,2,3,5,1,2),mode="circular"))
    # circular pad cannot wrap around more than once
    self.helper_test_exception([(1,1,5,5)],
                                lambda x: torch.nn.functional.pad(x, (3,6,0,0), mode="circular"), lambda x: x.pad((3,6,0,0), mode="circular"),
                                expected=(RuntimeError, ValueError))
    with self.assertRaises(NotImplementedError):
      # negative pads with circular pads is not supported
      Tensor.randn(1,1,5,5).pad((3,-5,1,-5), mode="circular")

  def test_pad_reshape(self):
    helper_test_op([(1, 2)],
                   lambda x: torch.nn.functional.pad(x, (0, 1, 1, 0)).reshape((3, 2)),
                   lambda x: x.pad((0, 1, 1, 0)).reshape((3, 2)))
    helper_test_op([(1, 2)],
                   lambda x: torch.nn.functional.pad(x, (0, 2, 1, 1)).reshape((4, 3)),
                   lambda x: x.pad((0, 2, 1, 1)).reshape((4, 3)))
    helper_test_op([(1, 1, 1, 2)],
                   lambda x: torch.nn.functional.pad(x, (0, 4, 2, 2, 1, 2, 0, 2)).reshape((4, 3, 6, 5)),
                   lambda x: x.pad(((0, 2), (1, 2), (2, 2), (0, 4))).reshape((4, 3, 6, 5)))

  def test_pad_slice(self):
    for value in 0., 3.456:
      helper_test_op([(1)], lambda x: torch.nn.functional.pad(x,(1,0), value=value)[0], lambda x: x.pad(((1,0),), value=value)[0])
      helper_test_op([(4)], lambda x: torch.nn.functional.pad(x,(1,0), value=value)[0], lambda x: x.pad(((1,0),), value=value)[0])
      helper_test_op([(4)], lambda x: torch.nn.functional.pad(x,(3,0), value=value)[0:1], lambda x: x.pad(((3,0),), value=value)[0:1])
      helper_test_op([(4)], lambda x: torch.nn.functional.pad(x,(0,3), value=value)[6], lambda x: x.pad(((0,3),), value=value)[6])
      helper_test_op([(4)], lambda x: torch.nn.functional.pad(x,(0,3), value=value)[4:6], lambda x: x.pad(((0,3),), value=value)[4:6])
      helper_test_op([(5,5)], lambda x: torch.nn.functional.pad(x,(0,0,1,0), value=value)[0], lambda x: x.pad(((1,0),(0,0)), value=value)[0])
      helper_test_op([(2,2)], lambda x: torch.nn.functional.pad(x,(0,1,0,0), value=value)[0,2], lambda x: x.pad(((0,0),(0,1)), value=value)[0,2])
      helper_test_op([(4,4)], lambda x: torch.nn.functional.pad(x,(0,0,1,0), value=value)[0,2], lambda x: x.pad(((1,0),(0,0)), value=value)[0,2])
      helper_test_op([(4,4)], lambda x: torch.nn.functional.pad(x,(0,0,0,2), value=value)[5], lambda x: x.pad(((0,2),(0,0)), value=value)[5])
      helper_test_op([(4,4)], lambda x: torch.nn.functional.pad(x,(0,0,0,2), value=value)[3:5], lambda x: x.pad(((0,2),(0,0)), value=value)[3:5])
      helper_test_op([(4,4)], lambda x: torch.nn.functional.pad(x,(3,0,0,0), value=value)[1,0], lambda x: x.pad(((0,0),(3,0)), value=value)[1,0])
      helper_test_op([(4,4)], lambda x: torch.nn.functional.pad(x,(3,0,0,0), value=value)[1,0:4], lambda x: x.pad(((0,0),(3,0)), value=value)[1,0:4])
      helper_test_op([(4,4)], lambda x: torch.nn.functional.pad(x,(3,4,1,2), value=value)[0], lambda x: x.pad(((1,2),(3,4)), value=value)[0])
      helper_test_op([(4,4)], lambda x: torch.nn.functional.pad(x,(3,4,1,2), value=value)[:,1], lambda x: x.pad(((1,2),(3,4)), value=value)[:,1])
      helper_test_op([(4,4)], lambda x: torch.nn.functional.pad(x,(3,4,1,2), value=value)[:,4], lambda x: x.pad(((1,2),(3,4)), value=value)[:,4])
      helper_test_op([(3,3)], lambda x: torch.nn.functional.pad(x,(0,3,0,0), value=value)[:,4:6], lambda x: x.pad(((0,0),(0,3)), value=value)[:,4:6])
      helper_test_op([(3,3)], lambda x: torch.nn.functional.pad(x,(0,1,3,2), value=value)[0:2,:], lambda x: x.pad(((3,2),(0,1)), value=value)[0:2,:])
      helper_test_op([(3,3,3)], lambda x: torch.nn.functional.pad(x,(1,1,0,1,3,2), value=value)[0:2,:,:],
                                lambda x: x.pad(((3,2),(0,1),(1,1)), value=value)[0:2,:,:])
      helper_test_op([(3,3,3)], lambda x: torch.nn.functional.pad(x,(1,1,0,1,3,2), value=value)[2:4,:,:],
                                lambda x: x.pad(((3,2),(0,1),(1,1)), value=value)[2:4,:,:])

  def test_stack_slice(self):
    helper_test_op([(4)], lambda x: torch.stack([x for i in range(3)])[0,:], lambda x: Tensor.stack(*[x for i in range(3)])[0,:])
    helper_test_op([(5)], lambda x: torch.stack([x for i in range(3)])[0,0], lambda x: Tensor.stack(*[x for i in range(3)])[0,0])
    helper_test_op([(4,4)], lambda x: torch.stack([x for i in range(4)])[3], lambda x: Tensor.stack(*[x for i in range(4)])[3])

  def test_transpose(self):
    helper_test_op([(3,3)], lambda x: x.T)
    helper_test_op([(3,3,3)], lambda x: x.transpose(1,2))
    helper_test_op([(3,3,3)], lambda x: x.transpose(0,2))

  def test_permute(self):
    helper_test_op([(1,2,3,4)], lambda x: x.permute((3,0,2,1)))
    helper_test_op([(3,4,5,6)], lambda x: x.permute((3,2,1,0)))
    helper_test_op([(3,4,5,6)], lambda x: x.permute((-2,-1,1,0)))
    helper_test_op([()], lambda x: x.permute(()))
    self.helper_test_exception([(3,4,5,6)], lambda x: x.permute((0,2)), expected=RuntimeError)
    self.helper_test_exception([(3,4,5,6)], lambda x: x.permute((0,1,2,3,3,3)), expected=RuntimeError)
    self.helper_test_exception([(3,4,5,6)], lambda x: x.permute((0,0,1,2,3)), expected=RuntimeError)

  def test_reshape(self):
    helper_test_op([(4,3,6,6)], lambda x: x.reshape((12,6,6)))
    helper_test_op([(4,3,6,6)], lambda x: x.reshape((-1,3,6,6)))
    helper_test_op([(4,3,6,6)], lambda x: x.reshape((-1,1,6,6)))
    helper_test_op([(4,3,6,6)], lambda x: x.reshape((4,3,6,6)), lambda x: x.reshape((None,None,6,6)))
    helper_test_op([()], lambda x: x.reshape(()))
    helper_test_op([(1,)], lambda x: x.reshape(()))
    helper_test_op([()], lambda x: x.reshape((1,)))
    helper_test_op([()], lambda x: x.reshape((1,1,1)))
    self.helper_test_exception([(3,4)], lambda x: x.reshape((-1,-1,2)), expected=RuntimeError)
    self.helper_test_exception([(3,4)], lambda x: x.reshape((-1,-1,-1,2)), expected=RuntimeError)

    with self.assertRaises(ValueError):
      x = Tensor.ones((4,3,6,6))
      x.reshape([])

  def test_view(self):
    helper_test_op([(4,3,6,6)], lambda x: x.view((12,6,6)))
    helper_test_op([(4,3,6,6)], lambda x: x.view((-1,3,6,6)))
    helper_test_op([(6,)], lambda x: x.view(2, 3))
    helper_test_op([(6,1)], lambda x: x.view([2, 3]))
    helper_test_op([(1,6)], lambda x: x.view((3, 2)))
    helper_test_op([(3,2)], lambda x: x.view((2, 3)))
    helper_test_op([(3,2)], lambda x: x.view(6))

  def test_flip(self):
    helper_test_op([(4,3,6,6)], lambda x: x.flip((0,)))
    helper_test_op([(4,3,6,6)], lambda x: x.flip((0,1)))
    helper_test_op([(4,3,6,6)], lambda x: x.flip((0,1,3)))
    helper_test_op([(4,3,6,6)], lambda x: x.flip((3,)))
    helper_test_op([(4,3,6,6)], lambda x: x.flip((0,1,3)).flip(0))
    helper_test_op([(4,3,6,6)], lambda x: x.flip((-1,)))
    helper_test_op([()], lambda x: x.flip(()))
    helper_test_op([(1,)], lambda x: x.flip(()))
    helper_test_op([(4,3,6,6)], lambda x: x.flip(()))
    self.helper_test_exception([(3,4)], lambda x: x.flip((0,0)), expected=RuntimeError)
    self.helper_test_exception([(3,4)], lambda x: x.flip((1,1)), expected=RuntimeError)
    self.helper_test_exception([(3,4)], lambda x: x.flip((1,-1)), expected=RuntimeError)

  def test_squeeze(self):
    helper_test_op([(1,3,6,6)], lambda x: x.squeeze(0))
    helper_test_op([(4,3,1,6)], lambda x: x.squeeze(1))
    helper_test_op([(4,3,6,6)], lambda x: x.squeeze(3))
    self.helper_test_exception([(4,3,6,6)], lambda x: x.squeeze(50), expected=IndexError)
    self.helper_test_exception([(4,3,6,6)], lambda x: x.squeeze(50), expected=IndexError)
    helper_test_op([(4,3,6,1)], lambda x: x.squeeze(-1))
    helper_test_op([(4,3,6,6)], lambda x: x.squeeze())
    helper_test_op([(1,3,6,6)], lambda x: x.squeeze())
    helper_test_op([(2,3,1)], lambda x: x.squeeze())
    helper_test_op([()], lambda x: x.squeeze(-1))
    helper_test_op([()], lambda x: x.squeeze(0))
    helper_test_op([()], lambda x: x.squeeze())
    self.helper_test_exception([()], lambda x: x.squeeze(10), expected=IndexError)
    self.helper_test_exception([()], lambda x: x.squeeze(1), expected=IndexError)
    self.helper_test_exception([()], lambda x: x.squeeze(-2), expected=IndexError)

  def test_unsqueeze(self):
    helper_test_op([(4,3,6,6)], lambda x: x.unsqueeze(0))
    helper_test_op([(4,3,6,6)], lambda x: x.unsqueeze(4))
    helper_test_op([(4,3,6,6)], lambda x: x.unsqueeze(-1))
    helper_test_op([(4,3,6,6)], lambda x: x.unsqueeze(-3))
    helper_test_op([()], lambda x: x.unsqueeze(0))

  def test_flatten(self):
    for axis in range(3):
      helper_test_op([(4,3,6,6)], lambda x: x.flatten(start_dim=axis))
    for axis in range(3):
      helper_test_op([(4,3,6,6)], lambda x: x.flatten(end_dim=axis))
    helper_test_op([(4,3,6,6)], lambda x: x.flatten(start_dim=1, end_dim=3))
    helper_test_op([()], lambda x: x.flatten())
    helper_test_op([(1,)], lambda x: x.flatten())

  def test_unflatten(self):
    helper_test_op([(4,3,6,6)], lambda x: x.unflatten(0, (2, 2)))
    helper_test_op([(4,3,6,6)], lambda x: x.unflatten(3, (3, 2)))
    helper_test_op([(4,3,6,6)], lambda x: x.unflatten(-1, (3, 2, 1)))

  def test_diag(self):
    helper_test_op([(5,)], lambda x: x.diag())

  def test_diagonal(self):
    helper_test_op([(5,5)], lambda x: x.diagonal())

  def test_roll(self):
    helper_test_op([(2, 4)], lambda x: x.roll(1))
    helper_test_op([(2, 4)], lambda x: x.roll((1,)))
    self.helper_test_exception([(2, 4)], lambda x: x.roll((1, 2)), expected=RuntimeError)
    helper_test_op([(2, 4)], lambda x: x.roll(1, 0))
    helper_test_op([(2, 4)], lambda x: x.roll(-1, 0))
    helper_test_op([(2, 4)], lambda x: x.roll(shifts=(2, 1), dims=(0, 1)))
    helper_test_op([(2, 4, 6)], lambda x: x.roll(1, 0))
    helper_test_op([(2, 4)], lambda x: x.roll(1, -1))
    helper_test_op([(2, 4)], lambda x: x.roll(-1, -1))
    helper_test_op([(2, 4)], lambda x: x.roll(5, 0))
    helper_test_op([(2, 4)], lambda x: x.roll(-5, 0))
    helper_test_op([(2, 4, 6)], lambda x: x.roll(shifts=(2, -3), dims=(0, 2)))
    helper_test_op([(2, 4, 6)], lambda x: x.roll(shifts=(1, 2, -1), dims=(0, 1, 2)))
    helper_test_op([(2, 4)], lambda x: x.roll(0, 0))
    helper_test_op([(2, 4, 6)], lambda x: x.roll(shifts=(0, 0), dims=(0, 1)))
    helper_test_op([(2, 4, 6)], lambda x: x.roll(shifts=(0, 2), dims=(0, 1)))
    self.helper_test_exception([(3, 3)], lambda x: x.roll(shifts=1, dims=(0, 1)), expected=RuntimeError)
    self.helper_test_exception([(10,)], lambda x: x.roll(shifts=(1, 2), dims=0), expected=RuntimeError)

  def test_detach(self):
    helper_test_op([(4,3,6,6)], lambda x: x.detach(), forward_only=True)
    helper_test_op([()], lambda x: x.detach(), forward_only=True)

  def test_expand(self):
    helper_test_op([(4,3,1,6)], lambda x: x.expand((4,3,2,6)))
    helper_test_op([(1,1,1,1)], lambda x: x.expand((4,3,2,6)))
    helper_test_op([(4,3,1,6)], lambda x: x.expand((6,1,4,3,2,6)))
    helper_test_op([(4,3,1,6)], lambda x: x.expand((0,1,4,3,2,6)))
    helper_test_op([(4,3,1,6)], lambda x: x.expand((4,3,0,6)))
    helper_test_op([()], lambda x: x.expand((4,3,2,6)))
    helper_test_op([()], lambda x: x.expand([]))

    with self.assertRaises((ValueError, RuntimeError)): Tensor.ones(4,3,1,6).expand(4,1,1,6)
    with self.assertRaises((ValueError, RuntimeError)): Tensor.ones(4,3,1,6).expand(4,6,1,6)
    with self.assertRaises((ValueError, RuntimeError)): Tensor.ones(4,3,1,6).expand(3,1,6)
    with self.assertRaises((ValueError, RuntimeError)): Tensor.ones(4,3,2,6).expand(4,3,0,6)

  @unittest.skip("very slow")
  def test_sd_big_conv(self):
    # internal shape (1, 1, 512, 62, 62, 512, 3, 3) overflows a int
    helper_test_op([(1,256,64,64), (512,256,3,3)],
                    lambda x,w: torch.nn.functional.conv2d(x, w),
                    lambda x,w: x.conv2d(w), atol=1e-3)

  @unittest.skip("slow")
  def test_large_bs_conv(self):
    # large batch size can cause OpenCL image to exceed max image height on macOS
    # (or cause the conv kernel to overflow short sampling coords)
    helper_test_op([(4096,3,3,3), (1,3,3,3)],
                    lambda x,w: torch.nn.functional.conv2d(x, w),
                    lambda x,w: x.conv2d(w), atol=1e-3)

  @unittest.skip("slow")
  def test_large_ic_conv(self):
    # large input channel count can cause OpenCL image to exceed max image width on macOS
    helper_test_op([(1,2048,3,3), (1,2048,3,3)],
                    lambda x,w: torch.nn.functional.conv2d(x, w),
                    lambda x,w: x.conv2d(w))

  def test_biased_conv2d(self):
    C = 8
    helper_test_op([(1,C,5,5), (C,C,1,1), (C,)],
      lambda x,w,b: torch.nn.functional.conv2d(torch.nn.functional.conv2d(x,w,b).relu(),w,b),
      lambda x,w,b: Tensor.conv2d(x,w,b).relu().conv2d(w,b))

  def test_simple_conv2d(self):
    helper_test_op([(1,4,9,9), (4,4,3,3)],
      lambda x,w: torch.nn.functional.conv2d(x,w),
      lambda x,w: Tensor.conv2d(x,w), grad_rtol=1e-5)

  def test_simple_conv2d_bias(self):
    helper_test_op([(1,4,9,9), (4,4,3,3), (4,)],
      lambda x,w,b: torch.nn.functional.conv2d(x,w,b),
      lambda x,w,b: Tensor.conv2d(x,w,b), grad_rtol=1e-5)

  @slow_test
  @unittest.skipIf(IMAGE>0, "no conv3d on images")
  def test_simple_conv3d(self):
    helper_test_op([(1,4,9,9,9), (4,4,3,3,3)],
      lambda x,w: torch.nn.functional.conv3d(x,w),
      lambda x,w: Tensor.conv2d(x,w), grad_rtol=1e-5)

  @slow_test
  @unittest.skipIf(IMAGE>0, "no conv3d on images")
  def test_padded_conv3d(self):
    helper_test_op([(1,4,5,5,5), (4,4,3,3,3)],
      lambda x,w: torch.nn.functional.conv3d(x,w,padding=1),
      lambda x,w: Tensor.conv2d(x,w,padding=[1,1,1,1,1,1]), grad_rtol=1e-5)

  def test_simple_conv2d_m4(self):
    helper_test_op([(1,16,18,18), (16,16,3,3)],
      lambda x,w: torch.nn.functional.conv2d(x,w),
      lambda x,w: Tensor.conv2d(x,w), atol=1e-05, grad_rtol=1e-5)

  def test_simple_conv2d_1x1(self):
    helper_test_op([(1,4,9,9), (4,4,1,1)],
      lambda x,w: torch.nn.functional.conv2d(x,w),
      lambda x,w: Tensor.conv2d(x,w), grad_rtol=1e-5)

  def test_simple_conv2d_1x1_m4(self):
    helper_test_op([(1,16,32,32), (16,16,1,1)],
      lambda x,w: torch.nn.functional.conv2d(x,w),
      lambda x,w: Tensor.conv2d(x,w), grad_rtol=1e-5)

  @slow_test
  def test_nested_conv2d(self):
    helper_test_op([(1,32,9,9), (32,32,3,3), (32,32,3,3)],
      lambda x,w1,w2: torch.nn.functional.conv2d(torch.nn.functional.conv2d(x,w1).relu(), w2),
      lambda x,w1,w2: x.conv2d(w1).relu().conv2d(w2))

  # expect reduce nodes == 3
  def test_simple_conv2d_nhwc(self):
    # weights (from tf): filter_height x filter_width x in_channels x out_channels
    helper_test_op([(2,9,9,10), (3,3,10,20)],
      lambda x,w: torch.nn.functional.conv2d(x.permute(0,3,1,2),w.permute(3,2,0,1)),
      lambda x,w: Tensor.conv2d(x.permute(0,3,1,2),w.permute(3,2,0,1)), atol=1e-5, grad_rtol=1e-5)

  def test_simple_conv2d_batched(self):
    helper_test_op([(2,4,9,9), (4,4,3,3)],
      lambda x,w: torch.nn.functional.conv2d(x,w),
      lambda x,w: Tensor.conv2d(x,w), grad_rtol=1e-5)

  # conv transpose

  def test_simple_conv_transpose2d(self):
    helper_test_op([(2,4,9,9), (4,4,3,3)],
      lambda x,w: torch.nn.functional.conv_transpose2d(x,w),
      lambda x,w: Tensor.conv_transpose2d(x,w), grad_rtol=1e-5)

  def test_bias_conv_transpose2d(self):
    helper_test_op([(2,4,9,9), (4,4,3,3), (4,)],
      lambda x,w,b: torch.nn.functional.conv_transpose2d(x,w,b),
      lambda x,w,b: Tensor.conv_transpose2d(x,w,b), grad_rtol=1e-5)

  def test_grouped_conv_transpose2d(self):
    helper_test_op([(2,4,9,9), (4,4,3,3)],
      lambda x,w: torch.nn.functional.conv_transpose2d(x,w,groups=2),
      lambda x,w: Tensor.conv_transpose2d(x,w,groups=2), grad_rtol=1e-5)

  @slow_test
  def test_padded_conv_transpose2d(self):
    for padding in [(1,2), (2,1), 2, 1, 0]:
      helper_test_op([(2,4,9,9), (4,4,3,3)],
        lambda x,w: torch.nn.functional.conv_transpose2d(x,w,padding=padding),
        lambda x,w: Tensor.conv_transpose2d(x,w,padding=padding), grad_rtol=1e-5)
    self.helper_test_exception([(2,16,2,2), (32,16,3,3)], lambda x,w: torch.nn.functional.conv_transpose2d(x,w,padding=(1,1,1)),
                   lambda x,w: Tensor.conv_transpose2d(x,w,padding=(1,1,1)), expected=(RuntimeError, ValueError))

  @slow_test
  def test_dilated_conv_transpose2d(self):
    for dilation in [(1,2), (2,1), 2, 1]:
      helper_test_op([(2,4,9,9), (4,4,3,3)],
        lambda x,w: torch.nn.functional.conv_transpose2d(x,w,dilation=dilation),
        lambda x,w: Tensor.conv_transpose2d(x,w,dilation=dilation), grad_rtol=1e-5)

  def test_strided_conv_transpose2d(self):
    for stride in [(2,1), (1,2), 1]:
      helper_test_op([(2,4,4,5), (4,4,3,3)],
        lambda x,w: torch.nn.functional.conv_transpose2d(x,w, stride=stride),
        lambda x,w: Tensor.conv_transpose2d(x,w,stride=stride), atol=1e-5, grad_rtol=1e-5)

  @slow_test
  def test_output_padded_conv_transpose2d(self):
    for output_padding, stride in [((1,1), (2,3)), ((2,1), (3,2))]:
      helper_test_op([(2,4,6,5), (4,4,3,3),(4,)],
        lambda x,w,b: torch.nn.functional.conv_transpose2d(x,w,b,output_padding=output_padding,stride=stride),
        lambda x,w,b: Tensor.conv_transpose2d(x,w,b,output_padding=output_padding,stride=stride), grad_rtol=1e-5)

  @slow_test
  @unittest.skipIf(IMAGE>0, "no conv3d on images")
  def test_simple_conv_transpose3d(self):
    helper_test_op([(2,4,9,9,9), (4,4,3,3,3)],
      lambda x,w: torch.nn.functional.conv_transpose3d(x,w),
      lambda x,w: Tensor.conv_transpose2d(x,w), grad_rtol=1e-5)

  @unittest.skipIf((IMAGE>0), "no conv1d on images")
  def test_conv1d(self):
    for bs in [1,8]:
      for cin in [1,3]:
        for H in [1,2,5]:
          for groups in [1,3] if cin == 3 and H == 5 else [1]:
            with self.subTest(batch_size=bs, channels=cin, groups=groups, height=H):
              helper_test_op([(bs,cin,11), (6,cin//groups,H)],
                lambda x,w: torch.nn.functional.conv1d(x,w,groups=groups),
                lambda x,w: Tensor.conv2d(x,w,groups=groups), grad_rtol=1e-5)

  @unittest.skipIf(IMAGE>0, "no conv1d on images")
  def test_simple_padding_conv1d(self):
    bs = 6
    cin = 2
    groups = 1
    H = 5
    p = (1,1)
    helper_test_op([(bs,cin,11), (6,cin//groups,H)],
      lambda x,w: torch.nn.functional.conv1d(torch.nn.functional.pad(x, p),w),
      lambda x,w: Tensor.conv2d(x,w,padding=p))

  @unittest.skipIf(IMAGE>0, "no conv1d on images")
  def test_strided_conv1d_simple(self):
    bs, H = 2, 3
    helper_test_op([(bs,1,5), (1,1,H)],
      lambda x,w: torch.nn.functional.conv1d(x,w,stride=2),
      lambda x,w: Tensor.conv2d(x,w,stride=2))

  @unittest.skipIf(IMAGE>0, "no conv1d on images")
  def test_asymmetric_padding_conv1d(self):
    for p in [(0,1), (2,1), (2,0)]:
      with self.subTest(p):
        for n in [3,4]:
          for k in [2]:
            helper_test_op([(1,1,n), (1,1,k)],
              lambda x,w: torch.nn.functional.conv1d(torch.nn.functional.pad(x, p),w),
              lambda x,w: Tensor.conv2d(x,w,padding=p))

  def _test_conv2d(self, bs=1, cin=1, cout=6):
    for H in [2,3]:
      for W in [1,3,5]:
        for groups in [1,3] if cin == 3 and cout == 6 and H == 3 and W == 3 else [1]:
          with self.subTest(batch_size=bs, channels=cin, groups=groups, height=H, width=W):
            helper_test_op([(bs,cin,5,7), (cout,cin//groups,H,W)],
              lambda x,w: torch.nn.functional.conv2d(x,w,groups=groups),
              lambda x,w: Tensor.conv2d(x,w,groups=groups), grad_rtol=1e-5)
  def test_conv2d(self): self._test_conv2d(bs=1, cin=3)
  @slow_test
  def test_conv2d_bs_4_cin_3(self): self._test_conv2d(bs=4, cin=3, cout=2)
  def test_conv2d_bs_1_cin_1(self): self._test_conv2d(bs=1, cin=1)
  @slow_test
  def test_conv2d_bs_4_cin_1(self): self._test_conv2d(bs=4, cin=1)

  def test_conv2d_errors(self):
    # kernel size cannot be larger than input size
    self.helper_test_exception([(1,1,6,7), (6,1,3,3)],
                               lambda x,w:torch.nn.functional.conv2d(x,w,dilation=3),
                               lambda x,w: Tensor.conv2d(x,w,dilation=3), expected=(RuntimeError, AssertionError))
    # regression test for https://github.com/tinygrad/tinygrad/pull/7549/
    self.helper_test_exception([(2,16,2,2), (32,16,3,3)], lambda x,w:torch.nn.functional.conv2d(x,w), lambda x,w: Tensor.conv2d(x,w),
                               expected=(RuntimeError, AssertionError))
    self.helper_test_exception([(2,16,2,2), (32,16,3,3)], lambda x,w:torch.nn.functional.conv2d(x,w,padding=(1,1,1)),
                               lambda x,w: Tensor.conv2d(x,w,padding=(1,1,1)), expected=(RuntimeError, ValueError))

  @slow_test
  def test_large_input_conv2d(self):
    bs = 4
    cin = 16
    groups = 1
    H = 5
    W = 2
    helper_test_op([(bs,cin,64,64), (6,cin//groups,H,W)],
      lambda x,w: torch.nn.functional.conv2d(x,w,groups=groups),
      # needed to relax tolerance for larger input
      lambda x,w: Tensor.conv2d(x,w,groups=groups), atol=1e-4, grad_atol=3e-4, grad_rtol=1e-4)

  def test_simple_grouped_conv2d(self):
    bs = 1
    groups = 2
    rcout = 1
    cin = 2
    helper_test_op([(bs,groups*cin,1,1), (groups*rcout,cin,1,1)],
      lambda x,w: torch.nn.functional.conv2d(x,w,groups=groups),
      lambda x,w: Tensor.conv2d(x,w,groups=groups), grad_rtol=1e-5)

  def test_medium_grouped_conv2d(self):
    bs = 1
    groups = 2
    rcout = 2
    cin = 2
    helper_test_op([(bs,groups*cin,1,1), (groups*rcout,cin,1,1)],
      lambda x,w: torch.nn.functional.conv2d(x,w,groups=groups),
      lambda x,w: Tensor.conv2d(x,w,groups=groups), grad_rtol=1e-5)

  def test_depthwise_conv2d(self):
    bs = 1
    groups = 32
    rcout = 1
    cin = 1
    helper_test_op([(bs,groups*cin,32,32), (groups*rcout,cin,1,1)],
      lambda x,w: torch.nn.functional.conv2d(x,w,groups=groups),
      lambda x,w: Tensor.conv2d(x,w,groups=groups), grad_rtol=1e-5)

  def test_grouped_conv2d(self):
    bs = 4
    groups = 5
    rcout = 7
    cin = 3
    helper_test_op([(bs,groups*cin,5,5), (groups*rcout,cin,3,3)],
      lambda x,w: torch.nn.functional.conv2d(x,w,groups=groups),
      lambda x,w: Tensor.conv2d(x,w,groups=groups), grad_rtol=1e-5)

  def test_fancy_conv2d(self):
    bs = 2
    cin = 3
    cout = 1
    groups = 3
    H,W = 3,3
    helper_test_op([(bs,cin,11,28), (groups*cout,cin//groups,H,W)],
      lambda x,w: torch.nn.functional.conv2d(x,w,groups=groups),
      lambda x,w: Tensor.conv2d(x,w,groups=groups), grad_rtol=1e-5)

  @slow_test
  def test_strided_conv2d_simple(self):
    bs,H,W = 2,3,1
    helper_test_op([(bs,1,5,1), (1,1,H,W)],
      lambda x,w: torch.nn.functional.conv2d(x,w,stride=2),
      lambda x,w: Tensor.conv2d(x,w,stride=2))

  @unittest.skipUnless(Device.DEFAULT == "CPU" and CPU_LLVM, "DEVECTORIZE=0 only for LLVM")
  def test_strided_conv2d_simple_vec(self):
    with Context(DEVECTORIZE=0): self.test_strided_conv2d_simple()

  @slow_test
  def test_strided_conv2d(self):
    bs = 4
    cin = 3
    H,W = 3,3
    with self.subTest(stride := 2):
      helper_test_op([(bs,cin,11,28), (4,cin,H,W)],
        lambda x,w: torch.nn.functional.conv2d(x,w,stride=2),
        lambda x,w: Tensor.conv2d(x,w,stride=stride))
    with self.subTest(stride := (2,1)):
      helper_test_op([(bs,cin,11,28), (4,cin,H,W)],
        lambda x,w: torch.nn.functional.conv2d(x,w,stride=stride),
        lambda x,w: Tensor.conv2d(x,w,stride=(2,1)))

  def test_negative_padding_conv2d(self):
    n,k = 10, 3
    helper_test_op([(1,1,n,n), (1,1,k,k)],
      lambda x,w: torch.nn.functional.conv2d(x[:, :, 1:-1, 1:-1],w),
      lambda x,w: Tensor.conv2d(x,w,padding=-1))
    helper_test_op([(1,1,n,n), (1,1,k,k)],
      lambda x,w: torch.nn.functional.conv2d(x[:, :, 1:, 1:],w),
      lambda x,w: Tensor.conv2d(x,w,padding=(-1,0,-1,0)))

  def test_simple_padding_conv2d(self):
    p = (1,1,1,1)
    helper_test_op(None,
      lambda x,w: torch.nn.functional.conv2d(torch.nn.functional.pad(x, p),w),
      lambda x,w: Tensor.conv2d(x,w,padding=p), vals=[[[[[2.,3.]]]], [[[[1.]]]]])

  def test_asymmetric_padding_conv2d(self):
    for p in [(0,1,0,1), (2,1,2,1), (2,0,2,1)]:
      with self.subTest(p):
        for n in [3,4]:
          for k in [2]:
            helper_test_op([(1,1,n,n), (1,1,k,k)],
              lambda x,w: torch.nn.functional.conv2d(torch.nn.functional.pad(x, p),w),
              lambda x,w: Tensor.conv2d(x,w,padding=p))
            helper_test_op([(1,1,n,n), (1,1,k,k)],
              lambda x,w: torch.nn.functional.conv2d(torch.nn.functional.pad(x, p),w),
              lambda x,w: Tensor.conv2d(x,w,padding=p))

  def test_padded_conv2d_p21(self):
    bs,cin,H,W,padding = 4, 3, 3, 3, (2,1)
    helper_test_op([(bs,cin,11,28), (4,cin,H,W)],
      lambda x,w: torch.nn.functional.conv2d(x,w,padding=padding),
      lambda x,w: Tensor.conv2d(x,w,padding=padding))

  def test_padded_conv2d_p22(self):
    bs,cin,H,W,padding = 4, 3, 3, 3, (2,2)
    helper_test_op([(bs,cin,11,28), (4,cin,H,W)],
      lambda x,w: torch.nn.functional.conv2d(x,w,padding=padding),
      lambda x,w: Tensor.conv2d(x,w,padding=padding))

  def test_padded_conv2d_1x1(self):
    bs,cin,H,W,padding = 4, 3, 1, 1, 2
    helper_test_op([(bs,cin,11,28), (4,cin,H,W)],
      lambda x,w: torch.nn.functional.conv2d(x,w,padding=padding),
      lambda x,w: Tensor.conv2d(x,w,padding=padding))

  def test_padded_conv2d_bs1(self):
    bs,cin,H,W,padding = 1, 3, 3, 3, 1
    helper_test_op([(bs,cin,11,28), (4,cin,H,W)],
      lambda x,w: torch.nn.functional.conv2d(x,w,padding=padding),
      lambda x,w: Tensor.conv2d(x,w,padding=padding))

  def test_padding_add(self):
    helper_test_op([(64,64), (60,60)],
      lambda x,w: x+torch.nn.functional.pad(w, (2,2,2,2)),
      lambda x,w: x+w.pad((2,2,2,2)))

  def test_dilated_conv2d(self):
    bs = 4
    cin = 3
    H,W = 3,3
    for d in [2, (2,1)]:
      with self.subTest(dilation := d):
        helper_test_op([(bs,cin,11,28), (4,cin,H,W)],
          lambda x,w: torch.nn.functional.conv2d(x,w,dilation=dilation),
          lambda x,w: Tensor.conv2d(x,w,dilation=dilation))

  def test_max_pool2d_simple(self):
    ksz = (2,2)
    helper_test_op([(1,1,2,3)],
      lambda x: torch.nn.functional.max_pool2d(x, kernel_size=ksz),
      lambda x: Tensor.max_pool2d(x, kernel_size=ksz))

  @slow_test
  def test_max_pool2d(self):
    for ksz in [(2,2), (3,3), 2, 3, (3,2), (5,5), (5,1)]:
      with self.subTest(kernel_size=ksz):
        helper_test_op([(32,2,11,28)],
          lambda x: torch.nn.functional.max_pool2d(x, kernel_size=ksz),
          lambda x: Tensor.max_pool2d(x, kernel_size=ksz))

  @slow_test
  def test_max_pool2d_padding(self):
    for ksz in [(2,2), (3,3), 2, 3, (3,2)]:
      for p in [1, (1,0), (0,1)]:
        with self.subTest(kernel_size=ksz, padding=p):
          helper_test_op([(4,2,11,28)],
            lambda x: torch.nn.functional.max_pool2d(x, kernel_size=ksz, padding=p),
            lambda x: Tensor.max_pool2d(x, kernel_size=ksz, padding=p))
    self.helper_test_exception([(4,2,110,28)], lambda x: torch.nn.functional.max_pool2d(x, kernel_size=(2,2), padding=(1,1,1)),
                   lambda x: Tensor.max_pool2d(x, kernel_size=(2,2), padding=(1,1,1)), expected=(RuntimeError, ValueError))

  @slow_test
  def test_max_pool2d_asymmetric_padding(self):
    for p in [(0,1,0,1), (2,1,2,1), (2,0,2,1)]:
      with self.subTest(padding=p):
        helper_test_op([(4,2,111,28)],
          lambda x: torch.nn.functional.max_pool2d(torch.nn.functional.pad(x, p, value=float("-inf")), kernel_size=(5,5)),
          lambda x: Tensor.max_pool2d(x, kernel_size=(5,5), padding=p))

  @slow_test
  def test_max_pool2d_padding_int(self):
    ksz = (2,2)
    helper_test_op([(4,2,11,28)],
      lambda x: torch.nn.functional.max_pool2d(x.int(), kernel_size=ksz, padding=1),
      lambda x: Tensor.max_pool2d(x.int(), kernel_size=ksz, padding=1), forward_only=True)

  @slow_test
  def test_max_pool2d_bigger_stride(self):
    for stride in [(2,3), (3,2), 2, 3]:
      with self.subTest(stride=stride):
        helper_test_op([(4,2,11,28)],
          lambda x: torch.nn.functional.max_pool2d(x, kernel_size=(2,2), stride=stride),
          lambda x: Tensor.max_pool2d(x, kernel_size=(2,2), stride=stride))

  @slow_test
  def test_max_pool2d_bigger_stride_dilation(self):
    for stride, dilation in zip([(2,3), (3,2), 2, 3, 4], [(3,2), (2,3), 2, 3, 6]):
      with self.subTest(stride=stride):
        helper_test_op([(4,2,11,28)],
          lambda x: torch.nn.functional.max_pool2d(x, kernel_size=(2,2), stride=stride, dilation=dilation),
          lambda x: Tensor.max_pool2d(x, kernel_size=(2,2), stride=stride, dilation=dilation))

  @unittest.skipIf( Device.DEFAULT in {"CUDA", "NV"}, "CUDA fails on this")
  def test_max_pool2d_unit_stride(self):
    helper_test_op([(3, 2, 17, 14)],
      lambda x: torch.nn.functional.max_pool2d(x, kernel_size=(5,5), stride=1),
      lambda x: Tensor.max_pool2d(x, kernel_size=(5,5), stride=1))

  @slow_test
  def test_max_pool2d_smaller_stride(self):
    for stride in [(2,3), (3,2), 2, 3]:
      with self.subTest(stride=stride):
        helper_test_op([(3, 2, 17, 14)],
          lambda x: torch.nn.functional.max_pool2d(x, kernel_size=(5,5), stride=stride),
          lambda x: Tensor.max_pool2d(x, kernel_size=(5,5), stride=stride))

  @slow_test
  def test_max_pool2d_dilation(self):
    for dilation in [(2, 3), (3, 2), 2, 3]:
      helper_test_op([(3, 2, 17, 14)],
        lambda x: torch.nn.functional.max_pool2d(x, kernel_size=(5,5), dilation=dilation),
        lambda x: Tensor.max_pool2d(x, kernel_size=(5,5), dilation=dilation))

  def test_max_pool2d_ceil_mode(self):
    shape = (1,1,6,6)
    for ksz in [(3,3), 3, (3,2), 4]:
      with self.subTest(kernel_size=ksz):
        helper_test_op([shape],
          lambda x: torch.nn.functional.max_pool2d(x, kernel_size=ksz, padding=1, stride=3, ceil_mode=True),
          lambda x: Tensor.max_pool2d(x, kernel_size=ksz, padding=1, stride=3, ceil_mode=True))

  def test_max_pool2d_ceil_mode_output_size_reduce_by_one(self):
    # sliding window ignored from end region
    helper_test_op([(1,1,5,5)],
      lambda x: torch.nn.functional.max_pool2d(x, kernel_size=(3,3), stride=3, padding=1, ceil_mode=True),
      lambda x: Tensor.max_pool2d(x, kernel_size=(3,3), stride=3, padding=1, ceil_mode=True))

  def test_max_pool2d_return_indices(self):
    # batch and multi-channel
    helper_test_op([(2,3,6,6)],
      lambda x: torch.nn.functional.max_pool2d(x, kernel_size=(2,2), return_indices=True)[1].type(torch.int32),
      lambda x: Tensor.max_pool2d(x, kernel_size=(2,2), return_indices=True)[1], forward_only=True)
    # dilation
    helper_test_op([(1,1,10,10)],
      lambda x: torch.nn.functional.max_pool2d(x, kernel_size=(3,2), dilation=(2,3), return_indices=True)[1].type(torch.int32),
      lambda x: Tensor.max_pool2d(x, kernel_size=(3,2), dilation=(2,3), return_indices=True)[1], forward_only=True)
    # padding
    helper_test_op([(1,1,5,5)],
      lambda x: torch.nn.functional.max_pool2d(x, kernel_size=(3,3), padding=1, return_indices=True)[1].type(torch.int32),
      lambda x: Tensor.max_pool2d(x, kernel_size=(3,3), padding=1, return_indices=True)[1], forward_only=True)
    # ceil mode padding
    helper_test_op([(1, 1, 7, 7)],
      lambda x: torch.nn.functional.max_pool2d(x, kernel_size=(2, 2), stride=(2, 2), ceil_mode=True, return_indices=True)[1].type(torch.int32),
      lambda x: Tensor.max_pool2d(x, kernel_size=(2, 2), stride=(2, 2), ceil_mode=True, return_indices=True)[1],
      forward_only=True)
    # global maxpool
    helper_test_op([(1,1,12,13)],
      lambda x: torch.nn.functional.max_pool2d(x, kernel_size=(12, 13), return_indices=True)[1].type(torch.int32),
      lambda x: Tensor.max_pool2d(x, kernel_size=(12, 13), return_indices=True)[1],
      forward_only=True)
    # multiple identical values in same window and overlapping windows
    helper_test_op(None,
      lambda x: torch.nn.functional.max_pool2d(x, kernel_size=(3,3), stride=1, return_indices=True)[1].type(torch.int32),
      lambda x: Tensor.max_pool2d(x, kernel_size=(3,3), stride=1, return_indices=True)[1],
      vals=[[[[[1]*6]*6]]], forward_only=True)  # Tensor.ones(1,1,6,6)
    # overlapping max indices
    helper_test_op(None,
      lambda x: torch.nn.functional.max_pool2d(x, kernel_size=(2,2), stride=1, return_indices=True)[1].type(torch.int32),
      lambda x: Tensor.max_pool2d(x, kernel_size=(2,2), stride=1, return_indices=True)[1],
      vals=[[[[[1,2]*3]*6]]], forward_only=True)  # Tensor([1,2,1,2,1,2]).expand(1,1,6,6)

  @slow_test
  @unittest.skipIf(Device.DEFAULT == "CPU" and X86 and getenv("DEVECTORIZE") == 0, "fails on x86 vectorize, precision error?")
  def test_max_unpool2d(self):
    args = {"kernel_size":(5,5), "stride":(6,5)}
    helper_test_op([(8,3,50,50)],
      lambda x: torch.nn.functional.max_unpool2d(*torch.nn.functional.max_pool2d(x, return_indices=True, **args), **args),
      lambda x: Tensor.max_unpool2d(*Tensor.max_pool2d(x, return_indices=True, **args), **args), forward_only=True)
    args = {"kernel_size":(3,3), "stride":(6,7), "padding":1}
    helper_test_op([(8,3,30,30)],
      lambda x: torch.nn.functional.max_unpool2d(*torch.nn.functional.max_pool2d(x, return_indices=True, **args), **args, output_size=(30,30)),
      lambda x: Tensor.max_unpool2d(*Tensor.max_pool2d(x, return_indices=True, **args), **args, output_size=(30,30)), forward_only=True)
    # batch_size and channel_size of output_size are ignored
    helper_test_op([(1,3,7,6)],
      lambda x: torch.nn.functional.max_unpool2d(*torch.nn.functional.max_pool2d(x, kernel_size=(2,2), return_indices=True),
                                                 kernel_size=(2,2), output_size=(99,99,7,6)),
      lambda x: Tensor.max_unpool2d(*Tensor.max_pool2d(x, kernel_size=(2,2), return_indices=True),
                                    kernel_size=(2,2), output_size=(99,99,7,6)), forward_only=True)

  def test_max_unpool2d_inf(self):
    data = [[[[math.inf, -math.inf, math.nan], [1.0, 2.0, 3.0]]]]
    ksz = (2,2)
    helper_test_op((),
      lambda: torch.nn.functional.max_unpool2d(
        *torch.nn.functional.max_pool2d(torch.tensor(data), kernel_size=ksz, return_indices=True),
        kernel_size=ksz
      ),
      lambda: Tensor.max_unpool2d(
        *Tensor.max_pool2d(Tensor(data), kernel_size=ksz, return_indices=True),
        kernel_size=ksz
      ),
      forward_only=True)

  @slow_test
  def test_avg_pool2d(self):
    shape = (32,2,111,28)
    for ksz in [(2,2), (3,3), (3,2), (5,5), (5,1)]:
      with self.subTest(kernel_size=ksz):
        helper_test_op([shape],
          lambda x: torch.nn.functional.avg_pool2d(x, kernel_size=ksz),
          lambda x: Tensor.avg_pool2d(x, kernel_size=ksz), rtol=1e-5)

    # regression test for https://github.com/tinygrad/tinygrad/pull/7581
    helper_test_op([(1,1,8,8)],
      lambda x: torch.nn.functional.avg_pool2d(x, kernel_size=(1,2), padding=(0,1), stride=(5,1)),
      lambda x: Tensor.avg_pool2d(x, kernel_size=(1,2), padding=(0,1), stride=(5,1)), rtol=1e-5)

  @slow_test
  def test_avg_pool2d_padding(self):
    shape = (32,2,111,28)
    for ksz in [(2,2), (3,3), 2, 3, (3,2)]:
      for p in [1, (1,0), (0,1)]:
        with self.subTest(kernel_size=ksz, padding=p):
          helper_test_op([shape],
            lambda x: torch.nn.functional.avg_pool2d(x, kernel_size=ksz, padding=p),
            lambda x: Tensor.avg_pool2d(x, kernel_size=ksz, padding=p), rtol=1e-5)
    with self.assertRaises(ValueError):
      Tensor.avg_pool2d(Tensor.randn((32,2,111,28)), kernel_size=(2,2), padding=(1,1,1))

  def test_avg_pool2d_asymmetric_padding(self):
    shape = (32,2,111,28)
    for p in [(0,1,0,1), (2,1,2,1), (2,0,2,1)]:
      with self.subTest(padding=p):
        helper_test_op([shape],
          lambda x: torch.nn.functional.avg_pool2d(x, kernel_size=(5,5), padding=1),
          lambda x: Tensor.avg_pool2d(x, kernel_size=(5,5), padding=1), rtol=1e-5)
    self.helper_test_exception([shape], lambda x: torch.nn.functional.avg_pool2d(x, kernel_size=(2,2), padding=(1,1,1)),
                               lambda x: Tensor.avg_pool2d(x, kernel_size=(2,2), padding=(1,1,1)), expected=(RuntimeError, ValueError))

  @slow_test
  def test_avg_pool2d_padding_not_counted(self):
    shape = (32,2,111,28)
    for ksz in [(2,2), (3,3), 2, 3, (3,2)]:
      with self.subTest(kernel_size=ksz):
        helper_test_op([shape],
          lambda x: torch.nn.functional.avg_pool2d(x, kernel_size=ksz, padding=1, count_include_pad=False),
          lambda x: Tensor.avg_pool2d(x, kernel_size=ksz, padding=1, count_include_pad=False), rtol=1e-5)

  def test_avg_pool2d_ceil_mode(self):
    shape = (1,1,6,6)
    for ksz in [(3,3), 3, (3,2), 4]:
      with self.subTest(kernel_size=ksz):
        helper_test_op([shape],
          lambda x: torch.nn.functional.avg_pool2d(x, kernel_size=ksz, padding=1, stride=3, ceil_mode=True),
          lambda x: Tensor.avg_pool2d(x, kernel_size=ksz, padding=1, stride=3, ceil_mode=True), rtol=1e-5)

  def test_avg_pool2d_ceil_mode_padding_not_counted(self):
    shape = (1,1,6,6)
    for ksz in [(3,3), 3, (3,2), 4]:
      with self.subTest(kernel_size=ksz):
        helper_test_op([shape],
          lambda x: torch.nn.functional.avg_pool2d(x, kernel_size=ksz, padding=1, stride=3, ceil_mode=True, count_include_pad=False),
          lambda x: Tensor.avg_pool2d(x, kernel_size=ksz, padding=1, stride=3, ceil_mode=True, count_include_pad=False), rtol=1e-5)

  def test_avg_pool2d_ceil_mode_output_size_reduce_by_one(self):
    # sliding window ignored from end region
    helper_test_op([(1,1,5,5)],
      lambda x: torch.nn.functional.avg_pool2d(x, kernel_size=(3,3), stride=3, padding=1, ceil_mode=True),
      lambda x: Tensor.avg_pool2d(x, kernel_size=(3,3), stride=3, padding=1, ceil_mode=True))

  def test_avg_pool2d_ceil_mode_include_pad_output_size_reduce_by_one(self):
    # sliding window ignored from end region
    helper_test_op([(1,1,5,5)],
      lambda x: torch.nn.functional.avg_pool2d(x, kernel_size=(3,3), stride=3, padding=1, ceil_mode=True, count_include_pad=True),
      lambda x: Tensor.avg_pool2d(x, kernel_size=(3,3), stride=3, padding=1, ceil_mode=True, count_include_pad=True))

  def test_global_avg_pool2d(self):
    helper_test_op([(32,2,111,28)],
      lambda x: torch.nn.functional.avg_pool2d(x, kernel_size=(111,28)),
      lambda x: Tensor.avg_pool2d(x, kernel_size=(111,28)), rtol=1e-5)

  def test_avg_pool3d_failure(self):
    with Context(NOOPT=0):
      helper_test_op([(1,1,16,16,16)],
        lambda x: torch.nn.functional.avg_pool3d(x, kernel_size=(8,8,8), stride=5, padding=1, count_include_pad=False),
        lambda x: Tensor.avg_pool2d(x, kernel_size=(8,8,8), stride=5, padding=1, count_include_pad=False), rtol=1e-5, forward_only=True)

  def test_avg_pool3d_noopt(self):
    with Context(NOOPT=1):
      helper_test_op([(1,1,16,16,16)],
        lambda x: torch.nn.functional.avg_pool3d(x, kernel_size=(8,8,8), stride=5, padding=1, count_include_pad=False),
        lambda x: Tensor.avg_pool2d(x, kernel_size=(8,8,8), stride=5, padding=1, count_include_pad=False), rtol=1e-5, forward_only=True)

  def test_interpolate_linear(self):
    for in_sz, out_sz in [((52,),(29,)), ((29,),(52,))]:
      helper_test_op([(2,3)+in_sz],
        lambda x: torch.nn.functional.interpolate(x, size=out_sz, mode="linear"),
        lambda x: Tensor.interpolate(x, size=out_sz, mode="linear"))

  def test_interpolate_linear_corners_aligned(self):
    for in_sz, out_sz in [((52,),(29,)), ((29,),(52,))]:
      helper_test_op([(2,3)+in_sz],
        lambda x: torch.nn.functional.interpolate(x, size=out_sz, mode="linear", align_corners=True),
        lambda x: Tensor.interpolate(x, size=out_sz, mode="linear", align_corners=True))

  def test_interpolate_nearest(self, mode="nearest"):
    for in_sz, out_sz in [((13,),(9,)), ((9,),(13,))]:
      helper_test_op([(2,3)+in_sz],
        lambda x: torch.nn.functional.interpolate(x, size=out_sz, mode=mode),
        lambda x: Tensor.interpolate(x, size=out_sz, mode=mode))
    for in_sz, out_sz in [((13,10),(9,11)), ((13,9),(11,10)), ((9,11),(10,13))]:
      helper_test_op([(2,3)+in_sz],
        lambda x: torch.nn.functional.interpolate(x, size=out_sz, mode=mode),
        lambda x: Tensor.interpolate(x, size=out_sz, mode=mode))
    for in_sz, out_sz in [((5,2,8),(3,6,4))]:
      helper_test_op([(2,3)+in_sz],
        lambda x: torch.nn.functional.interpolate(x, size=out_sz, mode=mode),
        lambda x: Tensor.interpolate(x, size=out_sz, mode=mode))

  def test_interpolate_nearest_exact(self): self.test_interpolate_nearest("nearest-exact")

  @slow_test
  def test_interpolate_bilinear(self):
    for in_sz, out_sz in [((12,20),(9,31)), ((12,9),(31,20)), ((9,31),(20,12))]:
      helper_test_op([(2,3)+in_sz],
        lambda x: torch.nn.functional.interpolate(x, size=out_sz, mode="bilinear"),
        lambda x: Tensor.interpolate(x, size=out_sz, mode="linear"), atol=1e-4)

  @slow_test
  def test_interpolate_bilinear_corners_aligned(self):
    for in_sz, out_sz in [((12,20),(9,31)), ((12,9),(31,20)), ((9,31),(20,12))]:
      helper_test_op([(2,3)+in_sz],
        lambda x: torch.nn.functional.interpolate(x, size=out_sz, mode="bilinear", align_corners=True),
        lambda x: Tensor.interpolate(x, size=out_sz, mode="linear", align_corners=True), atol=1e-4)

  def test_interpolate_trilinear(self):
    for in_sz, out_sz in [((5,2,8),(3,6,4))]:
      helper_test_op([(2,3)+in_sz],
        lambda x: torch.nn.functional.interpolate(x, size=out_sz, mode="trilinear"),
        lambda x: Tensor.interpolate(x, size=out_sz, mode="linear"), atol=1e-4)

  def test_interpolate_trilinear_corners_aligned(self):
    for in_sz, out_sz in [((5,2,8),(3,6,4))]:
      helper_test_op([(2,3)+in_sz],
        lambda x: torch.nn.functional.interpolate(x, size=out_sz, mode="trilinear", align_corners=True),
        lambda x: Tensor.interpolate(x, size=out_sz, mode="linear", align_corners=True), atol=1e-4)

  @slow_test
  def test_cat(self):
    for dim in range(-2, 3):
      helper_test_op([(45,65,9), (45,65,9), (45,65,9)], lambda x,y,z: torch.cat((x,y,z), dim), lambda x,y,z: x.cat(y, z, dim=dim))

    # zero in non-cat axis
    helper_test_op([(45,0,9), (45,0,9), (45,0,9)], lambda x,y,z: torch.cat((x,y,z), 0), lambda x,y,z: x.cat(y, z, dim=0))

    # zero in cat axis
    helper_test_op([(45,0,9), (45,1,9), (45,2,9)], lambda x,y,z: torch.cat((x,y,z), 1), lambda x,y,z: x.cat(y, z, dim=1))
    helper_test_op([(45,0,9), (45,0,9), (45,0,9)], lambda x,y,z: torch.cat((x,y,z), 1), lambda x,y,z: x.cat(y, z, dim=1))

    with self.assertRaises(IndexError):
      a = Tensor(3.14)
      a.cat(a)

  def test_multicat(self):
    for dim in range(-1, 2):
      helper_test_op([(45,65), (45,65), (45,65)], lambda x,y,z: torch.cat((x,y,z), dim), lambda x,y,z: x.cat(y, z, dim=dim))

  def test_stack(self):
    for dim in range(-1, 3):
      helper_test_op([(5,6,3), (5,6,3), (5,6,3)], lambda x, y, z: torch.stack((x, y, z), dim), lambda x, y, z: Tensor.stack(x, y, z, dim=dim))
      helper_test_op([(5,6,3), (5,6,3), (5,6,3)], lambda x, y, z: torch.stack((x, y, z), dim), lambda x, y, z: Tensor.stack((x, y, z), dim=dim))

    with self.assertRaises(IndexError):
      Tensor.stack(Tensor.randn(45, 65, 3), dim=77)
    with self.assertRaises(ValueError):
      Tensor.stack((Tensor([1, 2]), Tensor([3, 4])), Tensor([5, 6]))

    a = Tensor(3.14)
    np.testing.assert_allclose(Tensor.stack(a, a).numpy(), Tensor([3.14, 3.14]).numpy())

  def test_repeat(self):
    x = Tensor.randn(4, 6, 3)
    base_repeats = [2, 4, 3]

    for reps in [[], [4], [2, 1], [3, 2, 2]]:
      repeats = base_repeats + reps
      helper_test_op([(4, 6, 3)], lambda x: x.repeat(*repeats), lambda x: x.repeat(repeats))
      helper_test_op([()], lambda x: x.repeat(*repeats), lambda x: x.repeat(repeats))

    with self.assertRaises(ValueError):
      x.repeat((2, 4))

    np.testing.assert_allclose(x.repeat((2, 0, 4)).numpy(), Tensor.zeros(8, 0, 12).numpy())

  def test_repeat_interleave(self):
    helper_test_op([(3, 3)], lambda x: x.repeat_interleave(6))
    helper_test_op([(3, 3)], lambda x: x.repeat_interleave(2, 1))
    helper_test_op([(3, 3)], lambda x: x.repeat_interleave(2, 0))
    helper_test_op([(3, 3)], lambda x: x.repeat_interleave(2, -1))
    helper_test_op([(3, 3)], lambda x: x.repeat_interleave(2, -2))

  def test_simple_repeat(self):
    repeats = [3, 3, 4]
    helper_test_op([(3, 3)], lambda x: x.repeat(*repeats), lambda x: x.repeat(repeats))

  def test_clip(self):
    helper_test_op([(45,65)], lambda x: x.clip(-2.3, 1.2))
    helper_test_op([(45,65)], lambda x: x.clip(0, 0))
    helper_test_op([(45,65)], lambda x: x.clip(10, 100))
    helper_test_op([(45,65)], lambda x: x.clip(0, 0.1))
    helper_test_op([(45,65)], lambda x: x.clip(-0.3, -0.2))
    helper_test_op([(45,65)], lambda x: x.clip(3, 0))  # min > max
    helper_test_op([(45,65)], lambda x: x.clip(None, 0))
    helper_test_op([(45,65)], lambda x: x.clip(0, None))
    self.helper_test_exception([(45,65)], lambda x: x.clip(None, None), expected=RuntimeError)

  def test_matvecmat(self):
    helper_test_op([(1,128), (128,128), (128,128)], lambda x,y,z: (x@y).relu()@z)

  def test_matvec(self):
    helper_test_op([(1,128), (128,128)], lambda x,y: (x@y).relu())

  @unittest.skip("this test is broken #862")
  def test_max_nan(self):
    n = Tensor([1, float("nan")]).max().numpy()
    assert math.isnan(n.item()), f"{n.item()} is not nan"

  def test_inf_where(self):
    x = Tensor.full((3, 3), float("inf"))
    n = (x < 0).where(x, 1).numpy()
    assert np.all(n == 1.)

  def _get_index_randoms(self):
    # indices cannot have gradient
    a = torch.randint(low=-1, high=1, size=(2,1,1,1,1,1), dtype=torch.int64, requires_grad=False)
    b = torch.randint(high=1, size=(1,3,1,1,1,1), dtype=torch.int64, requires_grad=False)
    c = torch.randint(low=-5, high=5, size=(1,1,4,1,1,1), dtype=torch.int64, requires_grad=False)
    d = torch.randint(high=4, size=(2,1,1,5,1,1), dtype=torch.int64, requires_grad=False)
    e = torch.randint(high=1, size=(1,1,1,1,6,1), dtype=torch.int64, requires_grad=False)
    i, j, k, o, p = [Tensor(tor.detach().cpu().numpy().astype(np.int32), requires_grad=False) for tor in [a,b,c,d,e]]
    return a,b,c,d,e,i,j,k,o,p

  def test_fancy_indexing_inf(self):
    data = [math.inf, -math.inf, math.nan]
    helper_test_op((), lambda: torch.tensor(data)[torch.tensor([0, 1, 2])], lambda: Tensor(data)[Tensor([0, 1, 2])])

  @slow_test
  def test_slice_fancy_indexing_no_dim_collapse(self):
    a,b,c,d,e,i,j,k,o,p = self._get_index_randoms()
    # no dim collapse from int or dim injection from None
    helper_test_op([(2,5,6,5,3,4)], lambda x: x[a,b,c,d,e], lambda x: x[i,j,k,o,p])
    helper_test_op([(2,5,6,5,3,4)], lambda x: x[:,b,c,d,:], lambda x: x[:,j,k,o,:])
    helper_test_op([(2,5,6,5,3,4)], lambda x: x[a,b,...], lambda x: x[i,j,...])
    helper_test_op([(2,5,6,5,3,4)], lambda x: x[a,...,e], lambda x: x[i,...,p])
    helper_test_op([(2,5,6,5,3,4)], lambda x: x[...,c,:,e], lambda x: x[...,k,:,p])

  @slow_test
  def test_slice_fancy_indexing_dim_collapse_int(self):
    a,b,c,d,e,i,j,k,o,p = self._get_index_randoms()
    # dim collapse from int
    helper_test_op([(2,5,6,5,3,4)], lambda x: x[1,b,c,d,e], lambda x: x[1,j,k,o,p])
    helper_test_op([(2,5,6,5,3,4)], lambda x: x[a,b,3,d,e], lambda x: x[i,j,3,o,p])
    helper_test_op([(2,5,6,5,3,4)], lambda x: x[1,b,2,d,2], lambda x: x[1,j,2,o,2])
    helper_test_op([(2,5,6,5,3,4)], lambda x: x[a,2,2,2,e], lambda x: x[i,2,2,2,p])
    helper_test_op([(2,5,6,5,3,4)], lambda x: x[1,:,3:11:2,d,0:2], lambda x: x[1,:,3:11:2,o,0:2])

  @slow_test
  def test_slice_fancy_indexing_dim_inject_none(self):
    a,b,c,d,e,i,j,k,o,p = self._get_index_randoms()
    # dim injection from None
    helper_test_op([(2,5,6,5,3,4)], lambda x: x[None,b,c,d,e], lambda x: x[None,j,k,o,p])
    helper_test_op([(2,5,6,5,3,4)], lambda x: x[a,b,c,d,None], lambda x: x[i,j,k,o,None])
    helper_test_op([(2,5,6,5,3,4)], lambda x: x[a,b,None,d,e], lambda x: x[i,j,None,o,p])
    helper_test_op([(2,5,6,5,3,4)], lambda x: x[None,b,c,d,None], lambda x: x[None,j,k,o,None])
    helper_test_op([(2,5,6,5,3,4)], lambda x: x[a,:,None,d,e], lambda x: x[i,:,None,o,p])
    helper_test_op([(2,5,6,5,3,4)], lambda x: x[None,None,None,None,None], lambda x: x[None,None,None,None,None])
    helper_test_op([(2,5,6,5,3,4)], lambda x: x[None,None,b,c,d,e], lambda x: x[None,None,j,k,o,p])
    helper_test_op([(2,5,6,5,3,4)], lambda x: x[None,None,b,c,None,None], lambda x: x[None,None,j,k,None,None])
    helper_test_op([(2,5,6,5,3,4)], lambda x: x[a,None,None,c,d,e], lambda x: x[i,None,None,k,o,p])
    helper_test_op([(2,5,6,5,3,4)], lambda x: x[a,None,None,c,None,None], lambda x: x[i,None,None,k,None,None])
    helper_test_op([(2,5,6,5,3,4)], lambda x: x[None,None,b,None,d,e], lambda x: x[None,None,j,None,o,p])

  def test_slice_fancy_indexing_dim_inject_and_collapse(self):
    a,b,c,d,e,i,j,k,o,p = self._get_index_randoms()  # noqa
    # dim injection and collapse
    helper_test_op([(2,5,6,5,3,4)], lambda x: x[1,b,None,d,1], lambda x: x[1,j,None,o,1])
    helper_test_op([(2,5,6,5,3,4)], lambda x: x[None,b,2,d,None], lambda x: x[None,j,2,o,None])
    helper_test_op([(2,5,6,5,3,4)], lambda x: x[...,1,d,None], lambda x: x[...,1,o,None])

  def test_slice_fancy_indexing_with_tensors(self):
    # indexing using idx with different dim
    helper_test_op([(2,3)], lambda x: x[torch.tensor([[0,0,0],[0,0,0]]), torch.tensor(1)],
                            lambda x: x[Tensor([[0,0,0],[0,0,0]]), Tensor(1)])
    helper_test_op([(2,3)], lambda x: x[torch.tensor([1]), torch.tensor([[0,0,0],[0,0,0]])],
                            lambda x: x[Tensor([1]), Tensor([[0,0,0],[0,0,0]])])
    helper_test_op([(2,3)], lambda x: x[torch.tensor([[0,0,0],[0,0,0]]), torch.tensor([2,1,1])],
                            lambda x: x[Tensor([[0,0,0],[0,0,0]]), Tensor([2,1,1])])
    helper_test_op([(2,3)], lambda x: x[torch.tensor([[0,1,-1],[-1,-2,0]]), torch.tensor([2,1,-1])],
                            lambda x: x[Tensor([[0,1,-1],[-1,-2,0]]), Tensor([2,1,-1])])

  @slow_test
  def test_slice_fancy_indexing_list_indices(self):
    a,b,c,d,e,i,j,k,o,p = self._get_index_randoms()
    helper_test_op([(2,5,6,5,3,4)], lambda x: x[[[0]]], lambda x: x[[[0]]])
    helper_test_op([(2,5,6,5,3,4)], lambda x: x[[0],b,c,d,:], lambda x: x[[0],j,k,o,:])
    helper_test_op([(2,5,6,5,3,4)], lambda x: x[[[[0]]],b,c,d,[[1]]], lambda x: x[[[[0]]],j,k,o,[[1]]])
    helper_test_op([(2,5,6,5,3,4)], lambda x: x[[1,0,-1],b,c,d,:], lambda x: x[[1,0,-1],j,k,o,:])
    helper_test_op([(2,5,6,5,3,4)], lambda x: x[a,b,c,[1,2,3],...], lambda x: x[i,j,k,[1,2,3],...])
    helper_test_op([(2,5,6,5,3,4)], lambda x: x[a,b,c,[[1],[2],[3]],...], lambda x: x[i,j,k,[[1],[2],[3]],...])
    helper_test_op([(2,5,6,5,3,4)], lambda x: x[a,[2,1,0],c,[-2,1,0],e], lambda x: x[i,[2,1,0],k,[-2,1,0],p])

  @slow_test
  def test_slice_fancy_indexing_tuple_indices(self):
    a,b,c,d,e,i,j,k,o,p = self._get_index_randoms()
    helper_test_op([(2,5,6,5,3,4)], lambda x: x[(((0,),),)], lambda x: x[(((0,),),)])
    helper_test_op([(2,5,6,5,3,4)], lambda x: x[(0,),b,c,d,:], lambda x: x[(0,),j,k,o,:])
    helper_test_op([(2,5,6,5,3,4)], lambda x: x[(1,0),b,c,d,:], lambda x: x[(1,0),j,k,o,:])
    helper_test_op([(2,5,6,5,3,4)], lambda x: x[a,b,c,(1,2,3),...], lambda x: x[i,j,k,(1,2,3),...])
    helper_test_op([(2,5,6,5,3,4)], lambda x: x[a,((2,),(1,),(0,)),c,(2,1,0)], lambda x: x[i,((2,),(1,),(0,)),k,(2,1,0)])
    helper_test_op([(2,5,6,5,3,4)], lambda x: x[1,(2,1,0),None,c,(2,1,0),e], lambda x: x[1,(2,1,0),None,k,(2,1,0),p])

  @slow_test
  def test_slice_fancy_indexing_list_with_tensors(self):
    a,b,c,d,e,i,j,k,o,p = self._get_index_randoms()
    helper_test_op([(2,5,6,5,3,4)], lambda x: x[[a]], lambda x: x[[i]])
    helper_test_op([(2,5,6,5,3,4)], lambda x: x[[a,1]], lambda x: x[[i,1]])
    helper_test_op([(2,5,6,5,3,4)], lambda x: x[[a,[1,1]]], lambda x: x[[i,[1,1]]])
    helper_test_op([(2,5,6,5,3,4)], lambda x: x[[a,(1,1)]], lambda x: x[[i,(1,1)]])
    helper_test_op([(2,5,6,5,3,4)], lambda x: x[[a,b,c,d,e]], lambda x: x[[i,j,k,o,p]])

  def test_slice_fancy_indexing_errors(self):
    a = Tensor.ones(10,11,12)
    # tensors used as indices must be int tensors
    with self.assertRaises(IndexError): a[Tensor(1.1)]
    with self.assertRaises(IndexError): a[[1.1]]
    with self.assertRaises(IndexError): a[Tensor([True, False])]
    with self.assertRaises(IndexError): a[[True, False]]
    # shape mismatch, cannot broadcast. either exception is okay
    with self.assertRaises((IndexError, ValueError)): a[Tensor.randint(3,1,1,1), Tensor.randint(1,4,1,1), Tensor.randint(2,4,4,1)]
    with self.assertRaises((IndexError, ValueError)): a[Tensor.randint(3,1,1,1), Tensor.randint(1,4,1,1,1)]
    # this is fine
    helper_test_op([(5, 6)], lambda x: x[[True, False, 2]])

  def test_gather(self):
    # indices cannot have gradient
    # indices cannot be negative (torch gather)
    b = torch.randint(3, size=[3,4,5], dtype=torch.int64, requires_grad=False)
    a = Tensor(b.detach().cpu().numpy().astype(np.int32), dtype=dtypes.int32, requires_grad=False)
    helper_test_op([(4,5,6)], lambda x: x.gather(dim=0, index=b), lambda x: x.gather(dim=0, index=a))
    helper_test_op([(4,5,6)], lambda x: x.gather(dim=1, index=b), lambda x: x.gather(dim=1, index=a))
    helper_test_op([(4,5,6)], lambda x: x.gather(dim=2, index=b), lambda x: x.gather(dim=2, index=a))
    helper_test_op([(3,4,5)], lambda x: x.gather(dim=0, index=b), lambda x: x.gather(dim=0, index=a))
    helper_test_op([(4,5,6)], lambda x: x.gather(dim=-1, index=b), lambda x: x.gather(dim=-1, index=a))
    helper_test_op([(4,5,6)], lambda x: x.gather(dim=-2, index=b), lambda x: x.gather(dim=-2, index=a))
    helper_test_op([(4,5,6)], lambda x: x.gather(dim=-3, index=b), lambda x: x.gather(dim=-3, index=a))
    self.helper_test_exception([(4,5,6)], lambda x: x.gather(dim=0, index=torch.tensor([1], dtype=torch.int64)),
                                          lambda x: x.gather(dim=0, index=Tensor([1], dtype=dtypes.int32)), expected=(RuntimeError, AssertionError))
    self.helper_test_exception([(2,1,1)], lambda x: x.gather(dim=0, index=b),
                                          lambda x: x.gather(dim=0, index=a), expected=(RuntimeError, AssertionError))
    helper_test_op(None, lambda x: x.gather(dim=0, index=torch.tensor([2, 1, 0, 1, 2], requires_grad=False)),
                         lambda x: x.gather(dim=0, index=Tensor([2, 1, 0, 1, 2])),
                         vals=[[1., 2., 3.]])
    # gather with inf values
    helper_test_op(None, lambda x: x.gather(dim=0, index=torch.tensor([2, 1, 0, 1, 2], requires_grad=False)),
                         lambda x: x.gather(dim=0, index=Tensor([2, 1, 0, 1, 2])),
                         vals=[[-float("inf"), 2., 3.]])

  def test_scatter(self):
    b = torch.randint(3, size=[3,4,5], dtype=torch.int64, requires_grad=False)
    a = Tensor(b.detach().cpu().numpy().astype(np.int32), dtype=dtypes.int32, requires_grad=False)
    for dim in (0,1,2,-1,-2,-3):
      helper_test_op([(4,5,6), (4,5,6)], lambda x,src: x.scatter(dim=dim, index=b, src=src),
                                         lambda x,src: x.scatter(dim=dim, index=a, src=src), forward_only=True)

    helper_test_op([(3,4,5), (3,4,5)], lambda x,src: x.scatter(dim=1, index=b, src=src),
                                       lambda x,src: x.scatter(dim=1, index=a, src=src), forward_only=True)
    helper_test_op([(10,3,10), (10,10,10)], lambda x,src: x.scatter(dim=1, index=b, src=src),
                                            lambda x,src: x.scatter(dim=1, index=a, src=src), forward_only=True)

    self.helper_test_exception([(2,3,10), (10,10,10)], lambda x,src: x.scatter(dim=1, index=b, src=src),
                                                       lambda x,src: x.scatter(dim=1, index=a, src=src), expected=(RuntimeError, AssertionError))
    self.helper_test_exception([(10,3,10), (10,3,10)], lambda x,src: x.scatter(dim=1, index=b, src=src),
                                                       lambda x,src: x.scatter(dim=1, index=a, src=src), expected=(RuntimeError, AssertionError))
    self.helper_test_exception([(3,4,5), (3,4,5)], lambda x,src: x.scatter(dim=1, index=b, src=src, mode="typo"),
                                                   lambda x,src: x.scatter(dim=1, index=a, src=src, mode="typo"), expected=TypeError)
    self.helper_test_exception([(3,4,5), (3,4,5)], lambda x,src: x.half().scatter(dim=1, index=b, src=src),
                                                   lambda x,src: x.half().scatter(dim=1, index=a, src=src), expected=RuntimeError)

    helper_test_op([(4,5,6)], lambda x: x.scatter(dim=1, index=b, value=3), lambda x: x.scatter(dim=1, index=a, src=3), forward_only=True)
    helper_test_op([(4,5,6)], lambda x: x.scatter(dim=1, index=b, value=float("inf")),
      lambda x: x.scatter(dim=1, index=a, src=float("inf")), forward_only=True)

    # overlapping indices with 0s
    b = torch.tensor([0,0], requires_grad=False)
    a = Tensor(b.detach().cpu().numpy().astype(np.int32), dtype=dtypes.int32, requires_grad=False)
    helper_test_op(None,
      lambda x,src: x.scatter(0, b, src),
      lambda x,src: x.scatter(0, a, src), forward_only=True,
      vals=[[1.,2.,3.,4.], [1.,0.]])

  def test_scatter_add(self):
    b = torch.randint(3, size=[3,4,5], dtype=torch.int64, requires_grad=False)
    a = Tensor(b.detach().cpu().numpy().astype(np.int32), dtype=dtypes.int32, requires_grad=False)
    helper_test_op([(4,5,6)], lambda x: x.scatter(dim=1, index=b, value=float("inf"), reduce="add"),
      lambda x: x.scatter(dim=1, index=a, src=float("inf"), reduce="add"), forward_only=True)

    # TODO: fails for webgpu
    if Device.DEFAULT != "WEBGPU":
      helper_test_op([(4,5,6)],
        lambda x: x.scatter(1, b, float("nan"), reduce="add"),
        lambda x: x.scatter(1, a, float("nan"), reduce="add"), forward_only=True)

  def test_scatter_mul(self):
    b = torch.randint(3, size=[3,4,5], dtype=torch.int64, requires_grad=False)
    a = Tensor(b.detach().cpu().numpy().astype(np.int32), dtype=dtypes.int32, requires_grad=False)
    helper_test_op([(4,5,6)], lambda x: x.scatter(dim=1, index=b, value=float("inf"), reduce="multiply"),
      lambda x: x.scatter(dim=1, index=a, src=float("inf"), reduce="multiply"), forward_only=True)

    # TODO: fails for webgpu
    if Device.DEFAULT != "WEBGPU":
      helper_test_op([(4,5,6)],
        lambda x: x.scatter(1, b, float("nan"), reduce="multiply"),
        lambda x: x.scatter(1, a, float("nan"), reduce="multiply"), forward_only=True)

  def test_scatter_no_reduce_tensor_src(self):
    with self.assertRaises(TypeError):
      Tensor.ones(4).scatter(dim=1, index=Tensor([0]), src=Tensor.ones(4), reduce="add")

  @slow_test
  def test_scatter_reduce(self):
    b = torch.randint(3, size=[3,4,5], dtype=torch.int64, requires_grad=False)
    a = Tensor(b.detach().cpu().numpy().astype(np.int32), requires_grad=False)
    for reduce in ("sum", "prod", "mean", "amin", "amax"):
      for dim in (-1,1,-3):
        helper_test_op([(3,4,5), (3,4,5)],
          lambda x,src: x.scatter_reduce(dim=dim, index=b, src=src, reduce=reduce),
          lambda x,src: x.scatter_reduce(dim=dim, index=a, src=src, reduce=reduce), forward_only=True)
        helper_test_op([(3,4,5), (3,4,5)],
          lambda x,src: x.scatter_reduce(dim=dim, index=b, src=src, reduce=reduce, include_self=False),
          lambda x,src: x.scatter_reduce(dim=dim, index=a, src=src, reduce=reduce, include_self=False), forward_only=True)

  def test_scatter_reduce_prod_zeros(self):
    b = torch.randint(3, size=[3,4,5], dtype=torch.int64, requires_grad=False)
    a = Tensor(b.detach().cpu().numpy().astype(np.int32), dtype=dtypes.int32, requires_grad=False)
    x = Tensor.zeros([4,5,6]).float()
    y = torch.zeros([4,5,6]).float()
    helper_test_op([(4,5,6)],
      lambda src: y.scatter_reduce(dim=1, index=b, src=src, reduce="prod"),
      lambda src: x.scatter_reduce(dim=1, index=a, src=src, reduce="prod"), forward_only=True)

  def test_scatter_reduce_errors(self):
    b = torch.randint(3, size=[3,4,5], dtype=torch.int64, requires_grad=False)
    a = Tensor(b.detach().cpu().numpy().astype(np.int32), dtype=dtypes.int32, requires_grad=False)
    # invalid reduce arg
    self.helper_test_exception([(4,5,6), (4,5,6)],
      lambda x,src: x.scatter_reduce(dim=0, index=b, src=src, reduce="INVALID"),
      lambda x,src: x.scatter_reduce(dim=0, index=a, src=src, reduce="INVALID"),
      RuntimeError)
    # dtype mismatch
    self.helper_test_exception([(4,5,6), (4,5,6)],
      lambda x,src: x.half().scatter_reduce(dim=0, index=b, src=src, reduce="sum"),
      lambda x,src: x.half().scatter_reduce(dim=0, index=a, src=src, reduce="sum"),
      RuntimeError)

  @slow_test
  def test_scaled_dot_product_attention(self):
    helper_test_op([(32,8,16,64), (32,8,16,64), (32,8,16,64)], torch.nn.functional.scaled_dot_product_attention, Tensor.scaled_dot_product_attention)
    helper_test_op([(32,8,16,64), (32,8,16,64), (32,8,16,64), (32,8,16,16)],
                   lambda x,y,z,m: torch.nn.functional.scaled_dot_product_attention(x,y,z,attn_mask=m),
                   lambda x,y,z,m: Tensor.scaled_dot_product_attention(x,y,z,attn_mask=m))

  @slow_test
  def test_scaled_dot_product_attention_mismatch_ls(self):
    helper_test_op([(32,8,4,64), (32,8,16,64), (32,8,16,64)], torch.nn.functional.scaled_dot_product_attention, Tensor.scaled_dot_product_attention)

  @slow_test
  def test_scaled_dot_product_attention_causal(self):
    helper_test_op([(32,8,16,64), (32,8,16,64), (32,8,16,64)],
                   lambda x,y,z: torch.nn.functional.scaled_dot_product_attention(x,y,z,is_causal=True),
                   lambda x,y,z: Tensor.scaled_dot_product_attention(x,y,z,is_causal=True))

    self.helper_test_exception([(32,8,16,64), (32,8,16,64), (32,8,16,64), (32,8,16,16)],
      lambda x,y,z,m: torch.nn.functional.scaled_dot_product_attention(x,y,z,is_causal=True,attn_mask=m),
      lambda x,y,z,m: Tensor.scaled_dot_product_attention(x,y,z,is_causal=True,attn_mask=m),
      expected=RuntimeError)

  @slow_test
  def test_scaled_dot_product_attention_gqa(self):
    helper_test_op([(32,32,16,64), (32,8,16,64), (32,8,16,64)],
                   lambda x,y,z: torch.nn.functional.scaled_dot_product_attention(x,y,z,enable_gqa=True),
                   lambda x,y,z: Tensor.scaled_dot_product_attention(x,y,z,enable_gqa=True))

  def test_scaled_dot_product_attention_gqa_errors(self):
    self.helper_test_exception([(32,31,16,64), (32,8,16,64), (32,8,16,64)],
      lambda x,y,z: torch.nn.functional.scaled_dot_product_attention(x,y,z),
      lambda x,y,z: Tensor.scaled_dot_product_attention(x,y,z,enable_gqa=True),
      expected=(AssertionError, RuntimeError, ValueError))

  def test_binary_crossentropy(self):
    helper_test_op([(32,10), (32,10)], lambda x,y: torch.nn.functional.binary_cross_entropy(x.sigmoid(),y.clip(0,1)),
                                       lambda x,y: x.sigmoid().binary_crossentropy(y.clip(0,1)))
    helper_test_op([(32,10), (32,10)], lambda x,y: torch.nn.functional.binary_cross_entropy_with_logits(x,y.clip(0,1)),
                                       lambda x,y: x.binary_crossentropy_logits(y.clip(0,1)))
    helper_test_op([(32,10), (32,10)], lambda x,y: torch.nn.functional.binary_cross_entropy_with_logits(x,y.clip(0,1)),
                                       lambda x,y: x.sigmoid().binary_crossentropy(y.clip(0,1)))
    helper_test_op([(32,10), (32,10)], lambda x,y: torch.nn.functional.binary_cross_entropy(x.sigmoid(),y.clip(0,1)),
                                       lambda x,y: x.binary_crossentropy_logits(y.clip(0,1)))
  def test_binary_crossentropy_reductions(self):
    for r in ("mean", "sum", "none"):
      helper_test_op([(32,10), (32,10)], lambda x,y: torch.nn.functional.binary_cross_entropy(x.sigmoid(), y.clip(0,1), reduction=r),
                                         lambda x,y: x.sigmoid().binary_crossentropy(y.clip(0,1), reduction=r))
      helper_test_op([(32,10), (32,10)], lambda x,y: torch.nn.functional.binary_cross_entropy_with_logits(x, y.clip(0,1), reduction=r),
                                         lambda x,y: x.binary_crossentropy_logits(y.clip(0,1), reduction=r))
  def test_binary_crossentropy_logits_pos_weights(self):
    pos_weight = [0.25, 0.5, 0.75, 1.0, 2.0, 3.0, 4.0, 5.0, 6.0, 7.0]
    helper_test_op([(32,10), (32,10)], lambda x,y: torch.nn.functional.binary_cross_entropy_with_logits(x,y.clip(0,1),
                                                                                                        pos_weight=torch.tensor(pos_weight)),
                                       lambda x,y: x.binary_crossentropy_logits(y.clip(0,1),pos_weight=Tensor(pos_weight)))

  @unittest.skipIf(RANGEIFY > 1, "broken on RANGEIFY > 1, TODO: fix")
  def test_cross_entropy_class_probabilities(self):
    helper_test_op([(32,), (32,)], lambda x,y: torch.nn.functional.cross_entropy(x, y), lambda x,y: x.cross_entropy(y))
    helper_test_op([(32,10), (32,10)], lambda x,y: torch.nn.functional.cross_entropy(x, y), lambda x,y: x.cross_entropy(y))
    helper_test_op([(32,4,4,4), (32,4,4,4)], lambda x,y: torch.nn.functional.cross_entropy(x, y), lambda x,y: x.cross_entropy(y))

  def test_cross_entropy_class_indices(self):
    classes = np.random.randint(0, 10, (32,), dtype=np.int32).tolist()
    helper_test_op([(32,10)], lambda x: torch.nn.functional.cross_entropy(x, torch.tensor(classes)),
                              lambda x: x.cross_entropy(Tensor(classes)))
    self.helper_test_exception([(32,10), (32,1)], lambda x,y: torch.nn.functional.cross_entropy(x, y),
                                                  lambda x,y: x.cross_entropy(y), expected=(AssertionError, RuntimeError))

  def test_cross_entropy_reductions(self):
    for r in ("mean", "sum", "none"):
      helper_test_op([(32,10), (32,10)], lambda x,y: torch.nn.functional.cross_entropy(x, y, reduction=r),
                                         lambda x,y: x.cross_entropy(y, reduction=r))
    self.helper_test_exception([(32,10), (32,10)], lambda x,y: torch.nn.functional.cross_entropy(x, y, reduction="typo"),
                                                   lambda x,y: x.cross_entropy(y, reduction="typo"), expected=ValueError)

  def test_cross_entropy_smoothing(self):
    for ls in (0., 0.3, 0.7, 1.):
      helper_test_op([(32,10), (32,10)], lambda x,y: torch.nn.functional.cross_entropy(x, y, label_smoothing=ls),
                                         lambda x,y: x.cross_entropy(y, label_smoothing=ls))
      classes = np.random.randint(0, 10, (32,), dtype=np.int32).tolist()
      helper_test_op([(32,10)], lambda x: torch.nn.functional.cross_entropy(x, torch.tensor(classes), label_smoothing=ls),
                                lambda x: x.cross_entropy(Tensor(classes), label_smoothing=ls))

  def test_sparse_categorical_crossentropy(self):
    classes = np.random.randint(0, 10, (12,), dtype=np.int32).tolist()
    helper_test_op([(12,10)], lambda x: torch.nn.CrossEntropyLoss()(x, torch.tensor(classes)),
                              lambda x: x.sparse_categorical_crossentropy(Tensor(classes)))

    # combine args
    helper_test_op([(12,10)],
                   lambda x: torch.nn.CrossEntropyLoss(reduction="mean", ignore_index=classes[0], label_smoothing=0.3)(x, torch.tensor(classes)),
                   lambda x: x.sparse_categorical_crossentropy(Tensor(classes), reduction="mean", ignore_index=classes[0], label_smoothing=0.3))

    # with batch. somehow this does not match torch
    classes = np.random.randint(0, 10, (3,12), dtype=np.int32).tolist()
    helper_test_op([(3,12,10)], lambda x: torch.nn.CrossEntropyLoss()(x.permute(0,2,1), torch.tensor(classes)),
                                lambda x: x.sparse_categorical_crossentropy(Tensor(classes)))

  def test_sparse_categorical_crossentropy_reductions(self):
    for r in ("mean", "sum", "none"):
      classes = np.random.randint(0, 10, (12,), dtype=np.int32).tolist()
      helper_test_op([(12,10)], lambda x: torch.nn.CrossEntropyLoss(reduction=r)(x, torch.tensor(classes)),
                                lambda x: x.sparse_categorical_crossentropy(Tensor(classes), reduction=r))

  def test_sparse_categorical_crossentropy_ignore_index(self):
    classes = [0, 1, 2, 3, 0, 1, 2, 3, 0, 1, 2, 3]
    for i in (-1, 0, 3):
      helper_test_op([(12,10)], lambda x: torch.nn.CrossEntropyLoss(ignore_index=i)(x, torch.tensor(classes)),
                                lambda x: x.sparse_categorical_crossentropy(Tensor(classes), ignore_index=i))

  def test_sparse_categorical_crossentropy_label_smoothing(self):
    for s in (0.3, 0.9):
      classes = np.random.randint(0, 10, (12,), dtype=np.int32).tolist()
      helper_test_op([(12,10)], lambda x: torch.nn.CrossEntropyLoss(label_smoothing=s)(x, torch.tensor(classes)),
                                lambda x: x.sparse_categorical_crossentropy(Tensor(classes), label_smoothing=s))

  def test_nll_loss(self):
    target = np.random.randint(0, 10, (32,), dtype=np.int32).tolist()
    helper_test_op([(32,10)],
                   lambda x: torch.nn.functional.nll_loss(torch.nn.functional.log_softmax(x, dim=1), torch.tensor(target)),
                   lambda x: x.log_softmax(axis=1).nll_loss(Tensor(target)))

  def test_nll_loss_3d(self):
    target = np.random.randint(0, 10, (32,3,3,3), dtype=np.int32).tolist()
    helper_test_op([(32,10,3,3,3)],
                   lambda x: torch.nn.functional.nll_loss(torch.nn.functional.log_softmax(x, dim=1), torch.tensor(target)),
                   lambda x: x.log_softmax(axis=1).nll_loss(Tensor(target)))

  def test_nll_loss_reductions(self):
    target = np.random.randint(0, 10, (32,), dtype=np.int32).tolist()
    for r in ("mean", "sum", "none"):
      helper_test_op([(32,10)],
        lambda x: torch.nn.functional.nll_loss(torch.nn.functional.log_softmax(x, dim=1), torch.tensor(target), reduction=r),
        lambda x: x.log_softmax(axis=1).nll_loss(Tensor(target), reduction=r))
    self.helper_test_exception([(32,10)],
      lambda x: torch.nn.functional.nll_loss(x, torch.tensor(target), reduction="typo"),
      lambda x: x.nll_loss(Tensor(target), reduction="typo"), expected=ValueError)

  def test_nll_loss_weight(self):
    target = np.random.randint(0, 10, (32,), dtype=np.int32).tolist()
    weight = np.random.normal(0, 1, (10,)).astype(np.float32).tolist()
    for r in ("mean", "sum", "none"):
      helper_test_op([(32,10)],
        lambda x: torch.nn.functional.nll_loss(torch.nn.functional.log_softmax(x, dim=1), torch.tensor(target), torch.tensor(weight), reduction=r),
        lambda x: x.log_softmax(axis=1).nll_loss(Tensor(target), Tensor(weight), reduction=r))

  def test_nll_loss_3d_weight(self):
    target = np.random.randint(0, 10, (32,3,3,3), dtype=np.int32).tolist()
    weight = np.random.normal(0, 1, (10,)).astype(np.float32).tolist()
    for r in ("mean", "sum", "none"):
      helper_test_op([(32,10,3,3,3)],
          lambda x: torch.nn.functional.nll_loss(torch.nn.functional.log_softmax(x, dim=1), torch.tensor(target), torch.tensor(weight), reduction=r),
          lambda x: x.log_softmax(axis=1).nll_loss(Tensor(target), Tensor(weight), reduction=r))

  def test_nll_loss_ignore_index(self):
    logits = [[2.0, 0.5, -1.0],
              [1.5, 2.5, -0.5],
              [0.0, -2.0, 1.0]]
    target = [0, 1, 2]
    helper_test_op(None, lambda x: torch.nn.functional.nll_loss(torch.nn.functional.log_softmax(x, dim=1), torch.tensor(target), ignore_index=1),
                         lambda x: x.log_softmax().nll_loss(Tensor(target), ignore_index=1),
                         vals=[logits])

  def test_one_hot(self):
    data = [1, 2, 4]
    helper_test_op([], lambda: torch.nn.functional.one_hot(torch.tensor(data), 6).type(torch.int32),
                       lambda: Tensor(data).one_hot(6), forward_only=True)
    helper_test_op([], lambda: torch.nn.functional.one_hot(torch.tensor(data)).type(torch.int32),
                       lambda: Tensor(data).one_hot(), forward_only=True)
    data = [[[1, 2, 3], [0, 3, 5]], [[1, 2, 3], [0, 3, 5]]]
    helper_test_op([], lambda: torch.nn.functional.one_hot(torch.tensor(data), 8).type(torch.int32),
                       lambda: Tensor(data).one_hot(8), forward_only=True)
    helper_test_op([], lambda: torch.nn.functional.one_hot(torch.tensor(data)).type(torch.int32),
                       lambda: Tensor(data).one_hot(), forward_only=True)

  def test_masked_fill(self):
    helper_test_op([(32,10)], lambda x: x.masked_fill((x>0.1).detach(), -math.inf))
    helper_test_op([(32,10)], lambda x: x.masked_fill((x<0.1).detach(), -math.inf))

  def test_masked_select(self):
    helper_test_op([(32, 10)], lambda x: x.masked_select(x>0.5), lambda x: x.masked_select(x>0.5), forward_only=True)
    helper_test_op([(32, 10)], lambda x: x.masked_select(torch.tensor(True)), lambda x: x.masked_select(Tensor(True)), forward_only=True)

  @unittest.skipIf(Device.DEFAULT == "QCOM", "OpenCL fails to compile this (both on GPU(qcom)/QCOM backends)")
  def test_cast(self):
    helper_test_op([(3, 3)], lambda x: x.float())
    helper_test_op(None, lambda x: x.float(), vals=[[0, 1, 2, 3]], forward_only=True)
    helper_test_op(None, lambda x: x.float(), vals=[[True, False]], forward_only=True)
    helper_test_op([(3, 3)], lambda x: x.int(), forward_only=True)
    helper_test_op([(3, 3)], lambda x: x.bool(), forward_only=True)

  def test_bitcast(self):
    helper_test_op([(3, 3)], lambda x: x.view(torch.int32), lambda x: x.bitcast(dtypes.int32), forward_only=True)

  def test_svd(self):
    # test for tiny backend. real svd tests are in test_linalg
    A = torch.randn(5, 5)
    U, S, Vh = torch.linalg.svd(A)
    np.testing.assert_equal(U.shape, (5,5))
    np.testing.assert_equal(Vh.shape, (5,5))
    np.testing.assert_allclose(torch.dist(A, U @ torch.diag(S) @ Vh).cpu().numpy(), 0, atol=1e-5)

    A = torch.randn(5, 3)
    U, S, Vh = torch.linalg.svd(A, full_matrices=False)
    np.testing.assert_equal(U.shape, (5,3))
    np.testing.assert_equal(Vh.shape, (3,3))
    np.testing.assert_allclose(torch.dist(A, U @ torch.diag(S) @ Vh).cpu().numpy(), 0, atol=1e-5)

@unittest.skipUnless(is_dtype_supported(dtypes.uchar), f"no uint8 on {Device.DEFAULT}")
class TestOpsUint8(unittest.TestCase):
  def test_cast(self):
    helper_test_op([(2,3,64,64)], lambda x: x.type(torch.uint8), lambda x: x.cast('uint8'), forward_only=True)

  def test_cast_relu(self):
    helper_test_op([(2,3,64,64)], lambda x: x.relu().type(torch.uint8), lambda x: x.relu().cast('uint8'), forward_only=True)

  def test_interpolate_bilinear(self):
    out_sz = (10, 10)
    helper_test_op([(2,3,64,64)],
      lambda x: torch.nn.functional.interpolate((10*x).relu().type(torch.uint8), size=out_sz, mode="bilinear"),
      lambda x: Tensor.interpolate((10*x).relu().cast('uint8'), size=out_sz, mode="linear"), forward_only=True)

  def test_interpolate_nearest(self):
    out_sz = (10, 10)
    helper_test_op([(2,3,64,64)],
      lambda x: torch.nn.functional.interpolate((10*x).relu().type(torch.uint8), size=out_sz, mode="nearest"),
      lambda x: Tensor.interpolate((10*x).relu().cast('uint8'), size=out_sz, mode="nearest"), forward_only=True)

  def test_interpolate_nearest_exact(self):
    out_sz = (10, 10)
    helper_test_op([(2,3,64,64)],
      lambda x: torch.nn.functional.interpolate((10*x).relu().type(torch.uint8), size=out_sz, mode="nearest-exact"),
      lambda x: Tensor.interpolate((10*x).relu().cast('uint8'), size=out_sz, mode="nearest-exact"), forward_only=True)

  def test_min(self):
    helper_test_op(None,
      lambda x: x.type(torch.uint8).min(),
      lambda x: x.cast(dtypes.uint8).min(), forward_only=True, vals=[[[0, 1, 2], [3, 4, 5]]])
    helper_test_op(None,
      lambda x: x.type(torch.uint8).min(),
      lambda x: x.cast(dtypes.uint8).min(), forward_only=True, vals=[[0, 128, 255, 64, 32, 16]])

if __name__ == '__main__':
  np.random.seed(1337)
  unittest.main(verbosity=2)<|MERGE_RESOLUTION|>--- conflicted
+++ resolved
@@ -2,11 +2,7 @@
 import numpy as np
 from typing import List, Callable
 import torch
-<<<<<<< HEAD
-from tinygrad.helpers import getenv, IMAGE, DEBUG, CI, Context, TRANSCENDENTAL, CPU_LLVM, AMD_LLVM, X86
-=======
-from tinygrad.helpers import getenv, IMAGE, DEBUG, CI, Context, TRANSCENDENTAL, CPU_LLVM, AMD_LLVM, RANGEIFY
->>>>>>> 02054b53
+from tinygrad.helpers import getenv, IMAGE, DEBUG, CI, Context, TRANSCENDENTAL, CPU_LLVM, AMD_LLVM, X86, RANGEIFY
 from tinygrad import Tensor, Device, dtypes
 from tinygrad.tensor import _to_np_dtype
 from tinygrad.device import is_dtype_supported
