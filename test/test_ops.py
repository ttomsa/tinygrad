import time, math, unittest, functools, platform, warnings
import numpy as np
from typing import List, Callable
import torch
from tinygrad.helpers import getenv, IMAGE, DEBUG, CI, Context, TRANSCENDENTAL, CPU_LLVM, AMD_LLVM, X86
from tinygrad import Tensor, Device, dtypes
from tinygrad.tensor import _to_np_dtype
from tinygrad.device import is_dtype_supported

if getenv("TINY_BACKEND"):
  import tinygrad.frontend.torch # noqa: F401 # pylint: disable=unused-import
  torch.set_default_device("tiny")

if CI:
  warnings.filterwarnings("ignore", message="Non-empty compiler output encountered")

FORWARD_ONLY = getenv("FORWARD_ONLY", 0)
PRINT_TENSORS = getenv("PRINT_TENSORS", 0)

def slow_test(test_func):
  return unittest.skipIf(getenv("SKIP_SLOW_TEST"), "Skipping slow test")(test_func)

def helper_test_op(shps, torch_fxn, tinygrad_fxn=None, atol=1e-6, rtol=1e-3, grad_atol=1e-4, grad_rtol=1e-3,
                   forward_only=False, vals=None, low=-2, high=2):
  if tinygrad_fxn is None: tinygrad_fxn = torch_fxn
  ts, tst = prepare_test_op(low, high, shps, vals, forward_only)

  st = time.monotonic()
  out = torch_fxn(*ts)
  torch_fp = time.monotonic() - st

  # move inputs to a different device, test the device of intermediate tensors are correct
  if mt:=getenv("MOVE_TENSOR", ""):
    for t in tst: t.to_(mt)

  st = time.monotonic()
  ret = tinygrad_fxn(*tst).realize()
  tinygrad_fp = time.monotonic() - st

  def compare(s, tinygrad_output, torch_output, atol, rtol):
    if PRINT_TENSORS: print(s, tinygrad_output, torch_output)
    try:
      assert tinygrad_output.shape == torch_output.shape, f"shape mismatch: tinygrad={tinygrad_output.shape} | torch={torch_output.shape}"
      assert tinygrad_output.dtype == torch_output.dtype, f"dtype mismatch: tinygrad={tinygrad_output.dtype} | torch={torch_output.dtype}"
      if np.issubdtype(tinygrad_output.dtype, np.floating):
        np.testing.assert_allclose(tinygrad_output, torch_output, atol=atol, rtol=rtol)
      else:
        np.testing.assert_equal(tinygrad_output, torch_output)
    except Exception as e:
      raise Exception(f"{s} failed shape {tinygrad_output.shape}: {e}")

  if DEBUG >= 6:
    np.set_printoptions(linewidth=200, suppress=True)
    print(ret.numpy())
    print(out.detach().cpu().numpy())
  compare("forward pass", ret.numpy(), out.detach().cpu().numpy(), atol=atol, rtol=rtol)

  torch_fbp, tinygrad_fbp = np.nan, np.nan
  if not forward_only and not FORWARD_ONLY and ts and tst:
    st = time.monotonic()
    torch_grads = torch.autograd.grad(torch_fxn(*ts).sum(), ts)
    torch_fbp = time.monotonic() - st

    st = time.monotonic()
    # NOTE: we now have to recompute the forward pass since we realized it
    tiny_grads = tinygrad_fxn(*tst).sum().gradient(*tst)
    Tensor.realize(*tiny_grads)
    tinygrad_fbp = time.monotonic() - st

    for i, (t, torch_grad) in enumerate(zip(tiny_grads, torch_grads)):
      compare(f"backward pass tensor {i}", t.numpy(), torch_grad.detach().cpu().numpy(), atol=grad_atol, rtol=grad_rtol)

  if not CI:
    print("\ntesting %40r   torch/tinygrad fp: %.2f / %.2f ms  bp: %.2f / %.2f ms " % \
          (shps, torch_fp*1000, tinygrad_fp*1000, torch_fbp*1000, tinygrad_fbp*1000), end="")

def prepare_test_op(low, high, shps, vals, forward_only=False):
  if shps is None:
    ts = [torch.tensor(x, requires_grad=(not forward_only)) for x in vals]
  else:
    np.random.seed(0)
    np_data = [np.random.uniform(low=low, high=high, size=size).astype(_to_np_dtype(dtypes.default_float)) for size in shps]
    ts = [torch.tensor(data, requires_grad=(not forward_only)) for data in np_data]
  for i in range(len(ts)):
    # NOTE: torch default int64 for python ints input
    if ts[i].dtype == torch.int64: ts[i] = ts[i].type(torch.int32)
  tst = [Tensor(x.detach().cpu().numpy(), requires_grad=(not forward_only and not FORWARD_ONLY)) for x in ts]
  return ts, tst

class TestOps(unittest.TestCase):

  def helper_test_exception(self, shps, torch_fxn, tinygrad_fxn=None, expected=None, forward_only=False, exact=False, vals=None, low=-1.5, high=1.5):
    if getenv("MOCKGPU") and Device.DEFAULT == "NV": self.skipTest('helper_test_exception fails in CI CUDA')
    ts, tst = prepare_test_op(low, high, shps, vals, forward_only)
    if tinygrad_fxn is None:
      tinygrad_fxn = torch_fxn
    with self.assertRaises(expected) as torch_cm:
      torch_fxn(*ts)
    with self.assertRaises(expected) as tinygrad_cm:
      tinygrad_fxn(*tst)
    if exact: self.assertEqual(str(torch_cm.exception), str(tinygrad_cm.exception))
    if not CI: print("\ntesting %40r   torch/tinygrad exception: %s / %s" % (shps, torch_cm.exception, tinygrad_cm.exception), end="")

  def test_full_like(self):
    a = Tensor([[1,2,3],[4,5,6]], dtype=dtypes.float32)
    b = torch.tensor([[1,2,3],[4,5,6]], dtype=torch.float32)
    helper_test_op([], lambda: torch.full_like(b, 4), lambda: Tensor.full_like(a, 4), forward_only=True)

    a = Tensor([[1,2,3],[4,5,6]], dtype=dtypes.int32)
    b = torch.tensor([[1,2,3],[4,5,6]], dtype=torch.int32)
    helper_test_op([], lambda: torch.full_like(b, 4), lambda: Tensor.full_like(a, 4), forward_only=True)

  def test_full(self):
    helper_test_op([], lambda: torch.full((45,65), 4, dtype=torch.int32), lambda: Tensor.full((45,65), 4), forward_only=True)

  def test_negative_dims(self):
    creation_methods: List[Callable[..., Tensor]] = [
      Tensor.empty,
      Tensor.rand,
      Tensor.zeros,
      Tensor.ones,
      Tensor.randn,
      Tensor.randint,
      Tensor.normal,
      Tensor.uniform,
      Tensor.scaled_uniform,
      Tensor.glorot_uniform
    ]

    for method in creation_methods:
      with self.assertRaises(ValueError): method(-3, 2)
      with self.assertRaises(ValueError): method((2, -3))
      with self.assertRaises(ValueError): method((2, -3, 0))

  def test_negative_dims_full(self):
    with self.assertRaises(ValueError): Tensor.full((-3,), 2)
    with self.assertRaises(ValueError): Tensor.full((2, -3), 4)
    with self.assertRaises(ValueError): Tensor.full((2, -3, 0), 4)

  def test_negative_dims_eye(self):
    with self.assertRaises(ValueError): Tensor.eye(-3, 3)
    with self.assertRaises(ValueError): Tensor.eye(3, -3)
    with self.assertRaises(ValueError): Tensor.eye(-3, -3)

  def test_negative_dims_kaiming(self):
    creation_methods = [Tensor.kaiming_uniform, Tensor.kaiming_normal]
    for method in creation_methods:
      with self.assertRaises(ValueError): method(-3, 3)
      with self.assertRaises(ValueError): method((-3, 3), 3)
      with self.assertRaises(ValueError): method((-3, -3), 3)

  def test_zeros(self):
    helper_test_op([], lambda: torch.zeros(45,65), lambda: Tensor.zeros(45,65), forward_only=True)
    helper_test_op([], lambda: torch.zeros([45,65]), lambda: Tensor.zeros([45,65]), forward_only=True)
    helper_test_op([], lambda: torch.zeros([]), lambda: Tensor.zeros([]), forward_only=True)

  def test_zeros_like(self):
    a = Tensor([[1,2,3],[4,5,6]], dtype=dtypes.float32)
    b = torch.tensor([[1,2,3],[4,5,6]], dtype=torch.float32)
    helper_test_op([], lambda: torch.zeros_like(b), lambda: Tensor.zeros_like(a), forward_only=True)

    a = Tensor([[1,2,3],[4,5,6]], dtype=dtypes.int32)
    b = torch.tensor([[1,2,3],[4,5,6]], dtype=torch.int32)
    helper_test_op([], lambda: torch.zeros_like(b), lambda: Tensor.zeros_like(a), forward_only=True)

  def test_empty_0(self):
    helper_test_op([], lambda: torch.empty(45,65)*0/0, lambda: Tensor.empty(45,65)*0/0, forward_only=True)

  def test_ones(self):
    helper_test_op([], lambda: torch.ones(45,65), lambda: Tensor.ones(45,65), forward_only=True)
    helper_test_op([], lambda: torch.ones([45,65]), lambda: Tensor.ones([45,65]), forward_only=True)
    helper_test_op([], lambda: torch.ones([]), lambda: Tensor.ones([]), forward_only=True)

  def test_ones_like(self):
    a = Tensor([[1,2,3],[4,5,6]], dtype=dtypes.float32)
    b = torch.tensor([[1,2,3],[4,5,6]], dtype=torch.float32)
    helper_test_op([], lambda: torch.ones_like(b), lambda: Tensor.ones_like(a), forward_only=True)

    a = Tensor([[1,2,3],[4,5,6]], dtype=dtypes.int32)
    b = torch.tensor([[1,2,3],[4,5,6]], dtype=torch.int32)
    helper_test_op([], lambda: torch.ones_like(b), lambda: Tensor.ones_like(a), forward_only=True)

  def test_eye(self):
    helper_test_op([], lambda: torch.eye(10), lambda: Tensor.eye(10), forward_only=True)
    helper_test_op([], lambda: torch.eye(3, 5), lambda: Tensor.eye(3, 5), forward_only=True)
    helper_test_op([], lambda: torch.eye(5, 3), lambda: Tensor.eye(5, 3), forward_only=True)
    helper_test_op([], lambda: torch.eye(1), lambda: Tensor.eye(1), forward_only=True)
    helper_test_op([], lambda: torch.eye(0), lambda: Tensor.eye(0), forward_only=True)

  def test_split(self):
    def tensor(s): return torch.arange(math.prod(s), dtype=torch.int32).reshape(s), Tensor.arange(math.prod(s)).reshape(s)
    test_cases = [
      (tensor((10,)),       5, {}),
      (tensor((10,)), [1,4,5], {}),
      (tensor((10,)),       3, {}),
      (tensor((3,4,)),      1, {}),
      (tensor((3,4,)),      1, {'dim':1}),
      (tensor((4,4,)),  [2,2], {}),
      (tensor((4,4,)),  [2,2], {'dim':1}),
      (tensor((10000,)), 2500, {}),
    ]

    for (tor, ten), sizes, args in test_cases:
      tor_splits, ten_splits = tor.split(sizes, **args), ten.split(sizes, **args)
      assert len(tor_splits) == len(ten_splits)
      for tor_chunk, ten_chunk in zip(tor_splits, ten_splits):
        helper_test_op([], lambda: tor_chunk, lambda: ten_chunk, forward_only=True)

  def test_chunk(self):
    tor = torch.arange(13, dtype=torch.int32).repeat(8, 1).chunk(6, 1)
    ten = Tensor.arange(13).repeat((8, 1)).chunk(6, 1)
    assert len(tor) == len(ten)
    for i in range(len(tor)):
      helper_test_op([], lambda: tor[i], lambda: ten[i], forward_only=True)

    tor = torch.arange(13, dtype=torch.int32).repeat(8, 1).chunk(6, 0)
    ten = Tensor.arange(13).repeat((8, 1)).chunk(6, 0)
    assert len(tor) == len(ten)
    for i in range(len(tor)):
      helper_test_op([], lambda: tor[i], lambda: ten[i], forward_only=True)

    tor = torch.arange(13, dtype=torch.int32).repeat(8, 1).chunk(3, -1)
    ten = Tensor.arange(13).repeat((8, 1)).chunk(3, -1)
    assert len(tor) == len(ten)
    for i in range(len(tor)):
      helper_test_op([], lambda: tor[i], lambda: ten[i], forward_only=True)

    tor = torch.arange(13, dtype=torch.int32).repeat(8, 3, 3).chunk(3, -2)
    ten = Tensor.arange(13).repeat((8, 3, 3)).chunk(3, -2)
    assert len(tor) == len(ten)
    for i in range(len(tor)):
      helper_test_op([], lambda: tor[i], lambda: ten[i], forward_only=True)

  def test_unfold(self):
    helper_test_op([(8,)], lambda x: x.unfold(0, 2, 1))
    helper_test_op([(8,)], lambda x: x.unfold(0, 2, 2))
    helper_test_op([(8,)], lambda x: x.unfold(0, 7, 3))
    helper_test_op([(3,3,3)], lambda x: x.unfold(2, 2, 8))
    helper_test_op([(3,3,3)], lambda x: x.unfold(1, 0, 8))
    helper_test_op([(3,3,3,3,3)], lambda x: x.unfold(-1, 2, 2))

    self.helper_test_exception([(8,)], lambda x: x.unfold(0, 9, 3), expected=RuntimeError)
    self.helper_test_exception([(8,)], lambda x: x.unfold(1, 8, 3), expected=IndexError)
    self.helper_test_exception([(8,)], lambda x: x.unfold(0, 9, 3), expected=RuntimeError)
    self.helper_test_exception([(8,)], lambda x: x.unfold(0, 1, -1), expected=RuntimeError)

  def test_meshgrid(self):
    x, xt = torch.tensor([0.,1.,2.], requires_grad=True), Tensor([0.,1.,2.], requires_grad=True)
    y, yt = torch.tensor([3.,4.,5.,6.], requires_grad=True), Tensor([3.,4.,5.,6.], requires_grad=True)
    z, zt = torch.tensor([7.,8.,9.], requires_grad=True), Tensor([7.,8.,9.], requires_grad=True)
    for indexing in ("ij", "xy"):
      tor = torch.meshgrid(x, indexing=indexing)
      ten = xt.meshgrid(indexing=indexing)
      self.assertEqual(len(tor), len(ten))
      for tor_i, ten_i in zip(tor, ten):
        helper_test_op([], lambda: tor_i, lambda: ten_i)
      tor = torch.meshgrid(x, y, indexing=indexing)
      ten = xt.meshgrid(yt, indexing=indexing)
      self.assertEqual(len(tor), len(ten))
      for tor_i, ten_i in zip(tor, ten):
        helper_test_op([], lambda: tor_i, lambda: ten_i)
      tor = torch.meshgrid(x, torch.tensor(10., requires_grad=True), y, z, indexing=indexing)
      ten = xt.meshgrid(Tensor(10., requires_grad=True), yt, zt, indexing=indexing)
      self.assertEqual(len(tor), len(ten))
      for tor_i, ten_i in zip(tor, ten):
        helper_test_op([], lambda: tor_i, lambda: ten_i)

    self.helper_test_exception([], lambda: torch.meshgrid(x, indexing="bad"), lambda: xt.meshgrid(indexing="bad"), expected=RuntimeError)

  def test_arange(self):
    helper_test_op([], lambda: torch.arange(10, dtype=torch.int32), lambda: Tensor.arange(10), forward_only=True)
    helper_test_op([], lambda: torch.arange(36, dtype=torch.int32), lambda: Tensor.arange(36), forward_only=True)
    helper_test_op([], lambda: torch.arange(5, 10, 3, dtype=torch.int32), lambda: Tensor.arange(5, 10, 3), forward_only=True)
    helper_test_op([], lambda: torch.arange(10, 5, -3, dtype=torch.int32), lambda: Tensor.arange(10, 5, -3), forward_only=True)
    helper_test_op([], lambda: torch.arange(11, 5, -3, dtype=torch.int32), lambda: Tensor.arange(11, 5, -3), forward_only=True)
    helper_test_op([], lambda: torch.arange(1, 78, 2, dtype=torch.int32), lambda: Tensor.arange(1, 78, 2), forward_only=True)
    helper_test_op([], lambda: torch.arange(5.5, 175.5, 2.5), lambda: Tensor.arange(5.5, 175.5, 2.5), forward_only=True)
    helper_test_op([], lambda: torch.arange(-30.2, -0.3, 0.75), lambda: Tensor.arange(-30.2, -0.3, 0.75), forward_only=True)
    helper_test_op([], lambda: torch.arange(-50.3, -380.2, -2.25), lambda: Tensor.arange(-50.3, -380.2, -2.25), forward_only=True)

  def test_arange_big(self):
    helper_test_op([], lambda: torch.arange(256, dtype=torch.int32), lambda: Tensor.arange(256), forward_only=True)

  def test_arange_4096(self):
    helper_test_op([], lambda: torch.arange(4096, dtype=torch.int32), lambda: Tensor.arange(4096), forward_only=True)

  def test_linspace(self):
    helper_test_op([], lambda: torch.linspace(5, 10, 3), lambda: Tensor.linspace(5, 10, 3), forward_only=True)
    helper_test_op([], lambda: torch.linspace(5, 10, 1), lambda: Tensor.linspace(5, 10, 1), forward_only=True)
    helper_test_op([], lambda: torch.linspace(5, 10, 0), lambda: Tensor.linspace(5, 10, 0), forward_only=True)
    helper_test_op([], lambda: torch.linspace(5, 10, 30), lambda: Tensor.linspace(5, 10, 30), forward_only=True)
    helper_test_op([], lambda: torch.linspace(-5.5, 5.5, 10), lambda: Tensor.linspace(-5.5, 5.5, 10), forward_only=True)
    helper_test_op([], lambda: torch.linspace(5.5, -5.5, 10), lambda: Tensor.linspace(5.5, -5.5, 10), forward_only=True)
    helper_test_op([], lambda: torch.linspace(5, 10, 3, dtype=torch.int32), lambda: Tensor.linspace(5, 10, 3, dtype="int32"), forward_only=True)
    helper_test_op([], lambda: torch.linspace(5, 10, 20, dtype=torch.int32), lambda: Tensor.linspace(5, 10, 20, dtype="int32"), forward_only=True)
    helper_test_op([], lambda: torch.linspace(5, -5, 20, dtype=torch.int32), lambda: Tensor.linspace(5, -5, 20, dtype="int32"), forward_only=True)
    self.helper_test_exception([], lambda: torch.linspace(5, 10, 3, dtype=torch.bool), lambda: Tensor.linspace(5, 10, 3, dtype="bool"),
                               expected=(RuntimeError, ValueError))
    self.helper_test_exception([], lambda: torch.linspace(1, 2, -1), lambda: Tensor.linspace(1, 2, -1), expected=(RuntimeError, ValueError))

  def test_sum_fake(self):
    helper_test_op([(256, 1)], lambda x: x.sum(axis=1))

  def test_sum_collapse(self):
    helper_test_op([], lambda: torch.ones(256,256).sum(axis=1), lambda: Tensor.ones(256,256).sum(axis=1), forward_only=True)

  def test_sum_collapse_neg(self):
    helper_test_op([], lambda: (-torch.ones(3,3)).sum(axis=1), lambda: (-Tensor.ones(3,3)).sum(axis=1), forward_only=True)

  def test_sum_pad_collapse(self):
    helper_test_op([], lambda: torch.nn.functional.pad(torch.ones(256,256), pad=(0,64,0,0)).sum(axis=1),
                       lambda: Tensor.ones(256,256).pad(((0,0), (0,64))).sum(axis=1), forward_only=True)

  # this is more complex and won't fold for a while
  def test_sum_cat_collapse(self):
    helper_test_op([], lambda: torch.cat([torch.ones(256,256), torch.zeros(256,64)], dim=1).sum(axis=1),
                       lambda: Tensor.cat(Tensor.ones(256,256), Tensor.zeros(256,64), dim=1).sum(axis=1), forward_only=True)

  def test_max_dont_collapse(self):
    helper_test_op([], lambda: torch.ones(256,256).max(1)[0], lambda: Tensor.ones(256,256).max(1), forward_only=True)

  def test_where(self):
    helper_test_op(
      [(100,)],
      lambda x: torch.where(x > 0.5, 4, 2).type(torch.int32),
      lambda x: (x > 0.5).where(4, 2), forward_only=True)

    for shps in [[(8,),(1,),(1,)], [(10,10),(10,),(10,)], [(100,)]*3, [(10,10)]*3]:
      helper_test_op(
        shps,
        lambda x, a, b: torch.where(x > 0.5, a, b),
        lambda x, a, b: (x > 0.5).where(a, b), forward_only=True)

  def test_where_permute(self):
    helper_test_op(
      [(5, 5)],
      lambda x: torch.where(x > 0.5, 4, 2).type(torch.int32).permute((1, 0)),
      lambda x: (x > 0.5).where(4, 2).permute((1, 0)), forward_only=True)

  def _test_cmp(self, fxn, reverse=True):
    # test different dtypes
    helper_test_op(None, fxn, fxn, forward_only=True, vals=[[0.,1,2], [2.,1,0]])
    helper_test_op(None, fxn, fxn, forward_only=True, vals=[[0,1,2], [2,1,0]])
    helper_test_op(None, fxn, fxn, forward_only=True, vals=[[True, True, False], [False,True,False]])
    # test broadcasting
    for shps in [[(3, 4, 5), (3, 4, 5)], [(3, 4, 5), (5,)], [(5,), (3, 4, 5)]]:
      helper_test_op(shps, fxn, fxn, forward_only=True)
    # test cmp with const
    helper_test_op(None, lambda x,y: fxn(x,2), lambda x,y: fxn(x,2), forward_only=True, vals=[[0.,1,2], [2.,1,0]])
    if reverse: helper_test_op(None, lambda x,y: fxn(2,y), lambda x,y: fxn(2,y), forward_only=True, vals=[[0.,1,2], [2.,1,0]])
    # test special floats  # TODO: fix nan
    specials = [0.0, 1.0, -1.0, math.inf, -math.inf]#, math.nan]
    for s0 in specials:
      for s1 in specials:
        helper_test_op(None, fxn, fxn, forward_only=True, vals=[[s0], [s1]])

  def test_cmp_eq(self): self._test_cmp(lambda x,y: x==y, reverse=False)
  def test_cmp_gt(self): self._test_cmp(lambda x,y: x>y)
  def test_cmp_ge(self): self._test_cmp(lambda x,y: x>=y)
  def test_cmp_lt(self): self._test_cmp(lambda x,y: x<y)
  def test_cmp_le(self): self._test_cmp(lambda x,y: x<=y)

  def test_cmp_ne_backwards(self):
    # new grad zeroes these out
    """
    t1 = torch.ones(4, requires_grad=True)
    t2 = torch.ones(4, requires_grad=True)
    self.assertRaises(RuntimeError, (t1 != t2).sum().backward)
    tt1 = Tensor.ones(4, requires_grad=True)
    tt2 = Tensor.ones(4, requires_grad=True)
    self.assertRaises(RuntimeError, (tt1 != tt2).sum().backward)
    """
    tt = Tensor.randn(4, requires_grad=True)
    (tt*(tt != 0)).sum().backward()
    t = torch.tensor(tt.numpy(), requires_grad=True)
    (t*(t != 0)).sum().backward()
    np.testing.assert_allclose(t.grad.cpu().numpy(), tt.grad.numpy(), rtol=1e-5)

  def test_cmp_lt_backwards(self):
    # new grad zeroes these out
    """
    t1 = torch.ones(4, requires_grad=True)
    t2 = torch.ones(4, requires_grad=True)
    self.assertRaises(RuntimeError, (t1 < t2).sum().backward)
    tt1 = Tensor.ones(4, requires_grad=True)
    tt2 = Tensor.ones(4, requires_grad=True)
    self.assertRaises(RuntimeError, (tt1 < tt2).sum().backward)
    """
    tt = Tensor.randn(4, requires_grad=True)
    (tt*(tt < 0)).sum().backward()
    t = torch.tensor(tt.numpy(), requires_grad=True)
    (t*(t < 0)).sum().backward()
    np.testing.assert_allclose(t.grad.cpu().numpy(), tt.grad.numpy(), rtol=1e-5)

  # TODO: fix backward of these functions
  def test_trunc(self):
    helper_test_op([()], lambda x: x.trunc(), forward_only=True)
    helper_test_op([(45,35)], lambda x: x.trunc(), forward_only=True)
    helper_test_op(None, lambda x: x.trunc(), vals=[[1.499, 1.5, 1.501, 1.0, 2.1, 0.0, -5.0, -2.499, -2.5, -2.501, 1e12, -1e12]], forward_only=True)
  def test_floor(self):
    helper_test_op([()], lambda x: x.floor(), forward_only=True)
    helper_test_op([(45,35)], lambda x: x.floor(), forward_only=True)
    helper_test_op(None, lambda x: x.floor(), vals=[[1.499, 1.5, 1.501, 1.0, 2.1, 0.0, -5.0, -2.499, -2.5, -2.501]], forward_only=True)
  def test_ceil(self):
    helper_test_op([()], lambda x: x.ceil(), forward_only=True)
    helper_test_op([(45,35)], lambda x: x.ceil(), forward_only=True)
    helper_test_op(None, lambda x: x.ceil(), vals=[[1.499, 1.5, 1.501, 1.0, 2.1, 0.0, -5.0, -2.499, -2.5, -2.501]], forward_only=True)
  def test_round(self):
    helper_test_op([()], lambda x: x.round(), forward_only=True)
    helper_test_op([(45,35)], lambda x: x.round(), forward_only=True)
    helper_test_op(None, lambda x: x.round(), vals=[[1.499, 1.5, 1.501, 1.0, 2.1, 0.0, -5.0, -2.499, -2.5, -2.501]], forward_only=True)
    helper_test_op(None, lambda x: x.round(), vals=[[2.5, -1.5]], forward_only=True)

  @unittest.skipIf(Device.DEFAULT == "WEBGPU" and CI, "isinf check of 'nan' fails on CI software-based vulkan")
  def test_isinf(self):
    val = [float('-inf'), 0., float('inf'), float('nan'), 1.1]
    helper_test_op(None, torch.isinf, Tensor.isinf, vals=[val], forward_only=True)
    np.testing.assert_equal(Tensor(val).isinf(detect_positive=True, detect_negative=False).numpy(), [False, False, True, False, False])
    np.testing.assert_equal(Tensor(val).isinf(detect_positive=False, detect_negative=True).numpy(), [True, False, False, False, False])

  def test_isnan(self):
    helper_test_op(None, torch.isnan, Tensor.isnan, vals=[[float('-inf'), 0., float('inf'), float('nan'), 1.1]], forward_only=True)

  def test_isfinite(self):
    helper_test_op(None, torch.isfinite, Tensor.isfinite, vals=[[float('-inf'), 0., float('inf'), float('nan'), 1.1]], forward_only=True)

  def test_lerp(self):
    helper_test_op([(45,35), (45,35), (45,35)], lambda x,y,z: x.lerp(y,z))
    helper_test_op(None, lambda x,y,z: x.lerp(y,z), vals=[[1.,2.,3.], [4.,5.,6.], 0.5])

  @unittest.skipIf(Device.DEFAULT == "QCOM", "OpenCL fails to compile this (both on GPU(qcom)/QCOM backends)")
  def test_tril(self):
    helper_test_op([(3,3)], lambda x: x.tril())
    helper_test_op([(3,3)], lambda x: x.tril(1))
    helper_test_op([(3,3)], lambda x: x.tril(2))
    helper_test_op([(3,3)], lambda x: x.tril(-1))
    helper_test_op([(3,3)], lambda x: x.tril(-2))
    helper_test_op([(4,5)], lambda x: x.tril(4))
    helper_test_op([(4,5)], lambda x: x.tril(5))
    helper_test_op([(4,5)], lambda x: x.tril(6))
    helper_test_op([(4,5)], lambda x: x.tril(-4))
    helper_test_op([(4,5)], lambda x: x.tril(-5))
    helper_test_op([(4,5)], lambda x: x.tril(-6))
    helper_test_op([(5,3,3)], lambda x: x.tril())
    helper_test_op([(5,0,3)], lambda x: x.tril())
    helper_test_op([(5,3,3)], lambda x: x.tril(1))
    helper_test_op(None, lambda x: x.tril(), vals=[[[True] * 3] * 3], forward_only=True)

  @unittest.skipIf(Device.DEFAULT == "QCOM", "OpenCL fails to compile this (both on GPU(qcom)/QCOM backends)")
  def test_triu(self):
    helper_test_op([(3,3)], lambda x: x.triu())
    helper_test_op([(3,3)], lambda x: x.triu(1))
    helper_test_op([(3,3)], lambda x: x.triu(2))
    helper_test_op([(3,3)], lambda x: x.triu(-1))
    helper_test_op([(3,3)], lambda x: x.triu(-2))
    helper_test_op([(4,5)], lambda x: x.triu(4))
    helper_test_op([(4,5)], lambda x: x.triu(5))
    helper_test_op([(4,5)], lambda x: x.triu(6))
    helper_test_op([(4,5)], lambda x: x.triu(-4))
    helper_test_op([(4,5)], lambda x: x.triu(-5))
    helper_test_op([(4,5)], lambda x: x.triu(-6))
    helper_test_op([(5,3,3)], lambda x: x.triu())
    helper_test_op([(5,0,3)], lambda x: x.triu())
    helper_test_op([(5,3,3)], lambda x: x.triu(1))
    helper_test_op(None, lambda x: x.triu(), vals=[[[True] * 3] * 3], forward_only=True)

  def test_maximum(self):
    helper_test_op([(45,65), (45,65)], torch.maximum, Tensor.maximum)
    helper_test_op([(), ()], torch.maximum, Tensor.maximum)
    helper_test_op(None, torch.maximum, Tensor.maximum, vals=[[1., 0., 3., -4.], 3.])
    helper_test_op(None, torch.maximum, Tensor.maximum, vals=[[1., 0., 3., -4.], [-1., -2., 3., 0.]])
    helper_test_op(None, torch.maximum, Tensor.maximum,
                   vals=[[-1234, 0, 1234, dtypes.max(dtypes.int), dtypes.min(dtypes.int)], dtypes.max(dtypes.int)], forward_only=True)
    helper_test_op(None, torch.maximum, Tensor.maximum,
                   vals=[[-1234, 0, 1234, dtypes.max(dtypes.int), dtypes.min(dtypes.int)], dtypes.min(dtypes.int)], forward_only=True)
    helper_test_op(None, torch.maximum, Tensor.maximum, vals=[[True, False, False], True], forward_only=True)
    helper_test_op(None, torch.maximum, Tensor.maximum, vals=[[True, False, False], [True, True, False]], forward_only=True)

    # test applying to different dtype
    helper_test_op(None, torch.maximum, Tensor.maximum, vals=[[1, 2, 3], 1.2], forward_only=True)
    helper_test_op(None, torch.maximum, Tensor.maximum, vals=[[True, False, False], 1.2], forward_only=True)
    helper_test_op(None, torch.maximum, Tensor.maximum, vals=[[True, False, False], 3], forward_only=True)

  def test_minimum(self):
    helper_test_op([(45,65), (45,65)], torch.minimum, Tensor.minimum)
    helper_test_op([(), ()], torch.minimum, Tensor.minimum)
    helper_test_op(None, torch.minimum, Tensor.minimum, vals=[[1., 0., 3., -4.], 3.])
    helper_test_op(None, torch.minimum, Tensor.minimum, vals=[[1., 0., 3., -4.], [-1., -2., 3., 0.]])
    helper_test_op(None, torch.minimum, Tensor.minimum,
                   vals=[[-1234, 0, 1234, dtypes.max(dtypes.int), dtypes.min(dtypes.int)], dtypes.max(dtypes.int)], forward_only=True)
    helper_test_op(None, torch.minimum, Tensor.minimum,
                   vals=[[-1234, 0, 1234, dtypes.max(dtypes.int), dtypes.min(dtypes.int)], dtypes.min(dtypes.int)], forward_only=True)
    helper_test_op(None, torch.minimum, Tensor.minimum, vals=[[True, False, False], True], forward_only=True)
    helper_test_op(None, torch.minimum, Tensor.minimum, vals=[[True, False, False], [True, True, False]], forward_only=True)

    # test applying to different dtype
    helper_test_op(None, torch.minimum, Tensor.minimum, vals=[[1, 2, 3], 1.2], forward_only=True)
    helper_test_op(None, torch.minimum, Tensor.minimum, vals=[[True, False, False], 1.2], forward_only=True)
    helper_test_op(None, torch.minimum, Tensor.minimum, vals=[[True, False, False], 3], forward_only=True)

  def test_tiny_add(self):
    helper_test_op([(3), (3)], lambda x,y: x+y, Tensor.add, forward_only=True)
  def test_tiny_mul(self):
    helper_test_op([(64), (64)], lambda x,y: x*y, Tensor.mul, forward_only=True)

  def test_add(self):
    helper_test_op([(45,68), (45,68)], lambda x,y: x+y, Tensor.add)
    helper_test_op([(45,68), (45,68)], lambda x,y: x+y)
    helper_test_op([(), ()], lambda x,y: x+y)
  def test_add3(self):
    helper_test_op([(45,65), (45,65), (45,65)], lambda x,y,z: x+y+z)
  def test_broadcasted_add(self):
    helper_test_op([(45,65), (45,1)], lambda x,y: x+y)
    helper_test_op([(45,65), ()], lambda x,y: x+y)
  def test_broadcasted_add_2(self):
    helper_test_op([(45,65), (65,)], lambda x,y: x+y)

  def test_sub(self):
    helper_test_op([(45,65), (45,65)], lambda x,y: x-y, Tensor.sub)
    helper_test_op([(45,65), (45,65)], lambda x,y: x-y)
    helper_test_op([(), ()], lambda x,y: x-y)
  def test_scalar_sub(self):
    helper_test_op([(45,65)], lambda x: x-2)
    helper_test_op([()], lambda x: x-2)
  def test_scalar_rsub(self):
    helper_test_op([(45,65)], lambda x: 2-x)
    helper_test_op([()], lambda x: 2-x)

  def test_neg(self):
    helper_test_op([(45,65)], lambda x: -x)
    helper_test_op([(45,65)], lambda x: x.neg())
    helper_test_op([()], lambda x: x.neg())
  def test_logical_not(self):
    helper_test_op(None, torch.logical_not, Tensor.logical_not, vals=[[True, False, True]], forward_only=True)
    helper_test_op(None, torch.logical_not, Tensor.logical_not, vals=[[1.,2.,0.,0.5]], forward_only=True)

  def test_mul(self):
    helper_test_op([(64,64), (64,64)], lambda x,y: x*y, Tensor.mul)
    helper_test_op([(64,64), (64,64)], lambda x,y: x*y)
    helper_test_op([(), ()], lambda x,y: x*y)
  def test_scalar_mul(self):
    helper_test_op([(45,65)], lambda x: x*2)
    helper_test_op([(45,65)], lambda x: x*-1)
    helper_test_op([(45,65)], lambda x: 255*x)
    helper_test_op([(45,65)], lambda x: 2*x)
    helper_test_op([()], lambda x: x*2)
    helper_test_op([()], lambda x: 2*x)

  def test_div(self):
    helper_test_op([(45,65), (45,65)], lambda x,y: x/y, Tensor.div)
    helper_test_op([(45,65), (45,65)], lambda x,y: x/y)
    helper_test_op([(), ()], lambda x,y: x/y)

  @unittest.skipIf(Device.DEFAULT == "AMD" and AMD_LLVM, "AMD with LLVM backend generate rcp in FP division causes trunc/floor errors")
  def test_div_rounding_mode(self):
    for denominator in [-10, -5, -3, -2, -1, 1, 2, 3, 5, 10]:
      # int numerator
      helper_test_op(None, lambda x,y: x.div(y, rounding_mode=None), forward_only=True, vals=[[5, 6, 7, 0, -5, -6, -7], [denominator]])
      helper_test_op(None, lambda x,y: x.div(y, rounding_mode="trunc"), forward_only=True, vals=[[5, 6, 7, 0, -5, -6, -7], [denominator]])
      helper_test_op(None, lambda x,y: x.div(y, rounding_mode="floor"), forward_only=True, vals=[[5, 6, 7, 0, -5, -6, -7], [denominator]])
      # float numerator
      helper_test_op(None, lambda x,y: x.div(y, rounding_mode=None), forward_only=True, vals=[[5.0, 6, 7, 0, -5, -6, -7], [denominator]])
      helper_test_op(None, lambda x,y: x.div(y, rounding_mode="trunc"), forward_only=True, vals=[[5.0, 6, 7, 0, -5, -6, -7], [denominator]])
      helper_test_op(None, lambda x,y: x.div(y, rounding_mode="floor"), forward_only=True, vals=[[5.0, 6, 7, 0, -5, -6, -7], [denominator]])

    for denominator in [-10.0, -5.0, -3.0, -2.0, -1.0, 1.0, 2.0, 3.0, 5.0, 10.0]:
      # int numerator
      helper_test_op(None, lambda x,y: x.div(y, rounding_mode=None), forward_only=True, vals=[[5, 6, 7, 0, -5, -6, -7], [denominator]])
      helper_test_op(None, lambda x,y: x.div(y, rounding_mode="trunc"), forward_only=True, vals=[[5, 6, 7, 0, -5, -6, -7], [denominator]])
      helper_test_op(None, lambda x,y: x.div(y, rounding_mode="floor"), forward_only=True, vals=[[5, 6, 7, 0, -5, -6, -7], [denominator]])
      # float numerator
      helper_test_op(None, lambda x,y: x.div(y, rounding_mode=None), forward_only=True, vals=[[5.0, 6, 7, 0, -5, -6, -7], [denominator]])
      helper_test_op(None, lambda x,y: x.div(y, rounding_mode="trunc"), forward_only=True, vals=[[5.0, 6, 7, 0, -5, -6, -7], [denominator]])
      helper_test_op(None, lambda x,y: x.div(y, rounding_mode="floor"), forward_only=True, vals=[[5.0, 6, 7, 0, -5, -6, -7], [denominator]])

    for numerator in [110, 111, -110, -111]:
      for denominator in [55, -55]:
        helper_test_op(None, lambda x,y: x.div(y, rounding_mode=None), forward_only=True, vals=[[numerator], [denominator]])
        helper_test_op(None, lambda x,y: x.div(y, rounding_mode="trunc"), forward_only=True, vals=[[numerator], [denominator]])
        helper_test_op(None, lambda x,y: x.div(y, rounding_mode="floor"), forward_only=True, vals=[[numerator], [denominator]])

    self.helper_test_exception(None, lambda x,y: x.div(y, rounding_mode="typo"), forward_only=True, vals=[[5], [0]], expected=RuntimeError)

  def test_div_int(self):
    helper_test_op(None, lambda x,y: x/y, Tensor.div, forward_only=True, vals=[[5, 6, 7],[1, 2, 3]])
    helper_test_op(None, lambda x,y: x//y, forward_only=True, vals=[[5, 6, 7],[1, 2, 3]])
    helper_test_op(None, lambda x: x/2, forward_only=True, vals=[[3, 4, 5]])
    helper_test_op(None, lambda x: x//2, forward_only=True, vals=[[3, 4, 5]])
    helper_test_op(None, functools.partial(torch.div, rounding_mode="trunc"), Tensor.idiv, forward_only=True,
                   vals=[[-4, 7, 5, 4, -7, 8], [2, -3, 8, -2, 3, 5]])
    if is_dtype_supported(dtypes.uint64):
      x = Tensor(2**64 - 1, dtype=dtypes.uint64).idiv(1)
      np.testing.assert_equal(x.numpy(), 2**64 - 1)

  def test_scalar_div(self):
    helper_test_op([(45,65)], lambda x: x/255)
    helper_test_op([(45,65)], lambda x: x/1)
    helper_test_op([(45,65)], lambda x: 1/x)
    helper_test_op([(45,65)], lambda x: x/2)
    helper_test_op([(45,65)], lambda x: 2/x)
    helper_test_op([()], lambda x: x/2)
    helper_test_op([()], lambda x: 2/x)

  def test_mod(self):
    a = [-4, 7, 5, 4, -7, 8, -9]
    b = [2, -3, 8, -2, 3, 5, -5]
    for float_a in [True, False]:
      for float_b in [True, False]:
        va = [float(ai) for ai in a] if float_a else a
        vb = [float(bi) for bi in b] if float_b else b
        helper_test_op(None, lambda x,y: x%y, Tensor.mod, forward_only=True, vals=[va, vb])
        helper_test_op(None, lambda x,y: x%y, forward_only=True, vals=[va, vb])
        helper_test_op(None, lambda x: x%2, forward_only=True, vals=[va])
        helper_test_op(None, lambda x: x%3, forward_only=True, vals=[va])
        helper_test_op(None, lambda x: x%3.5, forward_only=True, vals=[va])
        helper_test_op(None, lambda x: 100%x, forward_only=True, vals=[va])
        helper_test_op(None, lambda x: 100.5%x, forward_only=True, vals=[va])

  def test_mul_naninf(self):
    helper_test_op([(45,65)], lambda x: x*math.inf)
    helper_test_op([(45,65)], lambda x: x*-math.inf)
    helper_test_op([(45,65)], lambda x: x*math.nan)
  def test_div_naninf(self):
    helper_test_op([(45,65)], lambda x: x/math.inf)
    helper_test_op([(45,65)], lambda x: x/-math.inf)
    helper_test_op([(45,65)], lambda x: x/math.nan)
    helper_test_op([(45,65)], lambda x: math.inf/x)
    helper_test_op([(45,65)], lambda x: (-math.inf)/x)
    helper_test_op([(45,65)], lambda x: math.nan/x)

  def test_pow_full(self):
    helper_test_op([(45,65), (45,65)], lambda x,y: x**y)
    helper_test_op([(45,65), (45,65)], lambda x,y: x.pow(y))

  def test_pow(self):
    helper_test_op([(45,65)], lambda x: x**0)
    helper_test_op([(45,65)], lambda x: x**1)
    helper_test_op([(45,65)], lambda x: x**2)
    helper_test_op([(45,65)], lambda x: x**3)
    helper_test_op([(45,65)], lambda x: x**-2)
    helper_test_op([()], lambda x: x**2)
    helper_test_op([()], lambda x: x**-2)
    # Regression tests for https://github.com/tinygrad/tinygrad/issues/1151
    helper_test_op([(45,65)], lambda x: x**3, low=-30, high=-27)
    helper_test_op([()], lambda x: x**3, low=-30, high=-27)
    # Regression tests for https://github.com/tinygrad/tinygrad/issues/1251
    helper_test_op([(45,65)], lambda x: x**0.2, low=-30, high=-27)
    helper_test_op([(45,65)], lambda x: x**1.2, low=-30, high=-27)
    helper_test_op([()], lambda x: x**0.2, low=-30, high=-27)
    helper_test_op([()], lambda x: x**1.2, low=-30, high=-27)
    a, b = Tensor([0.0], requires_grad=True), torch.tensor([0.0], requires_grad=True)
    helper_test_op([], lambda: b**1.1, lambda: a**1.1)

  def test_pow_const(self):
    helper_test_op([(45,65)], lambda x: x**0.0)
    helper_test_op([(45,65)], lambda x: x**1.0)
    helper_test_op([(45,65)], lambda x: x**-1.0)
    helper_test_op([(45,65)], lambda x: x**8.0)
    helper_test_op([(45,65)], lambda x: x**5.5)
    helper_test_op([(45,65)], lambda x: x**-5.5)
    # helper_test_op([(45,65)], lambda x: x**-8.0)  # TODO: fix this
    helper_test_op([(45,65)], lambda x: 1.0**x)
    helper_test_op([(45,65)], lambda x: 5.5**x)
    helper_test_op([(45,65)], lambda x: (-5.5)**x)
    helper_test_op([(45,65)], lambda x: 8.0**x)
    helper_test_op([(45,65)], lambda x: x**2.0)
    helper_test_op([(45,65)], lambda x: 2.0**x)
    helper_test_op([()], lambda x: x**2.0)
    helper_test_op([()], lambda x: 2.0**x)
    helper_test_op(None, lambda x: 0**x, vals=[[-2.,-1,0,1,2,3]])
    helper_test_op(None, lambda x: 0.7**x, vals=[[-2.,-1,0,1,2,3]])
    helper_test_op(None, lambda x: (-2)**x, vals=[[-2.,-1,0,1,2,3]])
    # float to power of int
    helper_test_op(None, lambda x: 0.7**x, vals=[[-2,-1,0,1,2,3]], forward_only=True)

  def test_pow_const_direct(self):
    # x ** c
    def get_tiny_gradient(x, c):
      t = Tensor([x], dtype=dtypes.float)
      return (t ** c)[0].gradient(t)[0].item()
    def get_torch_gradient(x, c):
      t = torch.tensor([x], dtype=torch.float, requires_grad=True)
      return torch.autograd.grad(t ** c, t)[0].item()
    for x in [-math.inf, 0, 1, math.inf]:
      for c in [-1, 0, 0.3, 1, 2]:
        tiny_out = get_tiny_gradient(x, c)
        torch_out = get_torch_gradient(x, c)
        if math.isnan(tiny_out):
          assert math.isnan(torch_out)
        else:
          self.assertAlmostEqual(tiny_out, torch_out, msg=f"{x}, {c}")

  def test_pow_zero_tensor(self):
    helper_test_op(None, lambda x,y: x**y, vals=[[0.0], [0.0]])
    # TODO: fix WEBGPU
    if Device.DEFAULT != "WEBGPU":
      helper_test_op(None, lambda x,y: x**y, vals=[[0.0], [0.3]])
      helper_test_op(None, lambda x,y: x**y, vals=[[0.0], [-0.3]])
  def test_pow_zero_const(self):
    helper_test_op(None, lambda x: x**0.3, vals=[[0.0]])
    helper_test_op(None, lambda x: x**0.0, vals=[[0.0]])
    helper_test_op(None, lambda x: x**-0.3, vals=[[0.0]])
    helper_test_op(None, lambda x: x**-1.0, vals=[[-1.0, 0.0, 1.0]])

  def test_int_pow_const_int(self):
    helper_test_op(None, lambda x: x**0, vals=[[-2,0,2]], forward_only=True, atol=0)
    helper_test_op(None, lambda x: x**1, vals=[[-2,0,2]], forward_only=True, atol=0)
    helper_test_op(None, lambda x: x**2, vals=[[-2,0,2]], forward_only=True, atol=0)
    helper_test_op(None, lambda x: x**7, vals=[[11,12,13]], forward_only=True, atol=0)
    helper_test_op(None, lambda x: x**29, vals=[[-2,0,2]], forward_only=True, atol=0)
    self.helper_test_exception(None, lambda x: x**-2, vals=[[-2,0,2]], forward_only=True, expected=RuntimeError)

  @unittest.skip("not supported")
  def test_pow_int(self):
    def _test(base, exponent): helper_test_op(None, lambda x,y: x**y, vals=[base, exponent], forward_only=True)

    for base in ([1, 2, 3], [-1, -2, -3]):
      for exponent in ([2, 3, 4], [-2, -3, -4]):
        _test(base, exponent)
    # NOTE: torch 0 ** -1 is 0
    _test([0, 0, 0], [0, 1, 2])

    np.testing.assert_equal((Tensor(11) ** Tensor(7)).item(), 11 ** 7)
    np.testing.assert_equal((Tensor([11]) ** Tensor(7)).item(), 11 ** 7)
    # TODO: fix non-precise int pow
    with self.assertRaises(AssertionError): np.testing.assert_equal((Tensor(11) ** Tensor([7])).item(), 11 ** 7)
    with self.assertRaises(AssertionError): np.testing.assert_equal((Tensor([11]) ** Tensor([7])).item(), 11 ** 7)

    # pow to a const int
    helper_test_op([], lambda: torch.tensor([2], dtype=torch.int) ** torch.tensor(-2, dtype=torch.int),
                       lambda: Tensor([2]) ** Tensor(-2), forward_only=True)

  def test_sqrt(self):
    helper_test_op([(45,65)], lambda x: x.sqrt())
    helper_test_op(None, lambda x: x.sqrt(), vals=[[0.0]])
    helper_test_op([()], lambda x: x.sqrt())
  def test_rsqrt(self):
    helper_test_op([(45,65)], lambda x: x.rsqrt())
    helper_test_op(None, lambda x: x.rsqrt(), vals=[[0.0]])
    helper_test_op([()], lambda x: x.rsqrt())

  def test_xor(self):
    data = [[1,-8,1],[32,1,6]]
    tor = torch.tensor(data, dtype=torch.int)
    ten = Tensor(data, dtype=dtypes.int32)
    helper_test_op([], lambda: tor^tor, lambda: ten^ten, forward_only=True)
    helper_test_op([], lambda: tor^0x1337, lambda: ten^0x1337, forward_only=True)
    helper_test_op([], lambda: 0x1337^tor, lambda: 0x1337^ten, forward_only=True)

    self.helper_test_exception([(4), (4)], lambda x,y: x.bitwise_xor(y), expected=RuntimeError)

  def test_and(self):
    data = [[1,-8,1],[32,1,6]]
    tor = torch.tensor(data, dtype=torch.int)
    ten = Tensor(data, dtype=dtypes.int32)
    helper_test_op([], lambda: tor&tor, lambda: ten&ten, forward_only=True)
    helper_test_op([], lambda: tor&0x1337, lambda: ten&0x1337, forward_only=True)
    helper_test_op([], lambda: 0x1337&tor, lambda: 0x1337&ten, forward_only=True)

    data = [[True, True, False, False], [True, False, True, False]]
    tor0, tor1 = torch.tensor(data[0], dtype=torch.bool),  torch.tensor(data[1], dtype=torch.bool)
    ten0, ten1 = Tensor(data[0], dtype=dtypes.bool), Tensor(data[1], dtype=dtypes.bool)
    helper_test_op([], lambda: tor0&tor1, lambda: ten0&ten1, forward_only=True)

    helper_test_op(None, lambda x: (1 < x) & (x < 2), forward_only=True, vals=[[1.2, 1.2, 1.2, 3.2]])

    self.helper_test_exception([(4), (4)], lambda x,y: x.bitwise_and(y), expected=RuntimeError)

  def test_or(self):
    data = [[1,-8,1],[32,1,6]]
    tor = torch.tensor(data, dtype=torch.int)
    ten = Tensor(data, dtype=dtypes.int32)
    helper_test_op([], lambda: tor|tor, lambda: ten|ten, forward_only=True)
    helper_test_op([], lambda: tor|0x1337, lambda: ten|0x1337, forward_only=True)
    helper_test_op([], lambda: 0x1337|tor, lambda: 0x1337|ten, forward_only=True)

    data = [[True, True, False, False], [True, False, True, False]]
    tor0, tor1 = torch.tensor(data[0], dtype=torch.bool),  torch.tensor(data[1], dtype=torch.bool)
    ten0, ten1 = Tensor(data[0], dtype=dtypes.bool), Tensor(data[1], dtype=dtypes.bool)
    helper_test_op([], lambda: tor0|tor1, lambda: ten0|ten1, forward_only=True)

    self.helper_test_exception([(4), (4)], lambda x,y: x.bitwise_or(y), expected=RuntimeError)

  def test_bitwise_not(self):
    data = [[1,-8,1],[32,1,6]]
    tor = torch.tensor(data, dtype=torch.int)
    ten = Tensor(data, dtype=dtypes.int32)
    helper_test_op([], lambda: tor.bitwise_not(), lambda: ten.bitwise_not(), forward_only=True)
    helper_test_op([], lambda: ~tor, lambda: ~ten, forward_only=True)

    data = [[True, False]]
    tor = torch.tensor(data, dtype=torch.bool)
    ten = Tensor(data, dtype=dtypes.bool)
    helper_test_op([], lambda: tor.bitwise_not(), lambda: ten.bitwise_not(), forward_only=True)
    helper_test_op([], lambda: ~tor, lambda: ~ten, forward_only=True)

    self.helper_test_exception([(4)], lambda x: x.bitwise_not(), expected=RuntimeError)

  def test_lshift(self):
    data = [[0,1,2],[1<<8,1<<16,1<<31-1]]
    tor = torch.tensor(data, dtype=torch.int)
    ten = Tensor(data, dtype=dtypes.uint32)
    # cast to int32 because torch does not support uint32
    helper_test_op([], lambda: tor << 0, lambda: (ten << 0).cast(dtypes.int32), forward_only=True)
    helper_test_op([], lambda: tor << 2, lambda: (ten << 2).cast(dtypes.int32), forward_only=True)
    helper_test_op([], lambda: tor << 31, lambda: (ten << 31).cast(dtypes.int32), forward_only=True)
    helper_test_op([], lambda: tor.__lshift__(2), lambda: ten.__lshift__(2).cast(dtypes.int32), forward_only=True)
    helper_test_op([], lambda: tor.bitwise_left_shift(2), lambda: ten.lshift(2).cast(dtypes.int32), forward_only=True)

  def test_rshift(self):
    data = [[0,1,2],[1<<8,1<<16,1<<31-1]]
    tor = torch.tensor(data, dtype=torch.int)
    ten = Tensor(data, dtype=dtypes.uint32)
    # cast to int32 because torch does not support uint32
    helper_test_op([], lambda: tor >> 0, lambda: (ten >> 0).cast(dtypes.int32), forward_only=True)
    helper_test_op([], lambda: tor >> 2, lambda: (ten >> 2).cast(dtypes.int32), forward_only=True)
    helper_test_op([], lambda: tor >> 31, lambda: (ten >> 31).cast(dtypes.int32), forward_only=True)
    helper_test_op([], lambda: tor.__rshift__(2), lambda: ten.__rshift__(2).cast(dtypes.int32), forward_only=True)
    helper_test_op([], lambda: tor.bitwise_right_shift(2), lambda: ten.rshift(2).cast(dtypes.int32), forward_only=True)

  def test_idiv_shift_rewrite_negative(self):
    a = Tensor(-5).idiv(2).item()
    b = Tensor(-5).contiguous().idiv(2).item()
    self.assertEqual(a, b)
    self.assertEqual(Tensor(-1).contiguous().idiv(4).item(), 0)  # NOTE this is trunc-div behaviour

  def test_sin(self):
    helper_test_op([(45,65)], lambda x: x.sin())
    helper_test_op([()], lambda x: x.sin())
    # works on real CUDA but not CI
    if not ((getenv("MOCKGPU") and Device.DEFAULT == "NV") or Device.DEFAULT == "WEBGPU"):
      helper_test_op(None, lambda x: x.sin(), vals=[[math.nan, math.inf, -math.inf, 0.0]])
      helper_test_op(None, lambda x: x.sin(), vals=[[1e1, 1e2, 1e3, 1e4, 1e5, 1e6, -1e1, -1e2, -1e3, -1e4, -1e5, -1e6]],
                    atol=3e-3, rtol=3e-3, grad_atol=3e-3, grad_rtol=3e-3)
  @unittest.skipIf(Device.DEFAULT == "WEBGPU" and platform.system() == "Windows", "Not accurate enough with DirectX backend")
  def test_cos(self):
    helper_test_op([(45,65)], lambda x: x.cos())
    helper_test_op([()], lambda x: x.cos())
    if not ((getenv("MOCKGPU") and Device.DEFAULT == "NV") or Device.DEFAULT == "WEBGPU"):
      helper_test_op(None, lambda x: x.sin(), vals=[[math.nan, math.inf, -math.inf, 0.0]])
      helper_test_op(None, lambda x: x.cos(), vals=[[1e1, 1e2, 1e3, 1e4, 1e5, 1e6, -1e1, -1e2, -1e3, -1e4, -1e5, -1e6]],
                    atol=3e-3, rtol=3e-3, grad_atol=3e-3, grad_rtol=3e-3)
  @unittest.skipIf(Device.DEFAULT == "WEBGPU" and platform.system() == "Windows", "Not accurate enough with DirectX backend")
  def test_tan(self):
    # NOTE: backward has much higher diff with input close to pi/2 and -pi/2
    helper_test_op([(45,65)], lambda x: x.tan(), low=-1.5, high=1.5)
    helper_test_op([(45,65)], lambda x: x.tan(), low=-5, high=5)
    helper_test_op([()], lambda x: x.tan())
    if not ((getenv("MOCKGPU") and Device.DEFAULT == "NV") or Device.DEFAULT == "WEBGPU"):
      helper_test_op(None, lambda x: x.sin(), vals=[[math.nan, math.inf, -math.inf, 0.0]])
      helper_test_op(None, lambda x: x.cos(), vals=[[1e1, 1e2, 1e3, 1e4, 1e5, 1e6, -1e1, -1e2, -1e3, -1e4, -1e5, -1e6]],
                    atol=3e-3, rtol=3e-3, grad_atol=3e-3, grad_rtol=3e-3)

  def test_asin(self):
    helper_test_op([(45,65)], lambda x: x.asin(), low=-1, high=1)
    helper_test_op([(45,65)], lambda x: x.asin(), low=-300, high=-297)
    helper_test_op([(45,65)], lambda x: x.asin(), low=300, high=303)
  def test_acos(self):
    # high grad atol
    helper_test_op([(45,65)], lambda x: x.acos(), low=-1, high=1)
    helper_test_op([(45,65)], lambda x: x.acos(), low=-300, high=-297)
    helper_test_op([(45,65)], lambda x: x.acos(), low=300, high=303)
  def test_atan(self):
    helper_test_op([(45,65)], lambda x: x.atan())
    helper_test_op([(45,65)], lambda x: x.atan(), low=-300, high=-297)
    helper_test_op([(45,65)], lambda x: x.atan(), low=300, high=303)

  def test_relu(self):
    helper_test_op([(64,64)], lambda x: x.relu())
    helper_test_op([()], lambda x: x.relu())
  def test_relu_exact(self):
    helper_test_op(None, lambda x: x.relu(), vals=[[-1.,0,1]])
  def test_relu_maximum_exact(self):
    helper_test_op(None, lambda x: torch.maximum(x, torch.zeros_like(x, requires_grad=False)), lambda x: Tensor.maximum(x, 0), vals=[[-1.,0,1]])
  def test_leaky_relu(self):
    helper_test_op([(45,65)], lambda x: torch.nn.functional.leaky_relu(x,0.01), Tensor.leaky_relu)
    helper_test_op([()], lambda x: torch.nn.functional.leaky_relu(x,0.01), Tensor.leaky_relu)
  def test_celu(self):
    for val in range(1, 5):
      helper_test_op([(45,65)], lambda x: torch.nn.functional.celu(x,val), lambda x: x.celu(val))
      helper_test_op([()], lambda x: torch.nn.functional.celu(x,val), lambda x: x.celu(val))
  def test_selu(self):
    helper_test_op([(45,65)], torch.nn.functional.selu, Tensor.selu)
    helper_test_op([()], torch.nn.functional.selu, Tensor.selu)
  def test_silu(self):
    helper_test_op([(45,65)], torch.nn.functional.silu, Tensor.silu)
    helper_test_op([()], torch.nn.functional.silu, Tensor.silu)
  def test_swish(self):
    helper_test_op([(45,65)], torch.nn.functional.silu, Tensor.swish)
    helper_test_op([()], torch.nn.functional.silu, Tensor.swish)

  def test_abs(self):
    helper_test_op([(45,65)], torch.abs, Tensor.abs)
    helper_test_op([()], torch.abs, Tensor.abs)
  def test_abs_exact(self):
    helper_test_op(None, torch.abs, Tensor.abs, vals=[[-1.,0,1]])

  @unittest.skipIf(TRANSCENDENTAL and Device.DEFAULT=="AMD", "TODO: remu crashes")
  def test_log(self):
    helper_test_op([(45,65)], torch.log, Tensor.log)
    helper_test_op(None, torch.log, Tensor.log, vals=[[math.inf, -math.inf, math.nan]])
    helper_test_op([()], torch.log, Tensor.log)
  def test_log2(self):
    helper_test_op([(45,65)], torch.log2, Tensor.log2)
    helper_test_op(None, torch.log2, Tensor.log2, vals=[[math.inf, -math.inf, math.nan]])
    helper_test_op([()], torch.log2, Tensor.log2)

  @unittest.skipIf(TRANSCENDENTAL and Device.DEFAULT=="AMD", "TODO: remu crashes")
  def test_exp(self):
    helper_test_op([(45,65)], torch.exp, Tensor.exp)
    helper_test_op(None, torch.exp, Tensor.exp, vals=[[math.inf, -math.inf, math.nan]])
    helper_test_op([()], torch.exp, Tensor.exp)
  def test_exp2(self):
    helper_test_op([(45,65)], torch.exp2, Tensor.exp2)
    helper_test_op(None, torch.exp2, Tensor.exp2, vals=[[math.inf, -math.inf, math.nan]])
    helper_test_op([()], torch.exp2, Tensor.exp2)

  def test_sign(self):
    helper_test_op([(45,65)], torch.sign, Tensor.sign)
    helper_test_op([()], torch.sign, Tensor.sign)
  def test_sign_exact(self):
    helper_test_op(None, torch.sign, Tensor.sign, vals=[[-1.,0,1]])

  def test_copysign(self):
    helper_test_op([(45,65), (45,65)], torch.copysign, Tensor.copysign)
    helper_test_op([(45,65), (45,1)], torch.copysign, Tensor.copysign)
    helper_test_op([(45,1), (1,65)], torch.copysign, Tensor.copysign)
    helper_test_op([(), ()], torch.copysign, Tensor.copysign)
  def test_copysign_exact(self):
    for i in [-1.,0.,1.]:
      for j in [-1., 0., 1.]:
        helper_test_op(None, torch.copysign, Tensor.copysign, vals=[[i], [j]])

  def test_logaddexp(self):
    helper_test_op([(45,65), (45,65)], torch.logaddexp, Tensor.logaddexp)
    helper_test_op(None, torch.logaddexp, Tensor.logaddexp, vals=[[-1.], [-1.0, 2, 3]])
    helper_test_op(None, torch.logaddexp, Tensor.logaddexp, vals=[[-100.0, -200, -300], [-1.0, 2, 3]])
    helper_test_op(None, torch.logaddexp, Tensor.logaddexp, vals=[[1.0, 2000, 30000], [-1.0, 2, 3]])

  def test_softsign(self):
    helper_test_op([(45,65)], torch.nn.functional.softsign, Tensor.softsign)
    helper_test_op([()], torch.nn.functional.softsign, Tensor.softsign)
  def test_softsign_exact(self):
    helper_test_op(None, torch.nn.functional.softsign, Tensor.softsign, vals=[[-1.,0,1]])

  def test_sigmoid(self):
    helper_test_op([(45,65)], torch.sigmoid, Tensor.sigmoid)
    helper_test_op([()], torch.sigmoid, Tensor.sigmoid)
  def test_sigmoid_extreme(self):
    helper_test_op([(45,65)], torch.sigmoid, Tensor.sigmoid, low=300, high=400)
    helper_test_op([(45,65)], torch.sigmoid, Tensor.sigmoid, low=-400, high=-300)
    x = Tensor([300.0])
    self.assertAlmostEqual(x.sigmoid()[0].gradient(x)[0].item(), 0.0)
    x = Tensor([-300.0])
    self.assertAlmostEqual(x.sigmoid()[0].gradient(x)[0].item(), 0.0)
  def test_sigmoid_alt_extreme(self):
    def sigmoid(x:Tensor): return x.exp() / (1 + x.exp())
    x = Tensor([300.0])
    self.assertAlmostEqual(sigmoid(x)[0].gradient(x)[0].item(), 0.0)
    x = Tensor([-300.0])
    self.assertAlmostEqual(sigmoid(x)[0].gradient(x)[0].item(), 0.0)

  def test_logsigmoid(self):
    helper_test_op([(45,65)], torch.nn.functional.logsigmoid, Tensor.logsigmoid)
    helper_test_op([()], torch.nn.functional.logsigmoid, Tensor.logsigmoid)

  def test_hardsigmoid(self):
    helper_test_op([(45,65)], torch.nn.functional.hardsigmoid, Tensor.hardsigmoid)
    helper_test_op([()], torch.nn.functional.hardsigmoid, Tensor.hardsigmoid)
  def test_hardsigmoid_extreme(self):
    helper_test_op([(45,65)], torch.sigmoid, Tensor.sigmoid, low=300, high=400)
    helper_test_op([(45,65)], torch.sigmoid, Tensor.sigmoid, low=-400, high=-300)
  def test_softplus(self):
    helper_test_op([(45,65)], torch.nn.functional.softplus, Tensor.softplus, grad_atol=1e-6)
    helper_test_op([(45,65)], lambda t: torch.nn.functional.softplus(t, beta=3), lambda t: Tensor.softplus(t, beta=3), grad_atol=1e-6)
    helper_test_op([(45,65)], lambda t: torch.nn.functional.softplus(t, beta=1/3), lambda t: Tensor.softplus(t, beta=1/3), grad_atol=1e-6)
    helper_test_op([(45,65)], torch.nn.functional.softplus, Tensor.softplus, grad_atol=1e-6, low=300, high=400)
    helper_test_op([(45,65)], torch.nn.functional.softplus, Tensor.softplus, grad_atol=1e-6, low=-400, high=-300)
    helper_test_op([()], torch.nn.functional.softplus, Tensor.softplus, grad_atol=1e-6)

  def test_erf(self):
    helper_test_op([(45,65)], torch.erf, Tensor.erf)
    helper_test_op([(45,65)], torch.erf, Tensor.erf, low=300, high=400)
    helper_test_op([(45,65)], torch.erf, Tensor.erf, low=-400, high=-300)
    helper_test_op([()], torch.erf, Tensor.erf)

  def test_gelu(self):
    helper_test_op([(45,65)], lambda x: torch.nn.functional.gelu(x, approximate="tanh"), Tensor.gelu)
  def test_gelu_extreme(self):
    helper_test_op([(45,65)], lambda x: torch.nn.functional.gelu(x, approximate="tanh"), Tensor.gelu, low=300, high=400)
    helper_test_op([(45,65)], lambda x: torch.nn.functional.gelu(x, approximate="tanh"), Tensor.gelu, low=-400, high=-300)
  def test_quick_gelu(self):
    helper_test_op([(45,65)], lambda x: x * torch.sigmoid(1.702 * x), Tensor.quick_gelu)
    helper_test_op([()], lambda x: x * torch.sigmoid(1.702 * x), Tensor.quick_gelu)
  def test_quick_gelu_extreme(self):
    helper_test_op([(45,65)], lambda x: x * torch.sigmoid(1.702 * x), Tensor.quick_gelu, low=300, high=400)
    helper_test_op([(45,65)], lambda x: x * torch.sigmoid(1.702 * x), Tensor.quick_gelu, low=-400, high=-300)

  def test_elu(self):
    helper_test_op([(45,65)], torch.nn.functional.elu, Tensor.elu)
    helper_test_op([(45,65)], lambda x: torch.nn.functional.elu(x, alpha=0.1), lambda x: Tensor.elu(x, alpha=0.1))
    helper_test_op([()], torch.nn.functional.elu, Tensor.elu)
  def test_relu6(self):
    helper_test_op([(45,65)], torch.nn.functional.relu6, Tensor.relu6)
    helper_test_op([()], torch.nn.functional.relu6, Tensor.relu6)
  def test_hardswish(self):
    helper_test_op([(45,65)], torch.nn.functional.hardswish, Tensor.hardswish, grad_atol=1e-6)
    helper_test_op([()], torch.nn.functional.hardswish, Tensor.hardswish, grad_atol=1e-6)
  def test_mish(self):
    helper_test_op([(45,65)], torch.nn.functional.mish, Tensor.mish)
    helper_test_op([()], torch.nn.functional.mish, Tensor.mish)

  def test_small_cumsum(self):
    helper_test_op([(10)], lambda x: torch.cumsum(x, dim=0), lambda x: Tensor.cumsum(x, axis=0))
  @slow_test
  def test_simple_cumsum(self):
    helper_test_op([(512)], lambda x: torch.cumsum(x, dim=0), lambda x: Tensor.cumsum(x, axis=0))
    helper_test_op([(1022)], lambda x: torch.cumsum(x, dim=0), lambda x: Tensor.cumsum(x, axis=0))
  @slow_test
  def test_cumsum(self):
    helper_test_op([()], lambda x: torch.cumsum(x, dim=0), lambda x: Tensor.cumsum(x, axis=0))
    self.helper_test_exception([()], lambda x: torch.cumsum(x, dim=1), lambda x: Tensor.cumsum(x, axis=1), expected=IndexError)
    helper_test_op([(20,)], lambda x: torch.cumsum(x, dim=0), lambda x: Tensor.cumsum(x, axis=0))
    self.helper_test_exception([(20,)], lambda x: torch.cumsum(x, dim=1), lambda x: Tensor.cumsum(x, axis=1), expected=IndexError)
    self.helper_test_exception([(20,)], lambda x: torch.cumsum(x, dim=-2), lambda x: Tensor.cumsum(x, axis=-2), expected=IndexError)
    helper_test_op([(20,30)], lambda x: torch.cumsum(x, dim=0), lambda x: Tensor.cumsum(x, axis=0))
    helper_test_op([(20,30)], lambda x: torch.cumsum(x, dim=1), lambda x: Tensor.cumsum(x, axis=1))
    helper_test_op([(20,30,40)], lambda x: torch.cumsum(x, dim=2), lambda x: Tensor.cumsum(x, axis=2))
    helper_test_op([(20,30,40)], lambda x: torch.cumsum(x, dim=-1), lambda x: Tensor.cumsum(x, axis=-1))
  def test_cumsum_zero_axis(self):
    helper_test_op([(2,0,4)], lambda x: torch.cumsum(x, dim=1), lambda x: Tensor.cumsum(x, axis=1))
    helper_test_op([(0,3)], lambda x: torch.cumsum(x, dim=0), lambda x: Tensor.cumsum(x, axis=0))
    helper_test_op([(2,3,0)], lambda x: torch.cumsum(x, dim=2), lambda x: Tensor.cumsum(x, axis=2))

  def test_small_cumprod(self):
    helper_test_op([(10)],lambda x: torch.cumprod(x, dim=0),lambda x: Tensor.cumprod(x, axis=0))
  @slow_test
  def test_simple_cumprod(self):
    helper_test_op([(512)],lambda x: torch.cumprod(x, dim=0),lambda x: Tensor.cumprod(x, axis=0))
    helper_test_op([(1022)],lambda x: torch.cumprod(x, dim=0),lambda x: Tensor.cumprod(x, axis=0))
  @slow_test
  def test_cumprod(self):
    helper_test_op([()],lambda x: torch.cumprod(x, dim=0),lambda x: Tensor.cumprod(x, axis=0))
    self.helper_test_exception([()],lambda x: torch.cumprod(x, dim=1),lambda x: Tensor.cumprod(x, axis=1),expected=IndexError)
    helper_test_op([(20,)],lambda x: torch.cumprod(x, dim=0),lambda x: Tensor.cumprod(x, axis=0))
    self.helper_test_exception([(20,)],lambda x: torch.cumprod(x, dim=1),lambda x: Tensor.cumprod(x, axis=1),expected=IndexError)
    self.helper_test_exception([(20,)],lambda x: torch.cumprod(x, dim=-2),lambda x: Tensor.cumprod(x, axis=-2),expected=IndexError)
    helper_test_op([(20, 30)],lambda x: torch.cumprod(x, dim=0),lambda x: Tensor.cumprod(x, axis=0))
    helper_test_op([(20, 30)],lambda x: torch.cumprod(x, dim=1),lambda x: Tensor.cumprod(x, axis=1))
    helper_test_op([(20, 30, 40)],lambda x: torch.cumprod(x, dim=2),lambda x: Tensor.cumprod(x, axis=2))
    helper_test_op([(20, 30, 40)],lambda x: torch.cumprod(x, dim=-1),lambda x: Tensor.cumprod(x, axis=-1))
  def test_cumprod_zero_axis(self):
    helper_test_op([(2, 0, 4)],lambda x: torch.cumprod(x, dim=1),lambda x: Tensor.cumprod(x, axis=1))
    helper_test_op([(0, 3)],lambda x: torch.cumprod(x, dim=0),lambda x: Tensor.cumprod(x, axis=0))
    helper_test_op([(2, 3, 0)],lambda x: torch.cumprod(x, dim=2),lambda x: Tensor.cumprod(x, axis=2))

  def test_small_cummax(self):
    helper_test_op([(10)], lambda x: torch.cummax(x, dim=0).values, lambda x: Tensor.cummax(x, axis=0))
  @slow_test
  def test_simple_cummax(self):
    helper_test_op([(512)], lambda x: torch.cummax(x, dim=0).values, lambda x: Tensor.cummax(x, axis=0))
    helper_test_op([(1022)], lambda x: torch.cummax(x, dim=0).values, lambda x: Tensor.cummax(x, axis=0))
  @slow_test
  def test_cummax(self):
    helper_test_op([()], lambda x: torch.cummax(x, dim=0).values, lambda x: Tensor.cummax(x, axis=0))
    # TODO: torch allows this?
    # self.helper_test_exception([()], lambda x: torch.cummax(x, dim=1).values, lambda x: Tensor.cummax(x, axis=1), expected=IndexError)
    helper_test_op([(20,)], lambda x: torch.cummax(x, dim=0).values, lambda x: Tensor.cummax(x, axis=0))
    self.helper_test_exception([(20,)], lambda x: torch.cummax(x, dim=1).values, lambda x: Tensor.cummax(x, axis=1), expected=IndexError)
    self.helper_test_exception([(20,)], lambda x: torch.cummax(x, dim=-2).values, lambda x: Tensor.cummax(x, axis=-2), expected=IndexError)
    helper_test_op([(20,30)], lambda x: torch.cummax(x, dim=0).values, lambda x: Tensor.cummax(x, axis=0))
    helper_test_op([(20,30)], lambda x: torch.cummax(x, dim=1).values, lambda x: Tensor.cummax(x, axis=1))
    helper_test_op([(20,30,40)], lambda x: torch.cummax(x, dim=2).values, lambda x: Tensor.cummax(x, axis=2))
    helper_test_op([(20,30,40)], lambda x: torch.cummax(x, dim=-1).values, lambda x: Tensor.cummax(x, axis=-1))
  def test_cummax_zero_axis(self):
    helper_test_op([(2,0,4)], lambda x: torch.cummax(x, dim=1).values, lambda x: Tensor.cummax(x, axis=1))
    helper_test_op([(0,3)], lambda x: torch.cummax(x, dim=0).values, lambda x: Tensor.cummax(x, axis=0))
    helper_test_op([(2,3,0)], lambda x: torch.cummax(x, dim=2).values, lambda x: Tensor.cummax(x, axis=2))

  def test_argmax(self):
    # check if it returns the first index for multiple occurences
    helper_test_op(None, lambda x: x.argmax().type(torch.int32), lambda x: x.argmax(), forward_only=True, vals=[[2, 2]])
    helper_test_op(None, lambda x: x.argmax().type(torch.int32), lambda x: x.argmax(), forward_only=True, vals=[[1, 2, 2]])
    np.testing.assert_equal(Tensor([2,2]).argmax().numpy(), 0)
    np.testing.assert_equal(Tensor([1,2,2]).argmax().numpy(), 1)
    helper_test_op([(10,20)], lambda x: x.argmax().type(torch.int32), lambda x: x.argmax(), forward_only=True)
    helper_test_op([(10,20)], lambda x: x.argmax(0, False).type(torch.int32), lambda x: x.argmax(0, False), forward_only=True)
    helper_test_op([(10,20)], lambda x: x.argmax(1, False).type(torch.int32), lambda x: x.argmax(1, False), forward_only=True)
    helper_test_op([(10,20)], lambda x: x.argmax(1, True).type(torch.int32), lambda x: x.argmax(1, True), forward_only=True)
    # regression test for bitwise_not then argmax
    helper_test_op(None, lambda x: (~x).argmax().type(torch.int32), lambda x: (~x).argmax(), forward_only=True, vals=[[2, 2]])

    helper_test_op(None, lambda x: x.argmax().type(torch.int32), lambda x: x.argmax(), forward_only=True, vals=[[0, -2**31]])
    helper_test_op(None, lambda x: x.argmax().type(torch.int32), lambda x: x.argmax(), forward_only=True, vals=[[-2**31, 0]])
    # NOTE: torch does not support this on bool
    helper_test_op(None, lambda x: x.type(torch.int32).argmax().type(torch.int32), lambda x: x.argmax(), forward_only=True, vals=[[False, True]])
    helper_test_op(None, lambda x: x.type(torch.int32).argmax().type(torch.int32), lambda x: x.argmax(), forward_only=True, vals=[[True, False]])

  def test_argmin(self):
    # check if it returns the first index for multiple occurences
    helper_test_op(None, lambda x: x.argmin().type(torch.int32), lambda x: x.argmin(), forward_only=True, vals=[[2, 2]])
    helper_test_op(None, lambda x: x.argmin().type(torch.int32), lambda x: x.argmin(), forward_only=True, vals=[[3, 2, 2]])
    np.testing.assert_equal(Tensor([2,2]).argmin().numpy(), 0)
    np.testing.assert_equal(Tensor([3,2,2]).argmin().numpy(), 1)
    helper_test_op([(10,20)], lambda x: x.argmin().type(torch.int32), lambda x: x.argmin(), forward_only=True)
    helper_test_op([(10,20)], lambda x: x.argmin(0, False).type(torch.int32), lambda x: x.argmin(0, False), forward_only=True)
    helper_test_op([(10,20)], lambda x: x.argmin(1, False).type(torch.int32), lambda x: x.argmin(1, False), forward_only=True)
    helper_test_op([(10,20)], lambda x: x.argmin(1, True).type(torch.int32), lambda x: x.argmin(1, True), forward_only=True)

    helper_test_op(None, lambda x: x.argmin().type(torch.int32), lambda x: x.argmin(), forward_only=True, vals=[[0, -2**31]])
    helper_test_op(None, lambda x: x.argmin().type(torch.int32), lambda x: x.argmin(), forward_only=True, vals=[[-2**31, 0]])
    # NOTE: torch does not support this on bool
    helper_test_op(None, lambda x: x.type(torch.int32).argmin().type(torch.int32), lambda x: x.argmin(), forward_only=True, vals=[[False, True]])
    helper_test_op(None, lambda x: x.type(torch.int32).argmin().type(torch.int32), lambda x: x.argmin(), forward_only=True, vals=[[True, False]])

  def test_sort(self):
    for shape in [(0,), (0,5), (1,), (1,5)]:
      helper_test_op([shape], lambda x: x.sort(0).values, lambda x: x.sort(0)[0], forward_only=True)
      helper_test_op([shape], lambda x: x.sort(0).indices.type(torch.int32), lambda x: x.sort(0)[1], forward_only=True)
    for dim in [-1, 0, 1]:
      for descending in [True, False]:
        helper_test_op([(8,8,6)], lambda x: x.sort(dim, descending).values, lambda x: x.sort(dim, descending)[0], forward_only=True)
        helper_test_op([(8,8,6)], lambda x: x.sort(dim, descending).indices.type(torch.int32), lambda x: x.sort(dim, descending)[1],
                       forward_only=True)
    # repeated values
    helper_test_op(None, lambda x: x.sort(stable=True).values, lambda x: x.sort()[0], forward_only=True, vals=[[0, 1] * 9])
    helper_test_op(None, lambda x: x.sort(stable=True).indices.type(torch.int32), lambda x: x.sort()[1], forward_only=True, vals=[[0, 1] * 9])
    helper_test_op(None, lambda x: x.sort(stable=True, descending=True).values,
                   lambda x: x.sort(descending=True)[0], forward_only=True, vals=[[0, 1] * 9])
    helper_test_op(None, lambda x: x.sort(stable=True, descending=True).indices.type(torch.int32),
                   lambda x: x.sort(descending=True)[1], forward_only=True, vals=[[0, 1] * 9])

  def test_argsort(self):
    for dim in [-1, 0, 1]:
      for descending in [True, False]:
        helper_test_op([(8,8,6)], lambda x: torch.argsort(x, dim=dim, descending=descending, stable=True).type(torch.int32),
                                  lambda x: x.argsort(dim, descending), forward_only=True)

  def test_topk(self):
    helper_test_op([(8)], lambda x: x.topk(3).values, lambda x: x.topk(3)[0], forward_only=True)
    helper_test_op([(8)], lambda x: x.topk(3).indices.type(torch.int32), lambda x: x.topk(3)[1], forward_only=True)
    for dim in [0, 1, -1]:
      for largest in [True, False]:
        for sorted_ in [True]: # TODO support False
          helper_test_op([(5,5,4)],
                          lambda x: x.topk(4, dim, largest, sorted_).values,
                          lambda x: x.topk(4, dim, largest, sorted_)[0], forward_only=True)
          helper_test_op([(5,5,4)],
                          lambda x: x.topk(4, dim, largest, sorted_).indices.type(torch.int32),
                          lambda x: x.topk(4, dim, largest, sorted_)[1], forward_only=True)
    # repeated values
    value, indices = Tensor([1, 1, 0, 1, 0, 1, 0, 0, 1, 0, 0, 0, 1, 0]).topk(3)
    np.testing.assert_equal(value.numpy(), [1, 1, 1])
    np.testing.assert_equal(indices.numpy(), [0, 1, 3])
    value, indices = Tensor([1, 1, 0, 1, 0, 1, 0, 0, 1, 0, 0, 0, 1, 0]).topk(3, largest=False)
    np.testing.assert_equal(value.numpy(), [0, 0, 0])
    np.testing.assert_equal(indices.numpy(), [2, 4, 6])
    self.helper_test_exception([(4)], lambda x: x.topk(5), expected=(RuntimeError, ValueError))

  @slow_test
  def test_einsum(self):
    # matrix transpose
    helper_test_op([(10,10)], lambda a: torch.einsum('ij->ji', a), lambda a: Tensor.einsum('ij->ji', a))
    helper_test_op([(10,10)], lambda a: torch.einsum('ij -> ji', a), lambda a: Tensor.einsum('ij -> ji', a))
    helper_test_op([(10,10)], lambda a: torch.einsum('ji', a), lambda a: Tensor.einsum('ji', a))
    helper_test_op([(4,6,8)], lambda a: torch.einsum('jki', a), lambda a: Tensor.einsum('jki', a))
    helper_test_op([(4,6,8)], lambda a: torch.einsum('dog', a), lambda a: Tensor.einsum('dog', a))
    # no -> and empty rhs
    helper_test_op([(4,6),(6,8)], lambda a, b: torch.einsum('ij,jk', a, b), lambda a, b: Tensor.einsum('ij,jk', a, b))
    # sum all elements
    helper_test_op([(4,6,8)], lambda a: torch.einsum('ijk->', a), lambda a: Tensor.einsum('ijk->', a))
    # column sum
    helper_test_op([(5,5)], lambda a: torch.einsum('ij->j', a), lambda a: Tensor.einsum('ij->j', a))
    # row sum
    helper_test_op([(5,5)], lambda a: torch.einsum('ij->i', a), lambda a: Tensor.einsum('ij->i', a))
    # matrix-vector multiplication
    helper_test_op([(3,4), (4,)], lambda a,b: torch.einsum('ik,k->i', a,b), lambda a,b: Tensor.einsum('ik,k->i', a, b))
    # matrix-matrix multiplication
    helper_test_op([(3,4), (4,5)], lambda a,b: torch.einsum('ik,kj->ij', a,b), lambda a,b: Tensor.einsum('ik,kj->ij', a, b))
    # matrix-matrix multiplication, different letter order
    helper_test_op([(3,4), (4,5)], lambda a,b: torch.einsum('jk,ki->ji', a,b), lambda a,b: Tensor.einsum('jk,ki->ji', a, b))
    # dot product
    helper_test_op([(5),(5)], lambda a,b: torch.einsum('i,i->i', [a,b]), lambda a,b: Tensor.einsum('i,i->i', [a,b]))
    # hadamard product
    helper_test_op([(5,6),(5,6)], lambda a,b: torch.einsum('ij,ij->ij', a,b), lambda a,b: Tensor.einsum('ij,ij->ij', a,b))
    # outer product
    helper_test_op([(5,), (5,)], lambda a,b: torch.einsum('i,j->ij', a,b), lambda a,b: Tensor.einsum('i,j->ij',a,b))
    # batch matrix multiplication
    helper_test_op([(2,4,6),(2,6,8)], lambda a,b: torch.einsum('ijk,ikl->ijl', [a, b]), lambda a,b: Tensor.einsum('ijk,ikl->ijl', [a, b]))
    # batch matrix multiplication, result permuted
    helper_test_op([(2,4,5),(2,5,7)], lambda a,b: torch.einsum('ijk,ikl->jil', [a, b]), lambda a,b: Tensor.einsum('ijk,ikl->jil', [a, b]))
    # batch matrix multiplication, result & input permuted
    helper_test_op([(4,2,5),(2,5,7)], lambda a,b: torch.einsum('jik,ikl->jil', [a, b]), lambda a,b: Tensor.einsum('jik,ikl->jil', [a, b]))
    # batch matrix multiplication, result with different letters
    helper_test_op([(2,4,6),(2,6,8)], lambda a,b: torch.einsum('ijk,ika->ija', [a, b]), lambda a,b: Tensor.einsum('ijk,ika->ija', [a, b]))
    # tensor contraction
    helper_test_op([(3,5,8,10),(11,7,5,13,8)], lambda a,b: torch.einsum('pqrs,tuqvr->pstuv', a,b),
                                                lambda a,b: Tensor.einsum('pqrs,tuqvr->pstuv', a,b), atol=1e-5)
    # tensor contraction, input permuted
    helper_test_op([(3,8,10,5),(11,5,7,13,8)], lambda a,b: torch.einsum('prsq,tquvr->pstuv', a,b),
                                                lambda a,b: Tensor.einsum('prsq,tquvr->pstuv', a,b), atol=1e-5)
    # tensor contraction, result with different letters
    helper_test_op([(3,5,8,10),(11,7,5,13,8)], lambda a,b: torch.einsum('zqrs,tuqvr->zstuv', a,b),
                                                lambda a,b: Tensor.einsum('zqrs,tuqvr->zstuv', a,b), atol=1e-5)
    # bilinear transformation
    helper_test_op([(2,3),(5,3,7),(2,7)], lambda a,b,c: torch.einsum('ik,jkl,il->ij', [a,b,c]), lambda a,b,c: Tensor.einsum('ik,jkl,il->ij', [a,b,c]))

  @slow_test
  def test_einsum_ellipsis(self):
    """The expected behavior for einsum is described in the PyTorch docs: https://pytorch.org/docs/stable/generated/torch.einsum.html"""
    # test ellipsis
    helper_test_op([(3, 8, 9), (3, 8, 9)], lambda a, b: torch.einsum('...id, ...jd -> ...ij', [a, b]),
               lambda a, b: Tensor.einsum('...id, ...jd -> ...ij', [a, b]))
    # ellipsis will come first in the output before the subscript labels, if rhs is not specified
    helper_test_op([(3, 8, 9), (3, 8, 9)], lambda a, b: torch.einsum('...id, ...jd', [a, b]),
               lambda a, b: Tensor.einsum('...id, ...jd', [a, b]))
    # multiple ellipsis in different operands with different shapes are allowed
    helper_test_op([(2, 3, 4, 5), (5, 2, 4)], lambda a, b: torch.einsum('i...j,ji...->...', [a, b]),
               lambda a, b: Tensor.einsum('i...j,ji...->...', [a, b]))
    # match torch ellipsis handling
    helper_test_op([(32, 7, 24, 24, 24), (32, 7, 24, 24, 24)], lambda a, b: torch.einsum('ij...,ij...->ij', [a, b]),
               lambda a, b: Tensor.einsum('ij...,ij...->ij', [a, b]))
    # multiple ellipsis in one operand are not allowed
    self.helper_test_exception([(2, 3, 4), (2, 3, 4)], lambda a, b: torch.einsum('...ik..., ...jk ->', [a, b]),
                lambda a, b: Tensor.einsum('...ik..., ...jk ->', [a, b]), expected=(RuntimeError, IndexError))
    # multiple ellipsis must broadcast together
    self.helper_test_exception([(2, 3, 4), (2, 3, 4)], lambda a, b: torch.einsum('i...j,ji...->...', [a, b]),
                lambda a, b: Tensor.einsum('i...j,ji...->...', [a, b]), expected=RuntimeError)

  def test_einsum_shape_check(self):
    self.helper_test_exception([(3,8,10,5), (11,5,13,16,8)], lambda a, b: torch.einsum('pqrs,tuqvr->pstuv', [a, b]),
                lambda a, b: Tensor.einsum('pqrs,tuqvr->pstuv', [a, b]), expected=RuntimeError)

  def test_einsum_arity_check1(self):
    self.helper_test_exception([(10,15), (15,20), (20,10)], lambda a, b, c: torch.einsum('ij,jk->ij', [a, b, c]),
                lambda a, b, c: Tensor.einsum('ij,jk->ij', [a, b, c]), expected=(ValueError, RuntimeError))

  def test_einsum_arity_check2(self):
    self.helper_test_exception([(10,10)], lambda a: torch.einsum('ij,jk->ij', a),
                lambda a: Tensor.einsum('ij,jk->ij', a), expected=(ValueError, RuntimeError))

  @unittest.skipIf(IMAGE>0, "no 1d dot for images")
  def test_dot_1d(self):
    helper_test_op([(65), (65)], lambda x,y: x.matmul(y), Tensor.dot)
    helper_test_op([(65), (65,45)], lambda x,y: x.matmul(y), Tensor.dot)
    helper_test_op([(45,65), (65)], lambda x,y: x.matmul(y), Tensor.dot)
    helper_test_op([(8,45,65), (65)], lambda x,y: x.matmul(y), Tensor.dot)
    helper_test_op([(65), (8,65,45)], lambda x,y: x.matmul(y), Tensor.dot)
    self.helper_test_exception([(4), (1,2)], lambda x, y: x.matmul(y), Tensor.dot, expected=RuntimeError)
    self.helper_test_exception([(2,1), (4)], lambda x, y: x.matmul(y), Tensor.dot, expected=RuntimeError)
    self.helper_test_exception([(1), (4)], lambda x, y: x.matmul(y), Tensor.dot, expected=RuntimeError)
  @slow_test
  def test_dot(self):
    helper_test_op([(45,65), (65,100)], lambda x,y: x.matmul(y), Tensor.dot, atol=1e-5)
    helper_test_op([(8,45,65), (8,65,100)], lambda x,y: x.matmul(y), Tensor.dot, atol=1e-5)
    self.helper_test_exception([(2, 4), (1, 3)], lambda x, y: x.matmul(y), Tensor.dot, expected=RuntimeError)
    self.helper_test_exception([(2, 1), (4, 3)], lambda x, y: x.matmul(y), Tensor.dot, expected=RuntimeError)
    with self.assertRaises(RuntimeError):
      a = Tensor(3.14)
      a.matmul(a)
  def test_mulacc_with_zero_strides(self):
    helper_test_op(
      [],
      lambda: torch.tensor(1.0).reshape((1,1,1)).expand(2,4,3).mul(torch.tensor(1.0).reshape((1,1,1)).expand(2,4,3)).sum(-1),
      lambda: Tensor(1.0).reshape((1,1,1)).expand(2,4,3).mul(Tensor(1.0).reshape((1,1,1)).expand(2,4,3)).sum(-1),
      forward_only=True
    )
    a = [[1.,1.,1.,1.], [1.,1.,1.,1.]]
    b = [1.,1.,1.,1.]
    helper_test_op(
      [],
      lambda: torch.tensor(a).reshape((2,4,1)).expand(2,4,3).mul(torch.tensor(b).reshape((1,4,1)).expand(2,4,3)).sum([0,2]),
      lambda: Tensor(a).reshape((2,4,1)).expand(2,4,3).mul(Tensor(b).reshape((1,4,1)).expand(2,4,3)).sum([0,2]),
      forward_only=True
    )
    helper_test_op(
      [],
      lambda: torch.ones((1,2)).matmul(torch.ones((2,3))), lambda: Tensor.ones((1,2)).dot(Tensor.ones((2,3))),
      forward_only=True
    )

  def test_matmul_simple(self):
    helper_test_op([(4), (4,4)], lambda x,y: x.matmul(y), Tensor.dot)
  def test_matmul(self):
    helper_test_op([(64), (64,99)], lambda x,y: x.matmul(y), Tensor.dot)

  @unittest.skipIf(IMAGE>0, "no batched matmul on images")
  def test_matmul_batched(self):
    helper_test_op([(3), (1,3,3,5)], lambda x,y: x.matmul(y), Tensor.dot)

  @unittest.skipIf(IMAGE>0, "no batched matmul on images")
  def test_matmul_batched_vector(self):
    helper_test_op([(4,3), (1,3,3,5)], lambda x,y: x.matmul(y), Tensor.dot)
  def test_small_gemm(self):
    helper_test_op([(8,8), (8,8)], lambda x,y: x.matmul(y), lambda x,y: x@y)
  def test_9_gemm(self):
    helper_test_op([(9,9), (9,9)], lambda x,y: x.matmul(y), lambda x,y: x@y)
  def test_small_gemm_padded(self):
    helper_test_op([(9,9), (9,9)],
                   lambda x,y: torch.nn.functional.pad(x, (0,7,0,7)).matmul(torch.nn.functional.pad(y, (0,7,0,7))),
                   lambda x,y: x.pad(((0,7),(0,7)))@y.pad(((0,7),(0,7))))
  def test_small_gemm_range(self):
    helper_test_op(None, lambda x,y: x.matmul(y), lambda x,y: x@y, vals=[np.arange(0,64,dtype=np.float32).reshape(8,8),
                                                                         np.arange(64,128,dtype=np.float32).reshape(8,8)])
  def test_small_gemm_eye(self):
    helper_test_op(None, lambda x,y: x.matmul(y), lambda x,y: x@y, vals=[np.eye(8).astype(np.float32), np.eye(8).astype(np.float32)])
<<<<<<< HEAD
  @unittest.skipIf(CI and Device.DEFAULT in ["NV", "GPU", "CUDA"] or (Device.DEFAULT == "CPU" and (CPU_LLVM or (X86 and getenv("DEVECTORIZE")==0)))
  or IMAGE or (Device.DEFAULT == "WEBGPU" and platform.system() == "Windows"), "not supported on these in CI/IMAGE")
=======
  @unittest.skipIf(CI and Device.DEFAULT in ["NV", "CL", "CUDA"] or (Device.DEFAULT == "CPU" and CPU_LLVM) or IMAGE
  or (Device.DEFAULT == "WEBGPU" and platform.system() == "Windows"), "not supported on these in CI/IMAGE")
>>>>>>> 0e266f37
  def test_gemm_fp16(self):
    helper_test_op([(64,64), (64,64)], lambda x,y: x.half().matmul(y.half()), atol=5e-3, rtol=5e-3)
  def test_gemm(self):
    helper_test_op([(64,64), (64,64)], lambda x,y: x.matmul(y))
  @slow_test
  def test_big_gemm(self):
    helper_test_op([(256,256), (256,256)], lambda x,y: x.matmul(y), atol=1e-4)
  @unittest.skipIf(IMAGE>0, "no 0 in shape matmul on images")
  def test_gemm_with_zeros_shape(self):
    helper_test_op([(8,8), (8,0)], lambda x,y: x.matmul(y), Tensor.dot, atol=1e-7)
    helper_test_op([(0,8), (8,8)], lambda x,y: x.matmul(y), Tensor.dot, atol=1e-7)
    helper_test_op([(0,8), (8,0)], lambda x,y: x.matmul(y), Tensor.dot, atol=1e-7)
    helper_test_op([(8,0), (0,8)], lambda x,y: x.matmul(y), Tensor.dot, atol=1e-7)
    helper_test_op([(0,0), (0,0)], lambda x,y: x.matmul(y), Tensor.dot, atol=1e-7)
    helper_test_op([(0), (0,8)], lambda x,y: x.matmul(y), Tensor.dot, atol=1e-7)
    helper_test_op([(0), (0)], lambda x,y: x.matmul(y), Tensor.dot, atol=1e-7)
  @slow_test
  def test_broadcastdot(self):
    helper_test_op([(10,45,65), (65,45)], lambda x,y: x @ y, Tensor.dot, atol=1e-4)
    with self.assertRaises(RuntimeError):
      a = Tensor(3.14)
      b = Tensor.ones(3,3)
      a @ b
  @slow_test
  def test_multidot(self):
    helper_test_op([(10,45,65), (10,65,45)], lambda x,y: x @ y, Tensor.dot, atol=1e-4)
    helper_test_op([(3,3,45,65), (3,3,65,45)], lambda x,y: x @ y, Tensor.dot, atol=1e-4)

  def test_sum_simple(self):
    helper_test_op(None, lambda x: x.sum(), vals=[[1.,1.]])
  # NOTE: simple test for locals
  # FORWARD_ONLY=1 DEBUG=4 python3 test/test_ops.py TestOps.test_sum_full
  def test_sum_full(self):
    helper_test_op([(16384)], lambda x: x.sum())
  def test_sum_relu(self):
    helper_test_op([(3,4,5)], lambda x: x.relu().sum().relu())
  def test_sum_tiny(self):
    helper_test_op([(4,2,2)], lambda x: x.sum(axis=(0,2)))
  def test_sum(self):
    helper_test_op([(45,3)], lambda x: x.sum())
    helper_test_op([(3,4,5,6)], lambda x: x.sum(axis=3))
    helper_test_op([(3,4,5,6)], lambda x: x.sum(axis=(1,3)))
    helper_test_op([(3,4,5,6)], lambda x: x.sum(axis=(0,2)))
    helper_test_op([(3,4,5,6)], lambda x: x.sum(axis=(1,2)))
    helper_test_op([(3,4,5,6)], lambda x: x.sum(axis=1))
    helper_test_op([(3,4,5,6)], lambda x: x.sum(axis=1, keepdim=True))
    helper_test_op([()], lambda x: x.sum())
    helper_test_op([()], lambda x: x.sum(0))
    helper_test_op([()], lambda x: x.sum(-1))
    helper_test_op([()], lambda x: x.sum(()))
    self.helper_test_exception([(3,4,5,6)], lambda x: x.sum(5), expected=IndexError)
    self.helper_test_exception([()], lambda x: x.sum(1), expected=IndexError)
    self.helper_test_exception([()], lambda x: x.sum((1,)), expected=IndexError)

  def test_sum_dtype_arg(self):
    helper_test_op([(45,3)], lambda x: x.sum(), lambda x: x.sum(dtype=dtypes.float32))
    if is_dtype_supported(dtypes.float64): helper_test_op([(45,3)], lambda x: x.sum(dtype=torch.float64), lambda x: x.sum(dtype=dtypes.float64))

    with self.assertRaises(AttributeError): Tensor([1.0, 2.0]).sum(dtype="")

  def test_sum_with_zeros_shape(self):
    helper_test_op([(4, 0)], lambda x: x.sum(axis=(0,)))
    helper_test_op([(4, 0)], lambda x: x.sum(axis=(1,)))
    helper_test_op([(4, 0)], lambda x: x.sum(axis=(0,1)))

  def test_prod(self):
    helper_test_op(None, lambda x: x.prod(), vals=[[1.0, 2.0, 3.0]])
    with Context(NOOPT=1): helper_test_op(None, lambda x: x.prod(), vals=[[1.0, 2.0, 3.0]])
    helper_test_op([(3,4,5,6)], lambda x: x.prod(dim=3), lambda x: x.prod(axis=3))
    helper_test_op([(3,4,5,6)], lambda x: x.prod(dim=1), lambda x: x.prod(axis=1))
    helper_test_op([(3,4,5,6)], lambda x: x.prod(dim=1, keepdim=True), lambda x: x.prod(axis=1, keepdim=True))
    helper_test_op([()], lambda x: x.prod())
    helper_test_op([()], lambda x: x.prod(0))
    helper_test_op([()], lambda x: x.prod(-1))

  def test_prod_dtype_arg(self):
    with self.assertRaises(AttributeError): Tensor([1.0, 2.0]).prod(dtype="")

  def test_min(self):
    helper_test_op([(3,3)], lambda x: x.min())
    helper_test_op([(45,3)], lambda x: x.min())
    helper_test_op([(45,3)], lambda x: x.min().mul(0.5))
    helper_test_op([()], lambda x: x.min())

    helper_test_op(None, lambda x: x.min(), forward_only=True, vals=[[0, -2**31]])
    helper_test_op(None, lambda x: x.min(), forward_only=True, vals=[[-2**31, 0]])
    helper_test_op(None, lambda x: x.min(), forward_only=True, vals=[[False, True]])
    helper_test_op(None, lambda x: x.min(), forward_only=True, vals=[[True, False]])

  def test_max(self):
    helper_test_op([(45,3)], lambda x: x.max())
    helper_test_op([(45,3)], lambda x: x.max().mul(0.5))
    helper_test_op(None, lambda x: x.max().mul(0.5), vals=[[[1.0,1.0,0.0,1.0]],])
    helper_test_op([(3,4,5,6)], lambda x: x.max(axis=1)[0], lambda x: x.max(axis=1))
    helper_test_op([()], lambda x: x.max())

    helper_test_op(None, lambda x: x.max(), forward_only=True, vals=[[0, -2**31]])
    helper_test_op(None, lambda x: x.max(), forward_only=True, vals=[[-2**31, 0]])
    helper_test_op(None, lambda x: x.max(), forward_only=True, vals=[[False, True]])
    helper_test_op(None, lambda x: x.max(), forward_only=True, vals=[[True, False]])

  @unittest.skipIf(Device.DEFAULT == "QCOM", "OpenCL fails to compile this (both on GPU(qcom)/QCOM backends)")
  def test_any(self):
    helper_test_op([(3,4,5,6)], lambda x: x.any(), forward_only=True)
    helper_test_op(None, lambda x: x.any(), vals=[[True, True]], forward_only=True)
    helper_test_op(None, lambda x: x.any(), vals=[[True, False]], forward_only=True)
    helper_test_op(None, lambda x: x.any(), vals=[[False, False]], forward_only=True)
    helper_test_op([()], lambda x: x.any(), forward_only=True)
  def test_any_axis(self):
    helper_test_op([(3,4,5,6)], lambda x: x.any(axis=(1,2)), forward_only=True)
  def test_any_zero_axis(self):
    helper_test_op([(1,0,3,0,5)], lambda x: x.any(axis=(1,3)), forward_only=True)

  @unittest.skipIf(Device.DEFAULT == "QCOM", "OpenCL fails to compile this (both on GPU(qcom)/QCOM backends)")
  def test_all(self):
    helper_test_op([(3,4,5,6)], lambda x: x.all(), forward_only=True)
    helper_test_op(None, lambda x: x.all(), vals=[[True, True]], forward_only=True)
    helper_test_op(None, lambda x: x.all(), vals=[[True, False]], forward_only=True)
    helper_test_op(None, lambda x: x.all(), vals=[[False, False]], forward_only=True)
    helper_test_op([()], lambda x: x.all(), forward_only=True)
  def test_all_axis(self):
    helper_test_op([(3,4,5,6)], lambda x: x.all(axis=(1,2)), forward_only=True)
  def test_all_zero_axis(self):
    helper_test_op([(1,0,3,0,5)], lambda x: x.all(axis=(1,3)), forward_only=True)

  def test_isclose(self):
    helper_test_op([(3, 4, 5, 6)], lambda x: x.isclose(x), forward_only=True)
    helper_test_op([(3, 4, 5, 6), (3, 4, 5, 6)], lambda x,y: x.isclose(y), forward_only=True)
    helper_test_op([(3, 4, 5, 6)], lambda x: x.isclose(x, equal_nan=True), forward_only=True)
    helper_test_op([(3, 4, 5, 6)], lambda x: x.isclose(x + 1e-6), forward_only=True)
    helper_test_op([(3, 4, 5, 6)], lambda x: x.isclose(x + 1e-9), forward_only=True)
    helper_test_op([(3, 4, 5, 6)], lambda x: x.isclose(x + 1e-6, atol=0.0), forward_only=True)
    helper_test_op([(3, 4, 5, 6)], lambda x: x.isclose(x + 1e-9, atol=0.0), forward_only=True)
    helper_test_op([(3, 4, 5, 6)], lambda x: x.isclose(x + 1e-6, rtol=0.01), forward_only=True)
    helper_test_op([(3, 4, 5, 6)], lambda x: x.isclose(x + 1e-9, rtol=0.01), forward_only=True)
    helper_test_op(None, lambda x,y: x.isclose(y), vals=[[1e-7, 1e-8, 1e-9], [0.0, 0.0, 0.0]], forward_only=True)

  @unittest.skipIf(Device.DEFAULT == "WEBGPU" and CI, "isinf check of 'nan' fails on CI software-based vulkan")
  def test_isclose_edge_cases(self):
    for a in [math.inf, -math.inf, math.nan, 0.0]:
      for b in [math.inf, -math.inf, math.nan, 0.0]:
        helper_test_op(None, lambda x,y: x.isclose(y), vals=[[a], [b]], forward_only=True)
        helper_test_op(None, lambda x,y: x.isclose(y, equal_nan=True), vals=[[a], [b]], forward_only=True)

  def test_mean(self):
    helper_test_op([(3,4,5,6)], lambda x: x.mean())
    helper_test_op([()], lambda x: x.mean())
  def test_mean_axis(self):
    helper_test_op([(3,4,5,6)], lambda x: x.mean(axis=(1,2)))
  def test_mean_zero_axis(self):
    helper_test_op([(1,0,3,0,5)], lambda x: x.mean(axis=(1,3)))

  def test_var(self):
    helper_test_op([(15, 25, 35)], lambda x: x.var())
    helper_test_op([(15, 25, 35)], lambda x: x.var(correction=0))
    helper_test_op([(15, 25, 35)], lambda x: x.var(correction=5))
    # TODO: fix this
    # helper_test_op([(10, 2)], lambda x: x.var(correction=50))
  @slow_test
  def test_var_axis(self):
    helper_test_op([(15, 25, 35)], lambda x: x.var(0))
    helper_test_op([(15, 25, 35)], lambda x: x.var(2))
    helper_test_op([(15, 25, 35)], lambda x: x.var([1, 2]))
    helper_test_op([(15, 25, 35)], lambda x: x.var(0, correction=0))
    helper_test_op([(15, 25, 35)], lambda x: x.var(2, correction=0))
    helper_test_op([(15, 25, 35)], lambda x: x.var([1, 2], correction=0))
  def test_var_zero_in_axis(self):
    with warnings.catch_warnings():
      warnings.filterwarnings("ignore", message="var\\(\\): degrees of freedom is <= 0")
      helper_test_op([(1,0,3,0,5)], lambda x: x.var(axis=(1,3)))
      helper_test_op([(1,0,3,0,5)], lambda x: x.var(axis=(1,3), correction=0))
      helper_test_op([(1,0,3,0,5)], lambda x: x.var(axis=(1,3), correction=5))
  def test_var_one_in_axis(self):
    with warnings.catch_warnings():
      warnings.filterwarnings("ignore", message="var\\(\\): degrees of freedom is <= 0")
      helper_test_op([(1,2,3,1,5)], lambda x: x.var(axis=(0,3)))
      # TODO: fix backward
      helper_test_op([(1,2,3,1,5)], lambda x: x.var(axis=(0,3), correction=5), forward_only=True)
      helper_test_op([(1,2,3,1,5)], lambda x: x.var(axis=(0,4), correction=5), forward_only=True)
    helper_test_op([(1,)], lambda x: x.var(axis=(0,), correction=0))
    helper_test_op([(1,2,3,1,5)], lambda x: x.var(axis=(0,3), correction=0))
    helper_test_op([(1,2,3,1,5)], lambda x: x.var(axis=(0,4)))
    helper_test_op([(1,2,3,1,5)], lambda x: x.var(axis=(0,4), correction=0))
  def test_var_keepdim(self):
    helper_test_op([(15, 25, 35)], lambda x: x.var(keepdim=True))
    helper_test_op([(15, 25, 35)], lambda x: x.var(0, keepdim=True, correction=0))

  def test_std(self):
    helper_test_op([(15, 25, 35)], lambda x: x.std())
    helper_test_op([(15, 25, 35)], lambda x: x.std(correction=0))
    helper_test_op([(15, 25, 35)], lambda x: x.std(correction=5))
  @slow_test
  def test_std_axis(self):
    helper_test_op([(15, 25, 35)], lambda x: x.std(0))
    helper_test_op([(15, 25, 35)], lambda x: x.std(2))
    helper_test_op([(15, 25, 35)], lambda x: x.std([1, 2]))
    helper_test_op([(15, 25, 35)], lambda x: x.std(0, correction=0))
    helper_test_op([(15, 25, 35)], lambda x: x.std(2, correction=0))
    helper_test_op([(15, 25, 35)], lambda x: x.std([1, 2], correction=0))
  def test_std_zero_in_axis(self):
    with warnings.catch_warnings():
      warnings.filterwarnings("ignore", message="std\\(\\): degrees of freedom is <= 0")
      helper_test_op([(1,0,3,0,5)], lambda x: x.std(axis=(1,3)))
      helper_test_op([(1,0,3,0,5)], lambda x: x.std(axis=(1,3), correction=0))
      helper_test_op([(1,0,3,0,5)], lambda x: x.std(axis=(1,3), correction=5))
  def test_std_one_in_axis(self):
    with warnings.catch_warnings():
      warnings.filterwarnings("ignore", message="std\\(\\): degrees of freedom is <= 0")
      helper_test_op([(1,2,3,1,5)], lambda x: x.std(axis=(0,3)))
      helper_test_op([(1,2,3,1,5)], lambda x: x.std(axis=(0,3), correction=5))
      helper_test_op([(1,2,3,1,5)], lambda x: x.std(axis=(0,4), correction=5))
    # TODO: fix backward
    helper_test_op([(1,)], lambda x: x.std(axis=(0,), correction=0), forward_only=True)
    helper_test_op([(1,2,3,1,5)], lambda x: x.std(axis=(0,3), correction=0), forward_only=True)
    helper_test_op([(1,2,3,1,5)], lambda x: x.std(axis=(0,4)))
    helper_test_op([(1,2,3,1,5)], lambda x: x.std(axis=(0,4), correction=0))
  def test_std_keepdim(self):
    helper_test_op([(15, 25, 35)], lambda x: x.std(keepdim=True))
    helper_test_op([(15, 25, 35)], lambda x: x.std(0, keepdim=True, correction=0))
  def test_std_mean(self):
    helper_test_op([(15,25,35)], lambda x: torch.stack(torch.std_mean(x)),
                                 lambda x: Tensor.stack(*x.std_mean()))
    helper_test_op([(15,25,35)], lambda x: torch.stack(torch.std_mean(x, correction=5)),
                                 lambda x: Tensor.stack(*x.std_mean(correction=5)))
    helper_test_op([(15,25,35)], lambda x: torch.stack(torch.std_mean(x, keepdim=True, correction=0)),
                                 lambda x: Tensor.stack(*x.std_mean(keepdim=True, correction=0)))
    helper_test_op([(3,4,5,6)], lambda x: torch.stack(torch.std_mean(x, axis=(1,2))),
                                lambda x: Tensor.stack(*x.std_mean(axis=(1,2))))

  @unittest.skip("TODO: this fails because of loaded nan in mul folding")
  def test_std_mean_loaded_nan(self):
    helper_test_op([(1,0,3,0,5)], lambda x: torch.stack(torch.std_mean(x, axis=(1,3))),
                                  lambda x: Tensor.stack(*x.std_mean(axis=(1,3))))
  def test_softmax(self):
    helper_test_op([(45,65)], torch.nn.Softmax(dim=1), Tensor.softmax, atol=1e-7, grad_atol=1e-7)
    helper_test_op([(45)], torch.nn.Softmax(dim=0), Tensor.softmax, atol=1e-7, grad_atol=1e-7)
    helper_test_op([()], torch.nn.Softmax(dim=0), Tensor.softmax, atol=1e-7, grad_atol=1e-7)
    helper_test_op([()], torch.nn.Softmax(dim=-1), Tensor.softmax, atol=1e-7, grad_atol=1e-7)
  def test_softmax_other_axis(self):
    helper_test_op([(10,10,10)], lambda x: x.softmax(0), atol=1e-7, grad_atol=2e-7)
    helper_test_op([(10,10,10)], lambda x: x.softmax(1), atol=1e-7, grad_atol=2e-7)
    helper_test_op([(10,10,10)], lambda x: x.softmax(2), atol=1e-7, grad_atol=2e-7)
  def test_softmax_argmax(self):
    helper_test_op([(45,65)], lambda x: x.softmax(0).argmax().type(torch.int32),
                              lambda x: x.softmax(0).argmax(), forward_only=True, atol=1e-7, grad_atol=1e-7)
    helper_test_op([(45,65)], lambda x: x.softmax(1).argmax().type(torch.int32),
                              lambda x: x.softmax(1).argmax(), forward_only=True, atol=1e-7, grad_atol=1e-7)
  def test_log_softmax(self):
    helper_test_op([(45,65)], torch.nn.LogSoftmax(dim=1), Tensor.log_softmax, atol=1e-7, grad_atol=1e-7)
    helper_test_op([(45)], torch.nn.LogSoftmax(dim=0), Tensor.log_softmax, atol=1e-7, grad_atol=1e-7)
    helper_test_op([()], torch.nn.LogSoftmax(dim=0), Tensor.log_softmax, atol=1e-7, grad_atol=1e-7)
    helper_test_op([()], torch.nn.LogSoftmax(dim=-1), Tensor.log_softmax, atol=1e-7, grad_atol=1e-7)
  def test_log_softmax_other_axis(self):
    helper_test_op([(10,10,10)], lambda x: x.log_softmax(0), atol=1e-7, grad_atol=1e-7)
    helper_test_op([(10,10,10)], lambda x: x.log_softmax(1), atol=1e-7, grad_atol=1e-7)
    helper_test_op([(10,10,10)], lambda x: x.log_softmax(2), atol=1e-7, grad_atol=1e-7)

  def test_logsumexp(self):
    helper_test_op([(45,65)], lambda x: torch.logsumexp(x, dim=0), lambda x: x.logsumexp(0), atol=1e-7, grad_atol=1e-7)
    helper_test_op([(45,65)], lambda x: torch.logsumexp(x, dim=0, keepdim=True), lambda x: x.logsumexp(0, True), atol=1e-7, grad_atol=1e-7)
    helper_test_op([(45,65)], lambda x: torch.logsumexp(x, dim=1), lambda x: x.logsumexp(1), atol=1e-7, grad_atol=1e-7)
    helper_test_op([(6,6,6)], lambda x: torch.logsumexp(x, dim=2), lambda x: x.logsumexp(2), atol=1e-7, grad_atol=1e-7)
    helper_test_op([(6,6,6,6)], lambda x: torch.logsumexp(x, dim=2), lambda x: x.logsumexp(2), atol=1e-7, grad_atol=1e-7)
    helper_test_op([(6,6,6,6)], lambda x: torch.logsumexp(x, dim=3), lambda x: x.logsumexp(3), atol=1e-7, grad_atol=1e-7)
    helper_test_op([(45)], lambda x: torch.logsumexp(x, dim=0), lambda x: x.logsumexp(0), atol=1e-7, grad_atol=1e-7)
    helper_test_op([()], lambda x: torch.logsumexp(x, dim=0), lambda x: x.logsumexp(0), atol=1e-7, grad_atol=1e-7)
    helper_test_op([()], lambda x: torch.logsumexp(x, dim=-1), lambda x: x.logsumexp(-1), atol=1e-7, grad_atol=1e-7)

  @slow_test
  def test_logcumsumexp(self):
    helper_test_op([(45,65)], lambda x: torch.logcumsumexp(x, dim=0), lambda x: x.logcumsumexp(0), atol=1e-7, grad_atol=1e-7)
    helper_test_op([(45,65)], lambda x: torch.logcumsumexp(x, dim=1), lambda x: x.logcumsumexp(1), atol=1e-7, grad_atol=1e-7)
    helper_test_op([(6,6,6)], lambda x: torch.logcumsumexp(x, dim=2), lambda x: x.logcumsumexp(2), atol=1e-7, grad_atol=1e-7)
    helper_test_op([(6,6,6,6)], lambda x: torch.logcumsumexp(x, dim=2), lambda x: x.logcumsumexp(2), atol=1e-7, grad_atol=1e-7)
    helper_test_op([(6,6,6,6)], lambda x: torch.logcumsumexp(x, dim=3), lambda x: x.logcumsumexp(3), atol=1e-7, grad_atol=1e-7)
    helper_test_op([(45)], lambda x: torch.logcumsumexp(x, dim=0), lambda x: x.logcumsumexp(0), atol=1e-7, grad_atol=1e-7)
    helper_test_op([()], lambda x: torch.logcumsumexp(x, dim=0), lambda x: x.logcumsumexp(0), atol=1e-7, grad_atol=1e-7)
    helper_test_op([()], lambda x: torch.logcumsumexp(x, dim=0), lambda x: x.logcumsumexp(), atol=1e-7, grad_atol=1e-7)
    helper_test_op([()], lambda x: torch.logcumsumexp(x, dim=-1), lambda x: x.logcumsumexp(-1), atol=1e-7, grad_atol=1e-7)

  def test_logcumsumexp_numerical(self):
    helper_test_op(None, lambda x: torch.logcumsumexp(x, dim=0), lambda x: x.logcumsumexp(), atol=1e-7, grad_atol=1e-7, vals=[[0.0, 100.0]])

  def test_sinh(self):
    helper_test_op([(45,65)], lambda x: x.sinh(), grad_atol=1e-6)
    # TODO: backward nan instead of inf
    helper_test_op([(45,65)], lambda x: x.sinh(), grad_atol=1e-6, low=-300, high=-297, forward_only=True)
    helper_test_op([(45,65)], lambda x: x.sinh(), grad_atol=1e-6, low=300, high=303, forward_only=True)
  def test_cosh(self):
    helper_test_op([(45,65)], lambda x: x.cosh(), grad_atol=1e-6)
    # TODO: backward nan instead of inf
    helper_test_op([(45,65)], lambda x: x.cosh(), grad_atol=1e-6, low=-300, high=-297, forward_only=True)
    helper_test_op([(45,65)], lambda x: x.cosh(), grad_atol=1e-6, low=300, high=303, forward_only=True)
  def test_tanh(self):
    helper_test_op([(45,65)], lambda x: x.tanh(), grad_atol=1e-6)
  def test_tanh_extreme(self):
    helper_test_op([(45,65)], lambda x: x.tanh(), grad_atol=1e-6, low=-300, high=-297)
    helper_test_op([(45,65)], lambda x: x.tanh(), grad_atol=1e-6, low=300, high=303)
  def test_hardtanh(self):
    for val in range(10, 30, 5):
      helper_test_op([(45,65)], lambda x: torch.nn.functional.hardtanh(x, -val, val), lambda x: x.hardtanh(-val, val), grad_atol=1e-6)
      helper_test_op([()], lambda x: torch.nn.functional.hardtanh(x, -val, val), lambda x: x.hardtanh(-val, val), grad_atol=1e-6)
  def test_asinh(self):
    helper_test_op([(45,65)], lambda x: x.asinh(), grad_atol=1e-6)
    # TODO: this one has larger tol?
    helper_test_op([(45,65)], lambda x: x.asinh(), atol=1e-2, rtol=2e-2, grad_rtol=2e-2, low=-300, high=-297)
    helper_test_op([(45,65)], lambda x: x.asinh(), grad_atol=1e-6, low=300, high=303)
  def test_acosh(self):
    helper_test_op([(45,65)], lambda x: x.acosh(), grad_atol=1e-6)
    helper_test_op([(45,65)], lambda x: x.acosh(), grad_atol=1e-3, grad_rtol=1e-2, low=-300, high=-297)
    helper_test_op([(45,65)], lambda x: x.acosh(), grad_atol=1e-6, low=300, high=303)
  def test_atanh(self):
    helper_test_op([(45,65)], lambda x: x.atanh(), grad_atol=1e-6)
    helper_test_op([(45,65)], lambda x: x.atanh(), grad_atol=1e-6, low=-300, high=-297)
    helper_test_op([(45,65)], lambda x: x.atanh(), grad_atol=1e-6, low=300, high=303)

  def test_topo_sort(self):
    helper_test_op([(45,65)], lambda x: (x+x)*x, grad_atol=1e-6)
    helper_test_op([()], lambda x: (x+x)*x, grad_atol=1e-6)

  def test_flip_eye_crash(self):
    helper_test_op([], lambda: (torch.eye(10)@torch.eye(10).flip(0)),
                       lambda: (Tensor.eye(10)@Tensor.eye(10).flip(0)), forward_only=True)

  def test_broadcast_full(self):
    for torch_op, tinygrad_op in [(torch.add, Tensor.add), (torch.sub, Tensor.sub), (torch.mul, Tensor.mul),
                                  (torch.div, Tensor.div), (torch.pow, Tensor.pow)]:
      for shapes in [((5,13,24,16), (5,1,24,1)), ((1,3,1,7,1), (2,1,5,1,8))]:
        with self.subTest(op=torch_op.__name__, shapes=shapes):
          if tinygrad_op != Tensor.pow:
            helper_test_op(shapes, torch_op, tinygrad_op)
          else:
            helper_test_op(shapes, torch_op, tinygrad_op, low=0, high=3)

  def test_broadcast_simple(self):
    helper_test_op([(45,65), (45,1)], lambda x,y: x/y)
    helper_test_op([(45,65), ()], lambda x,y: x/y)

  @slow_test
  def test_broadcast_partial(self):
    for torch_op, tinygrad_op in [(torch.add, Tensor.add), (torch.sub, Tensor.sub), (torch.mul, Tensor.mul),
                                  (torch.div, Tensor.div), (torch.pow, Tensor.pow)]:
      for shapes in [((1,32,32,32), (1,32,1,1)), ((5,13,24,16,2), (1,13,24,1,1)),
                     ((4,1), (4,5)), ((1,4), (5,4))]:
        with self.subTest(op=torch_op.__name__, shapes=shapes):
          # NOTE: ANE backwards?
          if tinygrad_op != Tensor.pow:
            helper_test_op(shapes, torch_op, tinygrad_op)
          else:
            helper_test_op(shapes, torch_op, tinygrad_op, low=0, high=3)

  def test_slice_in_bounds_1dim(self):
    helper_test_op([(3)], lambda x: x[1:3])
    helper_test_op([(3)], lambda x: x[0:2])
    helper_test_op([(3)], lambda x: x[-2:2])

  def test_slice_on_0dim_tensor(self):
    helper_test_op([()], lambda x: x[None])

    with self.assertRaises(IndexError):
      a = Tensor(3.14)
      a[0]

  def test_slice_int_indexing(self):
    helper_test_op([(3)], lambda x: x[0])
    helper_test_op([(3)], lambda x: x[2])
    helper_test_op([(3)], lambda x: x[-1])
    helper_test_op([(3)], lambda x: x[-3])
    helper_test_op([(10,10)], lambda x: x[1])
    helper_test_op([(3,3,3)], lambda x: x[1,1,1])

  def test_slice_in_bounds_multidim(self):
    helper_test_op([(3,3,3)], lambda x: x[1:2])
    helper_test_op([(3,3,3)], lambda x: x[1:2, 2])
    helper_test_op([(3,3,3)], lambda x: x[1:2, 1:2])
    helper_test_op([(3,3,3)], lambda x: x[1:2, 1:2, 0:-1])

  def test_slice_with_none(self):
    helper_test_op([(3,3,3)], lambda x: x[None])
    helper_test_op([(3,3,3)], lambda x: x[1:2, None])
    helper_test_op([(3,3,3)], lambda x: x[1:2, None, 1:2])
    helper_test_op([(3,3,3)], lambda x: x[1:2, 1:2, None, -1])
    helper_test_op([(3,3,3)], lambda x: x[None, None, 1, None, 2, 0:2])

  def test_slice_with_const_tensor(self):
    t = Tensor.zeros(1, dtype=dtypes.int)
    helper_test_op([(3,3,3)], lambda x: x[:, [0], :], lambda x: x[:, t, :])
    helper_test_op([(3,3,3)], lambda x: x[:, [0], :], lambda x: x[:, t.contiguous(), :])

  def test_slice_one_endpoint_out_of_bounds(self):
    helper_test_op([(3,3,3)], lambda x: x[0:4])
    helper_test_op([(3,3,3)], lambda x: x[-6:4])
    helper_test_op([(3,3,3)], lambda x: x[1:50])
    helper_test_op([(3,3,3)], lambda x: x[1:50, 1:2, -1])

  def test_slice_stride_gt_one(self):
    helper_test_op([(7,5,10)], lambda x: x[::2, ::3, ::4])
    helper_test_op([(7,5,10)], lambda x: x[1:5:2, ::3, ::4])
    helper_test_op([(7,5,10)], lambda x: x[1:5:2, 3, ::4])
    helper_test_op([(7,5,10)], lambda x: x[1:5:2, None, None, 3, None, ::4])

  def test_slice_negative_strides(self):
    # Torch doesn't support slicing with negative steps
    a = np.random.randn(10, 10, 10).astype(np.float32)
    t = Tensor(a)
    np.testing.assert_allclose(a[::-1], t[::-1].numpy())
    np.testing.assert_allclose(a[::-2], t[::-2].numpy())
    np.testing.assert_allclose(a[:, 2:0:-1], t[:, 2:0:-1].numpy())
    np.testing.assert_allclose(a[:, 2:0:-1, 3:1:-2], t[:, 2:0:-1, 3:1:-2].numpy())
    np.testing.assert_allclose(a[4:0:-3, 2:0:-1, -1:-5:-2], t[4:0:-3, 2:0:-1, -1:-5:-2].numpy())
    np.testing.assert_allclose(a[2:5:-1, :, :], t[2:5:-1, :, :].numpy())  # shape = (0, 10, 10)
    np.testing.assert_allclose(a[:, 2:5:-1, :], t[:, 2:5:-1, :].numpy())  # shape = (0, 10, 10)
    np.testing.assert_allclose(a[:, :, 2:5:-1], t[:, :, 2:5:-1].numpy())  # shape = (0, 10, 10)

  def test_slice_both_endpoints_out_of_bounds(self):
    helper_test_op([(3,3,3)], lambda x: x[5:10])
    helper_test_op([(3,3,3)], lambda x: x[-15:-7])

  def test_slice_start_gt_end(self):
    helper_test_op([(3,3,3)], lambda x: x[-2:2])
    helper_test_op([(3,3,3)], lambda x: x[-2:-5])

  def test_slice_empty(self):
    helper_test_op([(10,10)], lambda x: x[1:1])

  def test_slice_zero_in_shape(self):
    helper_test_op([(10,10)], lambda x: x[1:1])  # x.shape = (0, 10)
    helper_test_op([(3,3,3)], lambda x: x[-2:-5])  # x.shape = (0, 3, 3)

  def test_slice_errors(self):
    a = Tensor.ones(4, 3)
    b = Tensor(2)
    with self.assertRaisesRegex(IndexError, "too many"): a[1, 77, 77, 77] # IndexError: (finds too many indices before the out of bounds)
    with self.assertRaisesRegex(IndexError, "out of bounds"): a[1, 3] # IndexError: (out of bounds).
    with self.assertRaisesRegex(IndexError, "out of bounds"): a[1, -4]
    with self.assertRaisesRegex(IndexError, "single ellipsis"): a[..., ...] # IndexError: only single ellipsis
    with self.assertRaises(ValueError): a[::0, 1] # no 0 strides
    with self.assertRaises(TypeError): a[:Tensor([3]), 1] # Tensor can't be used as a slice parameter
    with self.assertRaises(IndexError): b[:] # slice cannot be applied to a 0-dim tensor

  def test_slice_ellipsis(self):
    helper_test_op([(3,3,3,3)], lambda x: x[..., 0])
    helper_test_op([(3,3,3,3)], lambda x: x[0, ...])
    helper_test_op([(3,3,3,3)], lambda x: x[0, ..., 0])
    helper_test_op([(3,3,3,3)], lambda x: x[0:3, ..., 2:3])
    helper_test_op([(3,3,3,3)], lambda x: x[None, 0:3, ..., 0, None])

  # this was the failure in llama early realizing freqs_cis
  def test_double_slice(self):
    helper_test_op([(4,4)], lambda x: x[:, 1:2][1:2])
    helper_test_op([(4,4)], lambda x: x[1:3][1:2])
    helper_test_op([(4,4)], lambda x: x[:, 1:2][0:1])
    helper_test_op([(4,4)], lambda x: x[:, 1:2][:, 0:1])

  def test_pad(self):
    helper_test_op([(3,3,3,3)], lambda x: torch.nn.functional.pad(x, (1,2,3,4)), lambda x: x.pad(padding=(1,2,3,4)))
    helper_test_op([(3,3,3,3)], lambda x: torch.nn.functional.pad(x, (-1,2,-3,4)), lambda x: x.pad(padding=(-1,2,-3,4)))
    helper_test_op([(3,3,3,3)], lambda x: torch.nn.functional.pad(x, (1,2,3,4), value=5), lambda x: x.pad(padding=(1,2,3,4),value=5))
    helper_test_op([(3,3,3,3)], lambda x: torch.nn.functional.pad(x, (-1,2,-3,4), value=5), lambda x: x.pad(padding=(-1,2,-3,4),value=5))
    helper_test_op([(3,3,3,3)], lambda x: torch.nn.functional.pad(x, (1,2,3,4), value=math.inf), lambda x: x.pad(padding=(1,2,3,4),value=math.inf))
    helper_test_op([(3,3,3,3)], lambda x: torch.nn.functional.pad(x, (-1,2,-3,4), value=-math.inf),
                                lambda x: x.pad(padding=(-1,2,-3,4),value=-math.inf))
    helper_test_op([(3,3)], lambda x: torch.nn.functional.pad(x, (1,2,3,4)),lambda x: x.pad(((3,4),(1,2))))
    helper_test_op([(3,3)], lambda x: torch.nn.functional.pad(x, (-1,2,-3,4)), lambda x: x.pad(((-3,4), (-1,2))))
    helper_test_op([(3,3)], lambda x: torch.nn.functional.pad(x, (1,2,3,4), value=5), lambda x: x.pad(((3,4), (1,2)), value=5))
    helper_test_op([(3,3)], lambda x: torch.nn.functional.pad(x, (0,0,3,4), value=1), lambda x: x.pad(((3,4), None), value=1))
    helper_test_op([(3,3)], lambda x: torch.nn.functional.pad(x, (0,0,0,0), value=1), lambda x: x.pad((None, None), value=1))
    # raise error for uneven pads
    self.helper_test_exception([(3,3)], lambda x: torch.nn.functional.pad(x, (2,0,2)), lambda x: x.pad((2,0,2)),
                               expected=(RuntimeError, ValueError))
    # raise error for too many or too little pads
    self.helper_test_exception([(3,3)], lambda x: torch.nn.functional.pad(x, (0,0,0,0,1,0,3,0)), lambda x: x.pad((0,0,0,0,1,0,3,0)),
                               expected=(RuntimeError, ValueError))
    # raise error for mode string typo
    self.helper_test_exception([(3,3,3)], lambda x: torch.nn.functional.pad(x, (3,0), mode="typo"), lambda x: x.pad((3,0), mode="typo"),
                               expected=NotImplementedError)
    x = Tensor.ones(3,3)
    with self.assertRaises(ValueError): x.pad((None,(0,1),(3,0)))
    with self.assertRaises(ValueError): x.pad(((0,1),))

  def test_pad_reflect_mode(self):
    helper_test_op([(1,1,5,5)], lambda x: torch.nn.functional.pad(x, (0,2,3,2), mode="reflect"), lambda x: x.pad((0,2,3,2), mode="reflect"))
    helper_test_op([(5,5,5)], lambda x: torch.nn.functional.pad(x, (0,2), mode="reflect"), lambda x: x.pad((0,2), mode="reflect"))
    helper_test_op([(1,1,5,5,5)], lambda x: torch.nn.functional.pad(x, (1,2,3,4,1,2), mode="reflect"),
                                  lambda x: x.pad((1,2,3,4,1,2), mode="reflect"))
    helper_test_op([(3,3,3,3)], lambda x: torch.nn.functional.pad(x, (-1,2,2,-1), mode="reflect"), lambda x: x.pad((-1,2,2,-1), mode="reflect"))
    helper_test_op([(1,1,5,5)], lambda x: torch.nn.functional.pad(x, (3,-3,0,-3), mode="reflect"), lambda x: x.pad((3,-3,0,-3), mode="reflect"))
    helper_test_op([(1,1,5,5)], lambda x: torch.nn.functional.pad(x, (3,-5,1,-5), mode="reflect"), lambda x: x.pad((3,-5,1,-5), mode="reflect"))
    helper_test_op([(1,1,5,5)], lambda x: torch.nn.functional.pad(x, (0,0,0,-5), mode="reflect"), lambda x: x.pad((0,0,0,-5), mode="reflect"))

    # max pad size for reflect is exactly once: pad < input size
    helper_test_op([(1,1,5,5)], lambda x: torch.nn.functional.pad(x, (4,4,0,4), mode="reflect"), lambda x:x.pad((4,4,0,4),mode="reflect"))
    # raise error for relfection padding when: pad >= input size
    self.helper_test_exception([(1,1,5,5)],
                                lambda x: torch.nn.functional.pad(x, (3,5,0,0),mode="reflect"), lambda x: x.pad((3,5,0,0),mode="reflect"),
                                expected=(RuntimeError, ValueError))

  def test_pad_replicate_mode(self):
    helper_test_op([(1,1,5,5)], lambda x: torch.nn.functional.pad(x, (0,2,3,2), mode="replicate"), lambda x: x.pad((0,2,3,2), mode="replicate"))
    helper_test_op([(5,5,5)], lambda x: torch.nn.functional.pad(x, (0,2), mode="replicate"), lambda x: x.pad((0,2), mode="replicate"))
    helper_test_op([(1,1,5,5,5)], lambda x: torch.nn.functional.pad(x, (1,2,3,4,1,2),mode="replicate"),lambda x:x.pad((1,2,3,4,1,2),mode="replicate"))
    helper_test_op([(3,3,3,3)], lambda x: torch.nn.functional.pad(x, (-1,2,2,-1), mode="replicate"), lambda x: x.pad((-1,2,2,-1), mode="replicate"))
    helper_test_op([(1,1,5,5)], lambda x: torch.nn.functional.pad(x, (3,-3,0,-3), mode="replicate"), lambda x: x.pad((3,-3,0,-3), mode="replicate"))
    helper_test_op([(1,1,5,5)], lambda x: torch.nn.functional.pad(x, (3,-5,1,-5), mode="replicate"), lambda x: x.pad((3,-5,1,-5), mode="replicate"))
    helper_test_op([(1,1,5,5)], lambda x: torch.nn.functional.pad(x, (0,0,0,-5), mode="replicate"), lambda x: x.pad((0,0,0,-5), mode="replicate"))

    # no max pad sizes for replicate
    helper_test_op([(1,1,5,5)], lambda x: torch.nn.functional.pad(x, (3,11,0,30), mode="replicate"), lambda x: x.pad((3,11,0,30), mode="replicate"))

  def test_pad_circular_mode(self):
    helper_test_op([(1,1,5,5)], lambda x: torch.nn.functional.pad(x, (0,2,3,2), mode="circular"), lambda x: x.pad((0,2,3,2), mode="circular"))
    helper_test_op([(5,5,5)], lambda x: torch.nn.functional.pad(x, (0,2), mode="circular"), lambda x: x.pad((0,2), mode="circular"))
    helper_test_op([(1,1,5,5,5)], lambda x: torch.nn.functional.pad(x, (1,2,3,5,1,2),mode="circular"),lambda x:x.pad((1,2,3,5,1,2),mode="circular"))
    # circular pad cannot wrap around more than once
    self.helper_test_exception([(1,1,5,5)],
                                lambda x: torch.nn.functional.pad(x, (3,6,0,0), mode="circular"), lambda x: x.pad((3,6,0,0), mode="circular"),
                                expected=(RuntimeError, ValueError))
    with self.assertRaises(NotImplementedError):
      # negative pads with circular pads is not supported
      Tensor.randn(1,1,5,5).pad((3,-5,1,-5), mode="circular")

  def test_pad_reshape(self):
    helper_test_op([(1, 2)],
                   lambda x: torch.nn.functional.pad(x, (0, 1, 1, 0)).reshape((3, 2)),
                   lambda x: x.pad((0, 1, 1, 0)).reshape((3, 2)))
    helper_test_op([(1, 2)],
                   lambda x: torch.nn.functional.pad(x, (0, 2, 1, 1)).reshape((4, 3)),
                   lambda x: x.pad((0, 2, 1, 1)).reshape((4, 3)))
    helper_test_op([(1, 1, 1, 2)],
                   lambda x: torch.nn.functional.pad(x, (0, 4, 2, 2, 1, 2, 0, 2)).reshape((4, 3, 6, 5)),
                   lambda x: x.pad(((0, 2), (1, 2), (2, 2), (0, 4))).reshape((4, 3, 6, 5)))

  def test_pad_slice(self):
    for value in 0., 3.456:
      helper_test_op([(1)], lambda x: torch.nn.functional.pad(x,(1,0), value=value)[0], lambda x: x.pad(((1,0),), value=value)[0])
      helper_test_op([(4)], lambda x: torch.nn.functional.pad(x,(1,0), value=value)[0], lambda x: x.pad(((1,0),), value=value)[0])
      helper_test_op([(4)], lambda x: torch.nn.functional.pad(x,(3,0), value=value)[0:1], lambda x: x.pad(((3,0),), value=value)[0:1])
      helper_test_op([(4)], lambda x: torch.nn.functional.pad(x,(0,3), value=value)[6], lambda x: x.pad(((0,3),), value=value)[6])
      helper_test_op([(4)], lambda x: torch.nn.functional.pad(x,(0,3), value=value)[4:6], lambda x: x.pad(((0,3),), value=value)[4:6])
      helper_test_op([(5,5)], lambda x: torch.nn.functional.pad(x,(0,0,1,0), value=value)[0], lambda x: x.pad(((1,0),(0,0)), value=value)[0])
      helper_test_op([(2,2)], lambda x: torch.nn.functional.pad(x,(0,1,0,0), value=value)[0,2], lambda x: x.pad(((0,0),(0,1)), value=value)[0,2])
      helper_test_op([(4,4)], lambda x: torch.nn.functional.pad(x,(0,0,1,0), value=value)[0,2], lambda x: x.pad(((1,0),(0,0)), value=value)[0,2])
      helper_test_op([(4,4)], lambda x: torch.nn.functional.pad(x,(0,0,0,2), value=value)[5], lambda x: x.pad(((0,2),(0,0)), value=value)[5])
      helper_test_op([(4,4)], lambda x: torch.nn.functional.pad(x,(0,0,0,2), value=value)[3:5], lambda x: x.pad(((0,2),(0,0)), value=value)[3:5])
      helper_test_op([(4,4)], lambda x: torch.nn.functional.pad(x,(3,0,0,0), value=value)[1,0], lambda x: x.pad(((0,0),(3,0)), value=value)[1,0])
      helper_test_op([(4,4)], lambda x: torch.nn.functional.pad(x,(3,0,0,0), value=value)[1,0:4], lambda x: x.pad(((0,0),(3,0)), value=value)[1,0:4])
      helper_test_op([(4,4)], lambda x: torch.nn.functional.pad(x,(3,4,1,2), value=value)[0], lambda x: x.pad(((1,2),(3,4)), value=value)[0])
      helper_test_op([(4,4)], lambda x: torch.nn.functional.pad(x,(3,4,1,2), value=value)[:,1], lambda x: x.pad(((1,2),(3,4)), value=value)[:,1])
      helper_test_op([(4,4)], lambda x: torch.nn.functional.pad(x,(3,4,1,2), value=value)[:,4], lambda x: x.pad(((1,2),(3,4)), value=value)[:,4])
      helper_test_op([(3,3)], lambda x: torch.nn.functional.pad(x,(0,3,0,0), value=value)[:,4:6], lambda x: x.pad(((0,0),(0,3)), value=value)[:,4:6])
      helper_test_op([(3,3)], lambda x: torch.nn.functional.pad(x,(0,1,3,2), value=value)[0:2,:], lambda x: x.pad(((3,2),(0,1)), value=value)[0:2,:])
      helper_test_op([(3,3,3)], lambda x: torch.nn.functional.pad(x,(1,1,0,1,3,2), value=value)[0:2,:,:],
                                lambda x: x.pad(((3,2),(0,1),(1,1)), value=value)[0:2,:,:])
      helper_test_op([(3,3,3)], lambda x: torch.nn.functional.pad(x,(1,1,0,1,3,2), value=value)[2:4,:,:],
                                lambda x: x.pad(((3,2),(0,1),(1,1)), value=value)[2:4,:,:])

  def test_stack_slice(self):
    helper_test_op([(4)], lambda x: torch.stack([x for i in range(3)])[0,:], lambda x: Tensor.stack(*[x for i in range(3)])[0,:])
    helper_test_op([(5)], lambda x: torch.stack([x for i in range(3)])[0,0], lambda x: Tensor.stack(*[x for i in range(3)])[0,0])
    helper_test_op([(4,4)], lambda x: torch.stack([x for i in range(4)])[3], lambda x: Tensor.stack(*[x for i in range(4)])[3])

  def test_transpose(self):
    helper_test_op([(3,3)], lambda x: x.T)
    helper_test_op([(3,3,3)], lambda x: x.transpose(1,2))
    helper_test_op([(3,3,3)], lambda x: x.transpose(0,2))

  def test_permute(self):
    helper_test_op([(1,2,3,4)], lambda x: x.permute((3,0,2,1)))
    helper_test_op([(3,4,5,6)], lambda x: x.permute((3,2,1,0)))
    helper_test_op([(3,4,5,6)], lambda x: x.permute((-2,-1,1,0)))
    helper_test_op([()], lambda x: x.permute(()))
    self.helper_test_exception([(3,4,5,6)], lambda x: x.permute((0,2)), expected=RuntimeError)
    self.helper_test_exception([(3,4,5,6)], lambda x: x.permute((0,1,2,3,3,3)), expected=RuntimeError)
    self.helper_test_exception([(3,4,5,6)], lambda x: x.permute((0,0,1,2,3)), expected=RuntimeError)

  def test_reshape(self):
    helper_test_op([(4,3,6,6)], lambda x: x.reshape((12,6,6)))
    helper_test_op([(4,3,6,6)], lambda x: x.reshape((-1,3,6,6)))
    helper_test_op([(4,3,6,6)], lambda x: x.reshape((-1,1,6,6)))
    helper_test_op([(4,3,6,6)], lambda x: x.reshape((4,3,6,6)), lambda x: x.reshape((None,None,6,6)))
    helper_test_op([()], lambda x: x.reshape(()))
    helper_test_op([(1,)], lambda x: x.reshape(()))
    helper_test_op([()], lambda x: x.reshape((1,)))
    helper_test_op([()], lambda x: x.reshape((1,1,1)))
    self.helper_test_exception([(3,4)], lambda x: x.reshape((-1,-1,2)), expected=RuntimeError)
    self.helper_test_exception([(3,4)], lambda x: x.reshape((-1,-1,-1,2)), expected=RuntimeError)

    with self.assertRaises(ValueError):
      x = Tensor.ones((4,3,6,6))
      x.reshape([])

  def test_view(self):
    helper_test_op([(4,3,6,6)], lambda x: x.view((12,6,6)))
    helper_test_op([(4,3,6,6)], lambda x: x.view((-1,3,6,6)))
    helper_test_op([(6,)], lambda x: x.view(2, 3))
    helper_test_op([(6,1)], lambda x: x.view([2, 3]))
    helper_test_op([(1,6)], lambda x: x.view((3, 2)))
    helper_test_op([(3,2)], lambda x: x.view((2, 3)))
    helper_test_op([(3,2)], lambda x: x.view(6))

  def test_flip(self):
    helper_test_op([(4,3,6,6)], lambda x: x.flip((0,)))
    helper_test_op([(4,3,6,6)], lambda x: x.flip((0,1)))
    helper_test_op([(4,3,6,6)], lambda x: x.flip((0,1,3)))
    helper_test_op([(4,3,6,6)], lambda x: x.flip((3,)))
    helper_test_op([(4,3,6,6)], lambda x: x.flip((0,1,3)).flip(0))
    helper_test_op([(4,3,6,6)], lambda x: x.flip((-1,)))
    helper_test_op([()], lambda x: x.flip(()))
    helper_test_op([(1,)], lambda x: x.flip(()))
    helper_test_op([(4,3,6,6)], lambda x: x.flip(()))
    self.helper_test_exception([(3,4)], lambda x: x.flip((0,0)), expected=RuntimeError)
    self.helper_test_exception([(3,4)], lambda x: x.flip((1,1)), expected=RuntimeError)
    self.helper_test_exception([(3,4)], lambda x: x.flip((1,-1)), expected=RuntimeError)

  def test_squeeze(self):
    helper_test_op([(1,3,6,6)], lambda x: x.squeeze(0))
    helper_test_op([(4,3,1,6)], lambda x: x.squeeze(1))
    helper_test_op([(4,3,6,6)], lambda x: x.squeeze(3))
    self.helper_test_exception([(4,3,6,6)], lambda x: x.squeeze(50), expected=IndexError)
    self.helper_test_exception([(4,3,6,6)], lambda x: x.squeeze(50), expected=IndexError)
    helper_test_op([(4,3,6,1)], lambda x: x.squeeze(-1))
    helper_test_op([(4,3,6,6)], lambda x: x.squeeze())
    helper_test_op([(1,3,6,6)], lambda x: x.squeeze())
    helper_test_op([(2,3,1)], lambda x: x.squeeze())
    helper_test_op([()], lambda x: x.squeeze(-1))
    helper_test_op([()], lambda x: x.squeeze(0))
    helper_test_op([()], lambda x: x.squeeze())
    self.helper_test_exception([()], lambda x: x.squeeze(10), expected=IndexError)
    self.helper_test_exception([()], lambda x: x.squeeze(1), expected=IndexError)
    self.helper_test_exception([()], lambda x: x.squeeze(-2), expected=IndexError)

  def test_unsqueeze(self):
    helper_test_op([(4,3,6,6)], lambda x: x.unsqueeze(0))
    helper_test_op([(4,3,6,6)], lambda x: x.unsqueeze(4))
    helper_test_op([(4,3,6,6)], lambda x: x.unsqueeze(-1))
    helper_test_op([(4,3,6,6)], lambda x: x.unsqueeze(-3))
    helper_test_op([()], lambda x: x.unsqueeze(0))

  def test_flatten(self):
    for axis in range(3):
      helper_test_op([(4,3,6,6)], lambda x: x.flatten(start_dim=axis))
    for axis in range(3):
      helper_test_op([(4,3,6,6)], lambda x: x.flatten(end_dim=axis))
    helper_test_op([(4,3,6,6)], lambda x: x.flatten(start_dim=1, end_dim=3))
    helper_test_op([()], lambda x: x.flatten())
    helper_test_op([(1,)], lambda x: x.flatten())

  def test_unflatten(self):
    helper_test_op([(4,3,6,6)], lambda x: x.unflatten(0, (2, 2)))
    helper_test_op([(4,3,6,6)], lambda x: x.unflatten(3, (3, 2)))
    helper_test_op([(4,3,6,6)], lambda x: x.unflatten(-1, (3, 2, 1)))

  def test_diag(self):
    helper_test_op([(5,)], lambda x: x.diag())

  def test_diagonal(self):
    helper_test_op([(5,5)], lambda x: x.diagonal())

  def test_roll(self):
    helper_test_op([(2, 4)], lambda x: x.roll(1))
    helper_test_op([(2, 4)], lambda x: x.roll((1,)))
    self.helper_test_exception([(2, 4)], lambda x: x.roll((1, 2)), expected=RuntimeError)
    helper_test_op([(2, 4)], lambda x: x.roll(1, 0))
    helper_test_op([(2, 4)], lambda x: x.roll(-1, 0))
    helper_test_op([(2, 4)], lambda x: x.roll(shifts=(2, 1), dims=(0, 1)))
    helper_test_op([(2, 4, 6)], lambda x: x.roll(1, 0))
    helper_test_op([(2, 4)], lambda x: x.roll(1, -1))
    helper_test_op([(2, 4)], lambda x: x.roll(-1, -1))
    helper_test_op([(2, 4)], lambda x: x.roll(5, 0))
    helper_test_op([(2, 4)], lambda x: x.roll(-5, 0))
    helper_test_op([(2, 4, 6)], lambda x: x.roll(shifts=(2, -3), dims=(0, 2)))
    helper_test_op([(2, 4, 6)], lambda x: x.roll(shifts=(1, 2, -1), dims=(0, 1, 2)))
    helper_test_op([(2, 4)], lambda x: x.roll(0, 0))
    helper_test_op([(2, 4, 6)], lambda x: x.roll(shifts=(0, 0), dims=(0, 1)))
    helper_test_op([(2, 4, 6)], lambda x: x.roll(shifts=(0, 2), dims=(0, 1)))
    self.helper_test_exception([(3, 3)], lambda x: x.roll(shifts=1, dims=(0, 1)), expected=RuntimeError)
    self.helper_test_exception([(10,)], lambda x: x.roll(shifts=(1, 2), dims=0), expected=RuntimeError)

  def test_detach(self):
    helper_test_op([(4,3,6,6)], lambda x: x.detach(), forward_only=True)
    helper_test_op([()], lambda x: x.detach(), forward_only=True)

  def test_expand(self):
    helper_test_op([(4,3,1,6)], lambda x: x.expand((4,3,2,6)))
    helper_test_op([(1,1,1,1)], lambda x: x.expand((4,3,2,6)))
    helper_test_op([(4,3,1,6)], lambda x: x.expand((6,1,4,3,2,6)))
    helper_test_op([(4,3,1,6)], lambda x: x.expand((0,1,4,3,2,6)))
    helper_test_op([(4,3,1,6)], lambda x: x.expand((4,3,0,6)))
    helper_test_op([()], lambda x: x.expand((4,3,2,6)))
    helper_test_op([()], lambda x: x.expand([]))

    with self.assertRaises((ValueError, RuntimeError)): Tensor.ones(4,3,1,6).expand(4,1,1,6)
    with self.assertRaises((ValueError, RuntimeError)): Tensor.ones(4,3,1,6).expand(4,6,1,6)
    with self.assertRaises((ValueError, RuntimeError)): Tensor.ones(4,3,1,6).expand(3,1,6)
    with self.assertRaises((ValueError, RuntimeError)): Tensor.ones(4,3,2,6).expand(4,3,0,6)

  @unittest.skip("very slow")
  def test_sd_big_conv(self):
    # internal shape (1, 1, 512, 62, 62, 512, 3, 3) overflows a int
    helper_test_op([(1,256,64,64), (512,256,3,3)],
                    lambda x,w: torch.nn.functional.conv2d(x, w),
                    lambda x,w: x.conv2d(w), atol=1e-3)

  @unittest.skip("slow")
  def test_large_bs_conv(self):
    # large batch size can cause OpenCL image to exceed max image height on macOS
    # (or cause the conv kernel to overflow short sampling coords)
    helper_test_op([(4096,3,3,3), (1,3,3,3)],
                    lambda x,w: torch.nn.functional.conv2d(x, w),
                    lambda x,w: x.conv2d(w), atol=1e-3)

  @unittest.skip("slow")
  def test_large_ic_conv(self):
    # large input channel count can cause OpenCL image to exceed max image width on macOS
    helper_test_op([(1,2048,3,3), (1,2048,3,3)],
                    lambda x,w: torch.nn.functional.conv2d(x, w),
                    lambda x,w: x.conv2d(w))

  def test_biased_conv2d(self):
    C = 8
    helper_test_op([(1,C,5,5), (C,C,1,1), (C,)],
      lambda x,w,b: torch.nn.functional.conv2d(torch.nn.functional.conv2d(x,w,b).relu(),w,b),
      lambda x,w,b: Tensor.conv2d(x,w,b).relu().conv2d(w,b))

  def test_simple_conv2d(self):
    helper_test_op([(1,4,9,9), (4,4,3,3)],
      lambda x,w: torch.nn.functional.conv2d(x,w),
      lambda x,w: Tensor.conv2d(x,w), grad_rtol=1e-5)

  def test_simple_conv2d_bias(self):
    helper_test_op([(1,4,9,9), (4,4,3,3), (4,)],
      lambda x,w,b: torch.nn.functional.conv2d(x,w,b),
      lambda x,w,b: Tensor.conv2d(x,w,b), grad_rtol=1e-5)

  @unittest.skipIf(IMAGE>0, "no conv3d on images")
  def test_simple_conv3d(self):
    helper_test_op([(1,4,9,9,9), (4,4,3,3,3)],
      lambda x,w: torch.nn.functional.conv3d(x,w),
      lambda x,w: Tensor.conv2d(x,w), grad_rtol=1e-5)

  @unittest.skipIf(IMAGE>0, "no conv3d on images")
  def test_padded_conv3d(self):
    helper_test_op([(1,4,5,5,5), (4,4,3,3,3)],
      lambda x,w: torch.nn.functional.conv3d(x,w,padding=1),
      lambda x,w: Tensor.conv2d(x,w,padding=[1,1,1,1,1,1]), grad_rtol=1e-5)

  def test_simple_conv2d_m4(self):
    helper_test_op([(1,16,18,18), (16,16,3,3)],
      lambda x,w: torch.nn.functional.conv2d(x,w),
      lambda x,w: Tensor.conv2d(x,w), atol=1e-05, grad_rtol=1e-5)

  def test_simple_conv2d_1x1(self):
    helper_test_op([(1,4,9,9), (4,4,1,1)],
      lambda x,w: torch.nn.functional.conv2d(x,w),
      lambda x,w: Tensor.conv2d(x,w), grad_rtol=1e-5)

  def test_simple_conv2d_1x1_m4(self):
    helper_test_op([(1,16,32,32), (16,16,1,1)],
      lambda x,w: torch.nn.functional.conv2d(x,w),
      lambda x,w: Tensor.conv2d(x,w), grad_rtol=1e-5)

  @slow_test
  def test_nested_conv2d(self):
    helper_test_op([(1,32,9,9), (32,32,3,3), (32,32,3,3)],
      lambda x,w1,w2: torch.nn.functional.conv2d(torch.nn.functional.conv2d(x,w1).relu(), w2),
      lambda x,w1,w2: x.conv2d(w1).relu().conv2d(w2))

  # expect reduce nodes == 3
  def test_simple_conv2d_nhwc(self):
    # weights (from tf): filter_height x filter_width x in_channels x out_channels
    helper_test_op([(2,9,9,10), (3,3,10,20)],
      lambda x,w: torch.nn.functional.conv2d(x.permute(0,3,1,2),w.permute(3,2,0,1)),
      lambda x,w: Tensor.conv2d(x.permute(0,3,1,2),w.permute(3,2,0,1)), atol=1e-5, grad_rtol=1e-5)

  def test_simple_conv2d_batched(self):
    helper_test_op([(2,4,9,9), (4,4,3,3)],
      lambda x,w: torch.nn.functional.conv2d(x,w),
      lambda x,w: Tensor.conv2d(x,w), grad_rtol=1e-5)

  # conv transpose

  def test_simple_conv_transpose2d(self):
    helper_test_op([(2,4,9,9), (4,4,3,3)],
      lambda x,w: torch.nn.functional.conv_transpose2d(x,w),
      lambda x,w: Tensor.conv_transpose2d(x,w), grad_rtol=1e-5)

  def test_bias_conv_transpose2d(self):
    helper_test_op([(2,4,9,9), (4,4,3,3), (4,)],
      lambda x,w,b: torch.nn.functional.conv_transpose2d(x,w,b),
      lambda x,w,b: Tensor.conv_transpose2d(x,w,b), grad_rtol=1e-5)

  def test_grouped_conv_transpose2d(self):
    helper_test_op([(2,4,9,9), (4,4,3,3)],
      lambda x,w: torch.nn.functional.conv_transpose2d(x,w,groups=2),
      lambda x,w: Tensor.conv_transpose2d(x,w,groups=2), grad_rtol=1e-5)

  def test_padded_conv_transpose2d(self):
    for padding in [(1,2), (2,1), 2, 1, 0]:
      helper_test_op([(2,4,9,9), (4,4,3,3)],
        lambda x,w: torch.nn.functional.conv_transpose2d(x,w,padding=padding),
        lambda x,w: Tensor.conv_transpose2d(x,w,padding=padding), grad_rtol=1e-5)
    self.helper_test_exception([(2,16,2,2), (32,16,3,3)], lambda x,w: torch.nn.functional.conv_transpose2d(x,w,padding=(1,1,1)),
                   lambda x,w: Tensor.conv_transpose2d(x,w,padding=(1,1,1)), expected=(RuntimeError, ValueError))

  def test_dilated_conv_transpose2d(self):
    for dilation in [(1,2), (2,1), 2, 1]:
      helper_test_op([(2,4,9,9), (4,4,3,3)],
        lambda x,w: torch.nn.functional.conv_transpose2d(x,w,dilation=dilation),
        lambda x,w: Tensor.conv_transpose2d(x,w,dilation=dilation), grad_rtol=1e-5)

  def test_strided_conv_transpose2d(self):
    for stride in [(2,1), (1,2), 1]:
      helper_test_op([(2,4,4,5), (4,4,3,3)],
        lambda x,w: torch.nn.functional.conv_transpose2d(x,w, stride=stride),
        lambda x,w: Tensor.conv_transpose2d(x,w,stride=stride), atol=1e-5, grad_rtol=1e-5)

  def test_output_padded_conv_transpose2d(self):
    for output_padding, stride in [((1,1), (2,3)), ((2,1), (3,2))]:
      helper_test_op([(2,4,6,5), (4,4,3,3),(4,)],
        lambda x,w,b: torch.nn.functional.conv_transpose2d(x,w,b,output_padding=output_padding,stride=stride),
        lambda x,w,b: Tensor.conv_transpose2d(x,w,b,output_padding=output_padding,stride=stride), grad_rtol=1e-5)

  @slow_test
  @unittest.skipIf(IMAGE>0, "no conv3d on images")
  def test_simple_conv_transpose3d(self):
    helper_test_op([(2,4,9,9,9), (4,4,3,3,3)],
      lambda x,w: torch.nn.functional.conv_transpose3d(x,w),
      lambda x,w: Tensor.conv_transpose2d(x,w), grad_rtol=1e-5)

  @unittest.skipIf((IMAGE>0), "no conv1d on images")
  def test_conv1d(self):
    for bs in [1,8]:
      for cin in [1,3]:
        for H in [1,2,5]:
          for groups in [1,3] if cin == 3 and H == 5 else [1]:
            with self.subTest(batch_size=bs, channels=cin, groups=groups, height=H):
              helper_test_op([(bs,cin,11), (6,cin//groups,H)],
                lambda x,w: torch.nn.functional.conv1d(x,w,groups=groups),
                lambda x,w: Tensor.conv2d(x,w,groups=groups), grad_rtol=1e-5)

  @unittest.skipIf(IMAGE>0, "no conv1d on images")
  def test_simple_padding_conv1d(self):
    bs = 6
    cin = 2
    groups = 1
    H = 5
    p = (1,1)
    helper_test_op([(bs,cin,11), (6,cin//groups,H)],
      lambda x,w: torch.nn.functional.conv1d(torch.nn.functional.pad(x, p),w),
      lambda x,w: Tensor.conv2d(x,w,padding=p))

  @unittest.skipIf(IMAGE>0, "no conv1d on images")
  def test_strided_conv1d_simple(self):
    bs, H = 2, 3
    helper_test_op([(bs,1,5), (1,1,H)],
      lambda x,w: torch.nn.functional.conv1d(x,w,stride=2),
      lambda x,w: Tensor.conv2d(x,w,stride=2))

  @unittest.skipIf(IMAGE>0, "no conv1d on images")
  def test_asymmetric_padding_conv1d(self):
    for p in [(0,1), (2,1), (2,0)]:
      with self.subTest(p):
        for n in [3,4]:
          for k in [2]:
            helper_test_op([(1,1,n), (1,1,k)],
              lambda x,w: torch.nn.functional.conv1d(torch.nn.functional.pad(x, p),w),
              lambda x,w: Tensor.conv2d(x,w,padding=p))

  def _test_conv2d(self, bs=1, cin=1, cout=6):
    for H in [2,3]:
      for W in [1,3,5]:
        for groups in [1,3] if cin == 3 and cout == 6 and H == 3 and W == 3 else [1]:
          with self.subTest(batch_size=bs, channels=cin, groups=groups, height=H, width=W):
            helper_test_op([(bs,cin,5,7), (cout,cin//groups,H,W)],
              lambda x,w: torch.nn.functional.conv2d(x,w,groups=groups),
              lambda x,w: Tensor.conv2d(x,w,groups=groups), grad_rtol=1e-5)
  def test_conv2d(self): self._test_conv2d(bs=1, cin=3)
  def test_conv2d_bs_4_cin_3(self): self._test_conv2d(bs=4, cin=3, cout=2)
  def test_conv2d_bs_1_cin_1(self): self._test_conv2d(bs=1, cin=1)
  def test_conv2d_bs_4_cin_1(self): self._test_conv2d(bs=4, cin=1)

  def test_conv2d_errors(self):
    # kernel size cannot be larger than input size
    self.helper_test_exception([(1,1,6,7), (6,1,3,3)],
                               lambda x,w:torch.nn.functional.conv2d(x,w,dilation=3),
                               lambda x,w: Tensor.conv2d(x,w,dilation=3), expected=(RuntimeError, AssertionError))
    # regression test for https://github.com/tinygrad/tinygrad/pull/7549/
    self.helper_test_exception([(2,16,2,2), (32,16,3,3)], lambda x,w:torch.nn.functional.conv2d(x,w), lambda x,w: Tensor.conv2d(x,w),
                               expected=(RuntimeError, AssertionError))
    self.helper_test_exception([(2,16,2,2), (32,16,3,3)], lambda x,w:torch.nn.functional.conv2d(x,w,padding=(1,1,1)),
                               lambda x,w: Tensor.conv2d(x,w,padding=(1,1,1)), expected=(RuntimeError, ValueError))

  @slow_test
  def test_large_input_conv2d(self):
    bs = 4
    cin = 16
    groups = 1
    H = 5
    W = 2
    helper_test_op([(bs,cin,64,64), (6,cin//groups,H,W)],
      lambda x,w: torch.nn.functional.conv2d(x,w,groups=groups),
      # needed to relax tolerance for larger input
      lambda x,w: Tensor.conv2d(x,w,groups=groups), atol=1e-4, grad_atol=3e-4, grad_rtol=1e-4)

  def test_simple_grouped_conv2d(self):
    bs = 1
    groups = 2
    rcout = 1
    cin = 2
    helper_test_op([(bs,groups*cin,1,1), (groups*rcout,cin,1,1)],
      lambda x,w: torch.nn.functional.conv2d(x,w,groups=groups),
      lambda x,w: Tensor.conv2d(x,w,groups=groups), grad_rtol=1e-5)

  def test_medium_grouped_conv2d(self):
    bs = 1
    groups = 2
    rcout = 2
    cin = 2
    helper_test_op([(bs,groups*cin,1,1), (groups*rcout,cin,1,1)],
      lambda x,w: torch.nn.functional.conv2d(x,w,groups=groups),
      lambda x,w: Tensor.conv2d(x,w,groups=groups), grad_rtol=1e-5)

  def test_depthwise_conv2d(self):
    bs = 1
    groups = 32
    rcout = 1
    cin = 1
    helper_test_op([(bs,groups*cin,32,32), (groups*rcout,cin,1,1)],
      lambda x,w: torch.nn.functional.conv2d(x,w,groups=groups),
      lambda x,w: Tensor.conv2d(x,w,groups=groups), grad_rtol=1e-5)

  def test_grouped_conv2d(self):
    bs = 4
    groups = 5
    rcout = 7
    cin = 3
    helper_test_op([(bs,groups*cin,5,5), (groups*rcout,cin,3,3)],
      lambda x,w: torch.nn.functional.conv2d(x,w,groups=groups),
      lambda x,w: Tensor.conv2d(x,w,groups=groups), grad_rtol=1e-5)

  def test_fancy_conv2d(self):
    bs = 2
    cin = 3
    cout = 1
    groups = 3
    H,W = 3,3
    helper_test_op([(bs,cin,11,28), (groups*cout,cin//groups,H,W)],
      lambda x,w: torch.nn.functional.conv2d(x,w,groups=groups),
      lambda x,w: Tensor.conv2d(x,w,groups=groups), grad_rtol=1e-5)

  def test_strided_conv2d_simple(self):
    bs,H,W = 2,3,1
    helper_test_op([(bs,1,5,1), (1,1,H,W)],
      lambda x,w: torch.nn.functional.conv2d(x,w,stride=2),
      lambda x,w: Tensor.conv2d(x,w,stride=2))

  @unittest.skipUnless(Device.DEFAULT == "CPU" and CPU_LLVM, "DEVECTORIZE=0 only for LLVM")
  def test_strided_conv2d_simple_vec(self):
    with Context(DEVECTORIZE=0): self.test_strided_conv2d_simple()

  def test_strided_conv2d(self):
    bs = 4
    cin = 3
    H,W = 3,3
    with self.subTest(stride := 2):
      helper_test_op([(bs,cin,11,28), (4,cin,H,W)],
        lambda x,w: torch.nn.functional.conv2d(x,w,stride=2),
        lambda x,w: Tensor.conv2d(x,w,stride=stride))
    with self.subTest(stride := (2,1)):
      helper_test_op([(bs,cin,11,28), (4,cin,H,W)],
        lambda x,w: torch.nn.functional.conv2d(x,w,stride=stride),
        lambda x,w: Tensor.conv2d(x,w,stride=(2,1)))

  def test_negative_padding_conv2d(self):
    n,k = 10, 3
    helper_test_op([(1,1,n,n), (1,1,k,k)],
      lambda x,w: torch.nn.functional.conv2d(x[:, :, 1:-1, 1:-1],w),
      lambda x,w: Tensor.conv2d(x,w,padding=-1))
    helper_test_op([(1,1,n,n), (1,1,k,k)],
      lambda x,w: torch.nn.functional.conv2d(x[:, :, 1:, 1:],w),
      lambda x,w: Tensor.conv2d(x,w,padding=(-1,0,-1,0)))

  def test_simple_padding_conv2d(self):
    p = (1,1,1,1)
    helper_test_op(None,
      lambda x,w: torch.nn.functional.conv2d(torch.nn.functional.pad(x, p),w),
      lambda x,w: Tensor.conv2d(x,w,padding=p), vals=[[[[[2.,3.]]]], [[[[1.]]]]])

  def test_asymmetric_padding_conv2d(self):
    for p in [(0,1,0,1), (2,1,2,1), (2,0,2,1)]:
      with self.subTest(p):
        for n in [3,4]:
          for k in [2]:
            helper_test_op([(1,1,n,n), (1,1,k,k)],
              lambda x,w: torch.nn.functional.conv2d(torch.nn.functional.pad(x, p),w),
              lambda x,w: Tensor.conv2d(x,w,padding=p))
            helper_test_op([(1,1,n,n), (1,1,k,k)],
              lambda x,w: torch.nn.functional.conv2d(torch.nn.functional.pad(x, p),w),
              lambda x,w: Tensor.conv2d(x,w,padding=p))

  def test_padded_conv2d_p21(self):
    bs,cin,H,W,padding = 4, 3, 3, 3, (2,1)
    helper_test_op([(bs,cin,11,28), (4,cin,H,W)],
      lambda x,w: torch.nn.functional.conv2d(x,w,padding=padding),
      lambda x,w: Tensor.conv2d(x,w,padding=padding))

  def test_padded_conv2d_p22(self):
    bs,cin,H,W,padding = 4, 3, 3, 3, (2,2)
    helper_test_op([(bs,cin,11,28), (4,cin,H,W)],
      lambda x,w: torch.nn.functional.conv2d(x,w,padding=padding),
      lambda x,w: Tensor.conv2d(x,w,padding=padding))

  def test_padded_conv2d_1x1(self):
    bs,cin,H,W,padding = 4, 3, 1, 1, 2
    helper_test_op([(bs,cin,11,28), (4,cin,H,W)],
      lambda x,w: torch.nn.functional.conv2d(x,w,padding=padding),
      lambda x,w: Tensor.conv2d(x,w,padding=padding))

  def test_padded_conv2d_bs1(self):
    bs,cin,H,W,padding = 1, 3, 3, 3, 1
    helper_test_op([(bs,cin,11,28), (4,cin,H,W)],
      lambda x,w: torch.nn.functional.conv2d(x,w,padding=padding),
      lambda x,w: Tensor.conv2d(x,w,padding=padding))

  def test_padding_add(self):
    helper_test_op([(64,64), (60,60)],
      lambda x,w: x+torch.nn.functional.pad(w, (2,2,2,2)),
      lambda x,w: x+w.pad((2,2,2,2)))

  def test_dilated_conv2d(self):
    bs = 4
    cin = 3
    H,W = 3,3
    for d in [2, (2,1)]:
      with self.subTest(dilation := d):
        helper_test_op([(bs,cin,11,28), (4,cin,H,W)],
          lambda x,w: torch.nn.functional.conv2d(x,w,dilation=dilation),
          lambda x,w: Tensor.conv2d(x,w,dilation=dilation))

  def test_max_pool2d_simple(self):
    ksz = (2,2)
    helper_test_op([(1,1,2,3)],
      lambda x: torch.nn.functional.max_pool2d(x, kernel_size=ksz),
      lambda x: Tensor.max_pool2d(x, kernel_size=ksz))

  @slow_test
  def test_max_pool2d(self):
    for ksz in [(2,2), (3,3), 2, 3, (3,2), (5,5), (5,1)]:
      with self.subTest(kernel_size=ksz):
        helper_test_op([(32,2,11,28)],
          lambda x: torch.nn.functional.max_pool2d(x, kernel_size=ksz),
          lambda x: Tensor.max_pool2d(x, kernel_size=ksz))

  @slow_test
  def test_max_pool2d_padding(self):
    for ksz in [(2,2), (3,3), 2, 3, (3,2)]:
      for p in [1, (1,0), (0,1)]:
        with self.subTest(kernel_size=ksz, padding=p):
          helper_test_op([(4,2,11,28)],
            lambda x: torch.nn.functional.max_pool2d(x, kernel_size=ksz, padding=p),
            lambda x: Tensor.max_pool2d(x, kernel_size=ksz, padding=p))
    self.helper_test_exception([(4,2,110,28)], lambda x: torch.nn.functional.max_pool2d(x, kernel_size=(2,2), padding=(1,1,1)),
                   lambda x: Tensor.max_pool2d(x, kernel_size=(2,2), padding=(1,1,1)), expected=(RuntimeError, ValueError))

  @slow_test
  def test_max_pool2d_asymmetric_padding(self):
    for p in [(0,1,0,1), (2,1,2,1), (2,0,2,1)]:
      with self.subTest(padding=p):
        helper_test_op([(4,2,111,28)],
          lambda x: torch.nn.functional.max_pool2d(torch.nn.functional.pad(x, p, value=float("-inf")), kernel_size=(5,5)),
          lambda x: Tensor.max_pool2d(x, kernel_size=(5,5), padding=p))

  @slow_test
  def test_max_pool2d_padding_int(self):
    ksz = (2,2)
    helper_test_op([(4,2,11,28)],
      lambda x: torch.nn.functional.max_pool2d(x.int(), kernel_size=ksz, padding=1),
      lambda x: Tensor.max_pool2d(x.int(), kernel_size=ksz, padding=1), forward_only=True)

  @slow_test
  def test_max_pool2d_bigger_stride(self):
    for stride in [(2,3), (3,2), 2, 3]:
      with self.subTest(stride=stride):
        helper_test_op([(4,2,11,28)],
          lambda x: torch.nn.functional.max_pool2d(x, kernel_size=(2,2), stride=stride),
          lambda x: Tensor.max_pool2d(x, kernel_size=(2,2), stride=stride))

  @slow_test
  def test_max_pool2d_bigger_stride_dilation(self):
    for stride, dilation in zip([(2,3), (3,2), 2, 3, 4], [(3,2), (2,3), 2, 3, 6]):
      with self.subTest(stride=stride):
        helper_test_op([(4,2,11,28)],
          lambda x: torch.nn.functional.max_pool2d(x, kernel_size=(2,2), stride=stride, dilation=dilation),
          lambda x: Tensor.max_pool2d(x, kernel_size=(2,2), stride=stride, dilation=dilation))

  @unittest.skipIf( Device.DEFAULT in {"CUDA", "NV"}, "CUDA fails on this")
  def test_max_pool2d_unit_stride(self):
    helper_test_op([(3, 2, 17, 14)],
      lambda x: torch.nn.functional.max_pool2d(x, kernel_size=(5,5), stride=1),
      lambda x: Tensor.max_pool2d(x, kernel_size=(5,5), stride=1))

  @slow_test
  def test_max_pool2d_smaller_stride(self):
    for stride in [(2,3), (3,2), 2, 3]:
      with self.subTest(stride=stride):
        helper_test_op([(3, 2, 17, 14)],
          lambda x: torch.nn.functional.max_pool2d(x, kernel_size=(5,5), stride=stride),
          lambda x: Tensor.max_pool2d(x, kernel_size=(5,5), stride=stride))

  @slow_test
  def test_max_pool2d_dilation(self):
    for dilation in [(2, 3), (3, 2), 2, 3]:
      helper_test_op([(3, 2, 17, 14)],
        lambda x: torch.nn.functional.max_pool2d(x, kernel_size=(5,5), dilation=dilation),
        lambda x: Tensor.max_pool2d(x, kernel_size=(5,5), dilation=dilation))

  def test_max_pool2d_ceil_mode(self):
    shape = (1,1,6,6)
    for ksz in [(3,3), 3, (3,2), 4]:
      with self.subTest(kernel_size=ksz):
        helper_test_op([shape],
          lambda x: torch.nn.functional.max_pool2d(x, kernel_size=ksz, padding=1, stride=3, ceil_mode=True),
          lambda x: Tensor.max_pool2d(x, kernel_size=ksz, padding=1, stride=3, ceil_mode=True))

  def test_max_pool2d_ceil_mode_output_size_reduce_by_one(self):
    # sliding window ignored from end region
    helper_test_op([(1,1,5,5)],
      lambda x: torch.nn.functional.max_pool2d(x, kernel_size=(3,3), stride=3, padding=1, ceil_mode=True),
      lambda x: Tensor.max_pool2d(x, kernel_size=(3,3), stride=3, padding=1, ceil_mode=True))

  def test_max_pool2d_return_indices(self):
    # batch and multi-channel
    helper_test_op([(2,3,6,6)],
      lambda x: torch.nn.functional.max_pool2d(x, kernel_size=(2,2), return_indices=True)[1].type(torch.int32),
      lambda x: Tensor.max_pool2d(x, kernel_size=(2,2), return_indices=True)[1], forward_only=True)
    # dilation
    helper_test_op([(1,1,10,10)],
      lambda x: torch.nn.functional.max_pool2d(x, kernel_size=(3,2), dilation=(2,3), return_indices=True)[1].type(torch.int32),
      lambda x: Tensor.max_pool2d(x, kernel_size=(3,2), dilation=(2,3), return_indices=True)[1], forward_only=True)
    # padding
    helper_test_op([(1,1,5,5)],
      lambda x: torch.nn.functional.max_pool2d(x, kernel_size=(3,3), padding=1, return_indices=True)[1].type(torch.int32),
      lambda x: Tensor.max_pool2d(x, kernel_size=(3,3), padding=1, return_indices=True)[1], forward_only=True)
    # ceil mode padding
    helper_test_op([(1, 1, 7, 7)],
      lambda x: torch.nn.functional.max_pool2d(x, kernel_size=(2, 2), stride=(2, 2), ceil_mode=True, return_indices=True)[1].type(torch.int32),
      lambda x: Tensor.max_pool2d(x, kernel_size=(2, 2), stride=(2, 2), ceil_mode=True, return_indices=True)[1],
      forward_only=True)
    # global maxpool
    helper_test_op([(1,1,12,13)],
      lambda x: torch.nn.functional.max_pool2d(x, kernel_size=(12, 13), return_indices=True)[1].type(torch.int32),
      lambda x: Tensor.max_pool2d(x, kernel_size=(12, 13), return_indices=True)[1],
      forward_only=True)
    # multiple identical values in same window and overlapping windows
    helper_test_op(None,
      lambda x: torch.nn.functional.max_pool2d(x, kernel_size=(3,3), stride=1, return_indices=True)[1].type(torch.int32),
      lambda x: Tensor.max_pool2d(x, kernel_size=(3,3), stride=1, return_indices=True)[1],
      vals=[[[[[1]*6]*6]]], forward_only=True)  # Tensor.ones(1,1,6,6)
    # overlapping max indices
    helper_test_op(None,
      lambda x: torch.nn.functional.max_pool2d(x, kernel_size=(2,2), stride=1, return_indices=True)[1].type(torch.int32),
      lambda x: Tensor.max_pool2d(x, kernel_size=(2,2), stride=1, return_indices=True)[1],
      vals=[[[[[1,2]*3]*6]]], forward_only=True)  # Tensor([1,2,1,2,1,2]).expand(1,1,6,6)

  @slow_test
  @unittest.skipIf(Device.DEFAULT == "CPU" and X86 and getenv("DEVECTORIZE") == 0, "fails on x86 vectorize, precision error?")
  def test_max_unpool2d(self):
    args = {"kernel_size":(5,5), "stride":(6,5)}
    helper_test_op([(8,3,50,50)],
      lambda x: torch.nn.functional.max_unpool2d(*torch.nn.functional.max_pool2d(x, return_indices=True, **args), **args),
      lambda x: Tensor.max_unpool2d(*Tensor.max_pool2d(x, return_indices=True, **args), **args), forward_only=True)
    args = {"kernel_size":(3,3), "stride":(6,7), "padding":1}
    helper_test_op([(8,3,30,30)],
      lambda x: torch.nn.functional.max_unpool2d(*torch.nn.functional.max_pool2d(x, return_indices=True, **args), **args, output_size=(30,30)),
      lambda x: Tensor.max_unpool2d(*Tensor.max_pool2d(x, return_indices=True, **args), **args, output_size=(30,30)), forward_only=True)
    # batch_size and channel_size of output_size are ignored
    helper_test_op([(1,3,7,6)],
      lambda x: torch.nn.functional.max_unpool2d(*torch.nn.functional.max_pool2d(x, kernel_size=(2,2), return_indices=True),
                                                 kernel_size=(2,2), output_size=(99,99,7,6)),
      lambda x: Tensor.max_unpool2d(*Tensor.max_pool2d(x, kernel_size=(2,2), return_indices=True),
                                    kernel_size=(2,2), output_size=(99,99,7,6)), forward_only=True)

  def test_max_unpool2d_inf(self):
    data = [[[[math.inf, -math.inf, math.nan], [1.0, 2.0, 3.0]]]]
    ksz = (2,2)
    helper_test_op((),
      lambda: torch.nn.functional.max_unpool2d(
        *torch.nn.functional.max_pool2d(torch.tensor(data), kernel_size=ksz, return_indices=True),
        kernel_size=ksz
      ),
      lambda: Tensor.max_unpool2d(
        *Tensor.max_pool2d(Tensor(data), kernel_size=ksz, return_indices=True),
        kernel_size=ksz
      ),
      forward_only=True)

  def test_avg_pool2d(self):
    shape = (32,2,111,28)
    for ksz in [(2,2), (3,3), (3,2), (5,5), (5,1)]:
      with self.subTest(kernel_size=ksz):
        helper_test_op([shape],
          lambda x: torch.nn.functional.avg_pool2d(x, kernel_size=ksz),
          lambda x: Tensor.avg_pool2d(x, kernel_size=ksz), rtol=1e-5)

    # regression test for https://github.com/tinygrad/tinygrad/pull/7581
    helper_test_op([(1,1,8,8)],
      lambda x: torch.nn.functional.avg_pool2d(x, kernel_size=(1,2), padding=(0,1), stride=(5,1)),
      lambda x: Tensor.avg_pool2d(x, kernel_size=(1,2), padding=(0,1), stride=(5,1)), rtol=1e-5)

  @slow_test
  def test_avg_pool2d_padding(self):
    shape = (32,2,111,28)
    for ksz in [(2,2), (3,3), 2, 3, (3,2)]:
      for p in [1, (1,0), (0,1)]:
        with self.subTest(kernel_size=ksz, padding=p):
          helper_test_op([shape],
            lambda x: torch.nn.functional.avg_pool2d(x, kernel_size=ksz, padding=p),
            lambda x: Tensor.avg_pool2d(x, kernel_size=ksz, padding=p), rtol=1e-5)
    with self.assertRaises(ValueError):
      Tensor.avg_pool2d(Tensor.randn((32,2,111,28)), kernel_size=(2,2), padding=(1,1,1))

  def test_avg_pool2d_asymmetric_padding(self):
    shape = (32,2,111,28)
    for p in [(0,1,0,1), (2,1,2,1), (2,0,2,1)]:
      with self.subTest(padding=p):
        helper_test_op([shape],
          lambda x: torch.nn.functional.avg_pool2d(x, kernel_size=(5,5), padding=1),
          lambda x: Tensor.avg_pool2d(x, kernel_size=(5,5), padding=1), rtol=1e-5)
    self.helper_test_exception([shape], lambda x: torch.nn.functional.avg_pool2d(x, kernel_size=(2,2), padding=(1,1,1)),
                               lambda x: Tensor.avg_pool2d(x, kernel_size=(2,2), padding=(1,1,1)), expected=(RuntimeError, ValueError))

  @slow_test
  def test_avg_pool2d_padding_not_counted(self):
    shape = (32,2,111,28)
    for ksz in [(2,2), (3,3), 2, 3, (3,2)]:
      with self.subTest(kernel_size=ksz):
        helper_test_op([shape],
          lambda x: torch.nn.functional.avg_pool2d(x, kernel_size=ksz, padding=1, count_include_pad=False),
          lambda x: Tensor.avg_pool2d(x, kernel_size=ksz, padding=1, count_include_pad=False), rtol=1e-5)

  def test_avg_pool2d_ceil_mode(self):
    shape = (1,1,6,6)
    for ksz in [(3,3), 3, (3,2), 4]:
      with self.subTest(kernel_size=ksz):
        helper_test_op([shape],
          lambda x: torch.nn.functional.avg_pool2d(x, kernel_size=ksz, padding=1, stride=3, ceil_mode=True),
          lambda x: Tensor.avg_pool2d(x, kernel_size=ksz, padding=1, stride=3, ceil_mode=True), rtol=1e-5)

  def test_avg_pool2d_ceil_mode_padding_not_counted(self):
    shape = (1,1,6,6)
    for ksz in [(3,3), 3, (3,2), 4]:
      with self.subTest(kernel_size=ksz):
        helper_test_op([shape],
          lambda x: torch.nn.functional.avg_pool2d(x, kernel_size=ksz, padding=1, stride=3, ceil_mode=True, count_include_pad=False),
          lambda x: Tensor.avg_pool2d(x, kernel_size=ksz, padding=1, stride=3, ceil_mode=True, count_include_pad=False), rtol=1e-5)

  def test_avg_pool2d_ceil_mode_output_size_reduce_by_one(self):
    # sliding window ignored from end region
    helper_test_op([(1,1,5,5)],
      lambda x: torch.nn.functional.avg_pool2d(x, kernel_size=(3,3), stride=3, padding=1, ceil_mode=True),
      lambda x: Tensor.avg_pool2d(x, kernel_size=(3,3), stride=3, padding=1, ceil_mode=True))

  def test_avg_pool2d_ceil_mode_include_pad_output_size_reduce_by_one(self):
    # sliding window ignored from end region
    helper_test_op([(1,1,5,5)],
      lambda x: torch.nn.functional.avg_pool2d(x, kernel_size=(3,3), stride=3, padding=1, ceil_mode=True, count_include_pad=True),
      lambda x: Tensor.avg_pool2d(x, kernel_size=(3,3), stride=3, padding=1, ceil_mode=True, count_include_pad=True))

  def test_global_avg_pool2d(self):
    helper_test_op([(32,2,111,28)],
      lambda x: torch.nn.functional.avg_pool2d(x, kernel_size=(111,28)),
      lambda x: Tensor.avg_pool2d(x, kernel_size=(111,28)), rtol=1e-5)

  def test_avg_pool3d_failure(self):
    with Context(NOOPT=0):
      helper_test_op([(1,1,16,16,16)],
        lambda x: torch.nn.functional.avg_pool3d(x, kernel_size=(8,8,8), stride=5, padding=1, count_include_pad=False),
        lambda x: Tensor.avg_pool2d(x, kernel_size=(8,8,8), stride=5, padding=1, count_include_pad=False), rtol=1e-5, forward_only=True)

  def test_avg_pool3d_noopt(self):
    with Context(NOOPT=1):
      helper_test_op([(1,1,16,16,16)],
        lambda x: torch.nn.functional.avg_pool3d(x, kernel_size=(8,8,8), stride=5, padding=1, count_include_pad=False),
        lambda x: Tensor.avg_pool2d(x, kernel_size=(8,8,8), stride=5, padding=1, count_include_pad=False), rtol=1e-5, forward_only=True)

  def test_interpolate_linear(self):
    for in_sz, out_sz in [((52,),(29,)), ((29,),(52,))]:
      helper_test_op([(2,3)+in_sz],
        lambda x: torch.nn.functional.interpolate(x, size=out_sz, mode="linear"),
        lambda x: Tensor.interpolate(x, size=out_sz, mode="linear"))

  def test_interpolate_linear_corners_aligned(self):
    for in_sz, out_sz in [((52,),(29,)), ((29,),(52,))]:
      helper_test_op([(2,3)+in_sz],
        lambda x: torch.nn.functional.interpolate(x, size=out_sz, mode="linear", align_corners=True),
        lambda x: Tensor.interpolate(x, size=out_sz, mode="linear", align_corners=True))

  def test_interpolate_nearest(self, mode="nearest"):
    for in_sz, out_sz in [((13,),(9,)), ((9,),(13,))]:
      helper_test_op([(2,3)+in_sz],
        lambda x: torch.nn.functional.interpolate(x, size=out_sz, mode=mode),
        lambda x: Tensor.interpolate(x, size=out_sz, mode=mode))
    for in_sz, out_sz in [((13,10),(9,11)), ((13,9),(11,10)), ((9,11),(10,13))]:
      helper_test_op([(2,3)+in_sz],
        lambda x: torch.nn.functional.interpolate(x, size=out_sz, mode=mode),
        lambda x: Tensor.interpolate(x, size=out_sz, mode=mode))
    for in_sz, out_sz in [((5,2,8),(3,6,4))]:
      helper_test_op([(2,3)+in_sz],
        lambda x: torch.nn.functional.interpolate(x, size=out_sz, mode=mode),
        lambda x: Tensor.interpolate(x, size=out_sz, mode=mode))

  def test_interpolate_nearest_exact(self): self.test_interpolate_nearest("nearest-exact")

  @slow_test
  def test_interpolate_bilinear(self):
    for in_sz, out_sz in [((12,20),(9,31)), ((12,9),(31,20)), ((9,31),(20,12))]:
      helper_test_op([(2,3)+in_sz],
        lambda x: torch.nn.functional.interpolate(x, size=out_sz, mode="bilinear"),
        lambda x: Tensor.interpolate(x, size=out_sz, mode="linear"), atol=1e-4)

  @slow_test
  def test_interpolate_bilinear_corners_aligned(self):
    for in_sz, out_sz in [((12,20),(9,31)), ((12,9),(31,20)), ((9,31),(20,12))]:
      helper_test_op([(2,3)+in_sz],
        lambda x: torch.nn.functional.interpolate(x, size=out_sz, mode="bilinear", align_corners=True),
        lambda x: Tensor.interpolate(x, size=out_sz, mode="linear", align_corners=True), atol=1e-4)

  def test_interpolate_trilinear(self):
    for in_sz, out_sz in [((5,2,8),(3,6,4))]:
      helper_test_op([(2,3)+in_sz],
        lambda x: torch.nn.functional.interpolate(x, size=out_sz, mode="trilinear"),
        lambda x: Tensor.interpolate(x, size=out_sz, mode="linear"), atol=1e-4)

  def test_interpolate_trilinear_corners_aligned(self):
    for in_sz, out_sz in [((5,2,8),(3,6,4))]:
      helper_test_op([(2,3)+in_sz],
        lambda x: torch.nn.functional.interpolate(x, size=out_sz, mode="trilinear", align_corners=True),
        lambda x: Tensor.interpolate(x, size=out_sz, mode="linear", align_corners=True), atol=1e-4)

  @slow_test
  def test_cat(self):
    for dim in range(-2, 3):
      helper_test_op([(45,65,9), (45,65,9), (45,65,9)], lambda x,y,z: torch.cat((x,y,z), dim), lambda x,y,z: x.cat(y, z, dim=dim))

    # zero in non-cat axis
    helper_test_op([(45,0,9), (45,0,9), (45,0,9)], lambda x,y,z: torch.cat((x,y,z), 0), lambda x,y,z: x.cat(y, z, dim=0))

    # zero in cat axis
    helper_test_op([(45,0,9), (45,1,9), (45,2,9)], lambda x,y,z: torch.cat((x,y,z), 1), lambda x,y,z: x.cat(y, z, dim=1))
    helper_test_op([(45,0,9), (45,0,9), (45,0,9)], lambda x,y,z: torch.cat((x,y,z), 1), lambda x,y,z: x.cat(y, z, dim=1))

    with self.assertRaises(IndexError):
      a = Tensor(3.14)
      a.cat(a)

  def test_multicat(self):
    for dim in range(-1, 2):
      helper_test_op([(45,65), (45,65), (45,65)], lambda x,y,z: torch.cat((x,y,z), dim), lambda x,y,z: x.cat(y, z, dim=dim))

  def test_stack(self):
    for dim in range(-1, 3):
      helper_test_op([(5,6,3), (5,6,3), (5,6,3)], lambda x, y, z: torch.stack((x, y, z), dim), lambda x, y, z: Tensor.stack(x, y, z, dim=dim))
      helper_test_op([(5,6,3), (5,6,3), (5,6,3)], lambda x, y, z: torch.stack((x, y, z), dim), lambda x, y, z: Tensor.stack((x, y, z), dim=dim))

    with self.assertRaises(IndexError):
      Tensor.stack(Tensor.randn(45, 65, 3), dim=77)
    with self.assertRaises(ValueError):
      Tensor.stack((Tensor([1, 2]), Tensor([3, 4])), Tensor([5, 6]))

    a = Tensor(3.14)
    np.testing.assert_allclose(Tensor.stack(a, a).numpy(), Tensor([3.14, 3.14]).numpy())

  def test_repeat(self):
    x = Tensor.randn(4, 6, 3)
    base_repeats = [2, 4, 3]

    for reps in [[], [4], [2, 1], [3, 2, 2]]:
      repeats = base_repeats + reps
      helper_test_op([(4, 6, 3)], lambda x: x.repeat(*repeats), lambda x: x.repeat(repeats))
      helper_test_op([()], lambda x: x.repeat(*repeats), lambda x: x.repeat(repeats))

    with self.assertRaises(ValueError):
      x.repeat((2, 4))

    np.testing.assert_allclose(x.repeat((2, 0, 4)).numpy(), Tensor.zeros(8, 0, 12).numpy())

  def test_repeat_interleave(self):
    helper_test_op([(3, 3)], lambda x: x.repeat_interleave(6))
    helper_test_op([(3, 3)], lambda x: x.repeat_interleave(2, 1))
    helper_test_op([(3, 3)], lambda x: x.repeat_interleave(2, 0))
    helper_test_op([(3, 3)], lambda x: x.repeat_interleave(2, -1))
    helper_test_op([(3, 3)], lambda x: x.repeat_interleave(2, -2))

  def test_simple_repeat(self):
    repeats = [3, 3, 4]
    helper_test_op([(3, 3)], lambda x: x.repeat(*repeats), lambda x: x.repeat(repeats))

  def test_clip(self):
    helper_test_op([(45,65)], lambda x: x.clip(-2.3, 1.2))
    helper_test_op([(45,65)], lambda x: x.clip(0, 0))
    helper_test_op([(45,65)], lambda x: x.clip(10, 100))
    helper_test_op([(45,65)], lambda x: x.clip(0, 0.1))
    helper_test_op([(45,65)], lambda x: x.clip(-0.3, -0.2))
    helper_test_op([(45,65)], lambda x: x.clip(3, 0))  # min > max
    helper_test_op([(45,65)], lambda x: x.clip(None, 0))
    helper_test_op([(45,65)], lambda x: x.clip(0, None))
    self.helper_test_exception([(45,65)], lambda x: x.clip(None, None), expected=RuntimeError)

  def test_matvecmat(self):
    helper_test_op([(1,128), (128,128), (128,128)], lambda x,y,z: (x@y).relu()@z)

  def test_matvec(self):
    helper_test_op([(1,128), (128,128)], lambda x,y: (x@y).relu())

  @unittest.skip("this test is broken #862")
  def test_max_nan(self):
    n = Tensor([1, float("nan")]).max().numpy()
    assert math.isnan(n.item()), f"{n.item()} is not nan"

  def test_inf_where(self):
    x = Tensor.full((3, 3), float("inf"))
    n = (x < 0).where(x, 1).numpy()
    assert np.all(n == 1.)

  def _get_index_randoms(self):
    # indices cannot have gradient
    a = torch.randint(low=-1, high=1, size=(2,1,1,1,1,1), dtype=torch.int64, requires_grad=False)
    b = torch.randint(high=1, size=(1,3,1,1,1,1), dtype=torch.int64, requires_grad=False)
    c = torch.randint(low=-5, high=5, size=(1,1,4,1,1,1), dtype=torch.int64, requires_grad=False)
    d = torch.randint(high=4, size=(2,1,1,5,1,1), dtype=torch.int64, requires_grad=False)
    e = torch.randint(high=1, size=(1,1,1,1,6,1), dtype=torch.int64, requires_grad=False)
    i, j, k, o, p = [Tensor(tor.detach().cpu().numpy().astype(np.int32), requires_grad=False) for tor in [a,b,c,d,e]]
    return a,b,c,d,e,i,j,k,o,p

  def test_fancy_indexing_inf(self):
    data = [math.inf, -math.inf, math.nan]
    helper_test_op((), lambda: torch.tensor(data)[torch.tensor([0, 1, 2])], lambda: Tensor(data)[Tensor([0, 1, 2])])

  @slow_test
  def test_slice_fancy_indexing_no_dim_collapse(self):
    a,b,c,d,e,i,j,k,o,p = self._get_index_randoms()
    # no dim collapse from int or dim injection from None
    helper_test_op([(2,5,6,5,3,4)], lambda x: x[a,b,c,d,e], lambda x: x[i,j,k,o,p])
    helper_test_op([(2,5,6,5,3,4)], lambda x: x[:,b,c,d,:], lambda x: x[:,j,k,o,:])
    helper_test_op([(2,5,6,5,3,4)], lambda x: x[a,b,...], lambda x: x[i,j,...])
    helper_test_op([(2,5,6,5,3,4)], lambda x: x[a,...,e], lambda x: x[i,...,p])
    helper_test_op([(2,5,6,5,3,4)], lambda x: x[...,c,:,e], lambda x: x[...,k,:,p])

  @slow_test
  def test_slice_fancy_indexing_dim_collapse_int(self):
    a,b,c,d,e,i,j,k,o,p = self._get_index_randoms()
    # dim collapse from int
    helper_test_op([(2,5,6,5,3,4)], lambda x: x[1,b,c,d,e], lambda x: x[1,j,k,o,p])
    helper_test_op([(2,5,6,5,3,4)], lambda x: x[a,b,3,d,e], lambda x: x[i,j,3,o,p])
    helper_test_op([(2,5,6,5,3,4)], lambda x: x[1,b,2,d,2], lambda x: x[1,j,2,o,2])
    helper_test_op([(2,5,6,5,3,4)], lambda x: x[a,2,2,2,e], lambda x: x[i,2,2,2,p])
    helper_test_op([(2,5,6,5,3,4)], lambda x: x[1,:,3:11:2,d,0:2], lambda x: x[1,:,3:11:2,o,0:2])

  @slow_test
  def test_slice_fancy_indexing_dim_inject_none(self):
    a,b,c,d,e,i,j,k,o,p = self._get_index_randoms()
    # dim injection from None
    helper_test_op([(2,5,6,5,3,4)], lambda x: x[None,b,c,d,e], lambda x: x[None,j,k,o,p])
    helper_test_op([(2,5,6,5,3,4)], lambda x: x[a,b,c,d,None], lambda x: x[i,j,k,o,None])
    helper_test_op([(2,5,6,5,3,4)], lambda x: x[a,b,None,d,e], lambda x: x[i,j,None,o,p])
    helper_test_op([(2,5,6,5,3,4)], lambda x: x[None,b,c,d,None], lambda x: x[None,j,k,o,None])
    helper_test_op([(2,5,6,5,3,4)], lambda x: x[a,:,None,d,e], lambda x: x[i,:,None,o,p])
    helper_test_op([(2,5,6,5,3,4)], lambda x: x[None,None,None,None,None], lambda x: x[None,None,None,None,None])
    helper_test_op([(2,5,6,5,3,4)], lambda x: x[None,None,b,c,d,e], lambda x: x[None,None,j,k,o,p])
    helper_test_op([(2,5,6,5,3,4)], lambda x: x[None,None,b,c,None,None], lambda x: x[None,None,j,k,None,None])
    helper_test_op([(2,5,6,5,3,4)], lambda x: x[a,None,None,c,d,e], lambda x: x[i,None,None,k,o,p])
    helper_test_op([(2,5,6,5,3,4)], lambda x: x[a,None,None,c,None,None], lambda x: x[i,None,None,k,None,None])
    helper_test_op([(2,5,6,5,3,4)], lambda x: x[None,None,b,None,d,e], lambda x: x[None,None,j,None,o,p])

  def test_slice_fancy_indexing_dim_inject_and_collapse(self):
    a,b,c,d,e,i,j,k,o,p = self._get_index_randoms()  # noqa
    # dim injection and collapse
    helper_test_op([(2,5,6,5,3,4)], lambda x: x[1,b,None,d,1], lambda x: x[1,j,None,o,1])
    helper_test_op([(2,5,6,5,3,4)], lambda x: x[None,b,2,d,None], lambda x: x[None,j,2,o,None])
    helper_test_op([(2,5,6,5,3,4)], lambda x: x[...,1,d,None], lambda x: x[...,1,o,None])

  def test_slice_fancy_indexing_with_tensors(self):
    # indexing using idx with different dim
    helper_test_op([(2,3)], lambda x: x[torch.tensor([[0,0,0],[0,0,0]]), torch.tensor(1)],
                            lambda x: x[Tensor([[0,0,0],[0,0,0]]), Tensor(1)])
    helper_test_op([(2,3)], lambda x: x[torch.tensor([1]), torch.tensor([[0,0,0],[0,0,0]])],
                            lambda x: x[Tensor([1]), Tensor([[0,0,0],[0,0,0]])])
    helper_test_op([(2,3)], lambda x: x[torch.tensor([[0,0,0],[0,0,0]]), torch.tensor([2,1,1])],
                            lambda x: x[Tensor([[0,0,0],[0,0,0]]), Tensor([2,1,1])])
    helper_test_op([(2,3)], lambda x: x[torch.tensor([[0,1,-1],[-1,-2,0]]), torch.tensor([2,1,-1])],
                            lambda x: x[Tensor([[0,1,-1],[-1,-2,0]]), Tensor([2,1,-1])])

  @slow_test
  def test_slice_fancy_indexing_list_indices(self):
    a,b,c,d,e,i,j,k,o,p = self._get_index_randoms()
    helper_test_op([(2,5,6,5,3,4)], lambda x: x[[[0]]], lambda x: x[[[0]]])
    helper_test_op([(2,5,6,5,3,4)], lambda x: x[[0],b,c,d,:], lambda x: x[[0],j,k,o,:])
    helper_test_op([(2,5,6,5,3,4)], lambda x: x[[[[0]]],b,c,d,[[1]]], lambda x: x[[[[0]]],j,k,o,[[1]]])
    helper_test_op([(2,5,6,5,3,4)], lambda x: x[[1,0,-1],b,c,d,:], lambda x: x[[1,0,-1],j,k,o,:])
    helper_test_op([(2,5,6,5,3,4)], lambda x: x[a,b,c,[1,2,3],...], lambda x: x[i,j,k,[1,2,3],...])
    helper_test_op([(2,5,6,5,3,4)], lambda x: x[a,b,c,[[1],[2],[3]],...], lambda x: x[i,j,k,[[1],[2],[3]],...])
    helper_test_op([(2,5,6,5,3,4)], lambda x: x[a,[2,1,0],c,[-2,1,0],e], lambda x: x[i,[2,1,0],k,[-2,1,0],p])

  @slow_test
  def test_slice_fancy_indexing_tuple_indices(self):
    a,b,c,d,e,i,j,k,o,p = self._get_index_randoms()
    helper_test_op([(2,5,6,5,3,4)], lambda x: x[(((0,),),)], lambda x: x[(((0,),),)])
    helper_test_op([(2,5,6,5,3,4)], lambda x: x[(0,),b,c,d,:], lambda x: x[(0,),j,k,o,:])
    helper_test_op([(2,5,6,5,3,4)], lambda x: x[(1,0),b,c,d,:], lambda x: x[(1,0),j,k,o,:])
    helper_test_op([(2,5,6,5,3,4)], lambda x: x[a,b,c,(1,2,3),...], lambda x: x[i,j,k,(1,2,3),...])
    helper_test_op([(2,5,6,5,3,4)], lambda x: x[a,((2,),(1,),(0,)),c,(2,1,0)], lambda x: x[i,((2,),(1,),(0,)),k,(2,1,0)])
    helper_test_op([(2,5,6,5,3,4)], lambda x: x[1,(2,1,0),None,c,(2,1,0),e], lambda x: x[1,(2,1,0),None,k,(2,1,0),p])

  @slow_test
  def test_slice_fancy_indexing_list_with_tensors(self):
    a,b,c,d,e,i,j,k,o,p = self._get_index_randoms()
    helper_test_op([(2,5,6,5,3,4)], lambda x: x[[a]], lambda x: x[[i]])
    helper_test_op([(2,5,6,5,3,4)], lambda x: x[[a,1]], lambda x: x[[i,1]])
    helper_test_op([(2,5,6,5,3,4)], lambda x: x[[a,[1,1]]], lambda x: x[[i,[1,1]]])
    helper_test_op([(2,5,6,5,3,4)], lambda x: x[[a,(1,1)]], lambda x: x[[i,(1,1)]])
    helper_test_op([(2,5,6,5,3,4)], lambda x: x[[a,b,c,d,e]], lambda x: x[[i,j,k,o,p]])

  def test_slice_fancy_indexing_errors(self):
    a = Tensor.ones(10,11,12)
    # tensors used as indices must be int tensors
    with self.assertRaises(IndexError): a[Tensor(1.1)]
    with self.assertRaises(IndexError): a[[1.1]]
    with self.assertRaises(IndexError): a[Tensor([True, False])]
    with self.assertRaises(IndexError): a[[True, False]]
    # shape mismatch, cannot broadcast. either exception is okay
    with self.assertRaises((IndexError, ValueError)): a[Tensor.randint(3,1,1,1), Tensor.randint(1,4,1,1), Tensor.randint(2,4,4,1)]
    with self.assertRaises((IndexError, ValueError)): a[Tensor.randint(3,1,1,1), Tensor.randint(1,4,1,1,1)]
    # this is fine
    helper_test_op([(5, 6)], lambda x: x[[True, False, 2]])

  def test_gather(self):
    # indices cannot have gradient
    # indices cannot be negative (torch gather)
    b = torch.randint(3, size=[3,4,5], dtype=torch.int64, requires_grad=False)
    a = Tensor(b.detach().cpu().numpy().astype(np.int32), dtype=dtypes.int32, requires_grad=False)
    helper_test_op([(4,5,6)], lambda x: x.gather(dim=0, index=b), lambda x: x.gather(dim=0, index=a))
    helper_test_op([(4,5,6)], lambda x: x.gather(dim=1, index=b), lambda x: x.gather(dim=1, index=a))
    helper_test_op([(4,5,6)], lambda x: x.gather(dim=2, index=b), lambda x: x.gather(dim=2, index=a))
    helper_test_op([(3,4,5)], lambda x: x.gather(dim=0, index=b), lambda x: x.gather(dim=0, index=a))
    helper_test_op([(4,5,6)], lambda x: x.gather(dim=-1, index=b), lambda x: x.gather(dim=-1, index=a))
    helper_test_op([(4,5,6)], lambda x: x.gather(dim=-2, index=b), lambda x: x.gather(dim=-2, index=a))
    helper_test_op([(4,5,6)], lambda x: x.gather(dim=-3, index=b), lambda x: x.gather(dim=-3, index=a))
    self.helper_test_exception([(4,5,6)], lambda x: x.gather(dim=0, index=torch.tensor([1], dtype=torch.int64)),
                                          lambda x: x.gather(dim=0, index=Tensor([1], dtype=dtypes.int32)), expected=(RuntimeError, AssertionError))
    self.helper_test_exception([(2,1,1)], lambda x: x.gather(dim=0, index=b),
                                          lambda x: x.gather(dim=0, index=a), expected=(RuntimeError, AssertionError))
    helper_test_op(None, lambda x: x.gather(dim=0, index=torch.tensor([2, 1, 0, 1, 2], requires_grad=False)),
                         lambda x: x.gather(dim=0, index=Tensor([2, 1, 0, 1, 2])),
                         vals=[[1., 2., 3.]])
    # gather with inf values
    helper_test_op(None, lambda x: x.gather(dim=0, index=torch.tensor([2, 1, 0, 1, 2], requires_grad=False)),
                         lambda x: x.gather(dim=0, index=Tensor([2, 1, 0, 1, 2])),
                         vals=[[-float("inf"), 2., 3.]])

  def test_scatter(self):
    b = torch.randint(3, size=[3,4,5], dtype=torch.int64, requires_grad=False)
    a = Tensor(b.detach().cpu().numpy().astype(np.int32), dtype=dtypes.int32, requires_grad=False)
    for dim in (0,1,2,-1,-2,-3):
      helper_test_op([(4,5,6), (4,5,6)], lambda x,src: x.scatter(dim=dim, index=b, src=src),
                                         lambda x,src: x.scatter(dim=dim, index=a, src=src), forward_only=True)

    helper_test_op([(3,4,5), (3,4,5)], lambda x,src: x.scatter(dim=1, index=b, src=src),
                                       lambda x,src: x.scatter(dim=1, index=a, src=src), forward_only=True)
    helper_test_op([(10,3,10), (10,10,10)], lambda x,src: x.scatter(dim=1, index=b, src=src),
                                            lambda x,src: x.scatter(dim=1, index=a, src=src), forward_only=True)

    self.helper_test_exception([(2,3,10), (10,10,10)], lambda x,src: x.scatter(dim=1, index=b, src=src),
                                                       lambda x,src: x.scatter(dim=1, index=a, src=src), expected=(RuntimeError, AssertionError))
    self.helper_test_exception([(10,3,10), (10,3,10)], lambda x,src: x.scatter(dim=1, index=b, src=src),
                                                       lambda x,src: x.scatter(dim=1, index=a, src=src), expected=(RuntimeError, AssertionError))
    self.helper_test_exception([(3,4,5), (3,4,5)], lambda x,src: x.scatter(dim=1, index=b, src=src, mode="typo"),
                                                   lambda x,src: x.scatter(dim=1, index=a, src=src, mode="typo"), expected=TypeError)
    self.helper_test_exception([(3,4,5), (3,4,5)], lambda x,src: x.half().scatter(dim=1, index=b, src=src),
                                                   lambda x,src: x.half().scatter(dim=1, index=a, src=src), expected=RuntimeError)

    helper_test_op([(4,5,6)], lambda x: x.scatter(dim=1, index=b, value=3), lambda x: x.scatter(dim=1, index=a, src=3), forward_only=True)
    helper_test_op([(4,5,6)], lambda x: x.scatter(dim=1, index=b, value=float("inf")),
      lambda x: x.scatter(dim=1, index=a, src=float("inf")), forward_only=True)

    # overlapping indices with 0s
    b = torch.tensor([0,0], requires_grad=False)
    a = Tensor(b.detach().cpu().numpy().astype(np.int32), dtype=dtypes.int32, requires_grad=False)
    helper_test_op(None,
      lambda x,src: x.scatter(0, b, src),
      lambda x,src: x.scatter(0, a, src), forward_only=True,
      vals=[[1.,2.,3.,4.], [1.,0.]])

  def test_scatter_add(self):
    b = torch.randint(3, size=[3,4,5], dtype=torch.int64, requires_grad=False)
    a = Tensor(b.detach().cpu().numpy().astype(np.int32), dtype=dtypes.int32, requires_grad=False)
    helper_test_op([(4,5,6)], lambda x: x.scatter(dim=1, index=b, value=float("inf"), reduce="add"),
      lambda x: x.scatter(dim=1, index=a, src=float("inf"), reduce="add"), forward_only=True)

    # TODO: fails for webgpu
    if Device.DEFAULT != "WEBGPU":
      helper_test_op([(4,5,6)],
        lambda x: x.scatter(1, b, float("nan"), reduce="add"),
        lambda x: x.scatter(1, a, float("nan"), reduce="add"), forward_only=True)

  def test_scatter_mul(self):
    b = torch.randint(3, size=[3,4,5], dtype=torch.int64, requires_grad=False)
    a = Tensor(b.detach().cpu().numpy().astype(np.int32), dtype=dtypes.int32, requires_grad=False)
    helper_test_op([(4,5,6)], lambda x: x.scatter(dim=1, index=b, value=float("inf"), reduce="multiply"),
      lambda x: x.scatter(dim=1, index=a, src=float("inf"), reduce="multiply"), forward_only=True)

    # TODO: fails for webgpu
    if Device.DEFAULT != "WEBGPU":
      helper_test_op([(4,5,6)],
        lambda x: x.scatter(1, b, float("nan"), reduce="multiply"),
        lambda x: x.scatter(1, a, float("nan"), reduce="multiply"), forward_only=True)

  def test_scatter_no_reduce_tensor_src(self):
    with self.assertRaises(TypeError):
      Tensor.ones(4).scatter(dim=1, index=Tensor([0]), src=Tensor.ones(4), reduce="add")

  @slow_test
  def test_scatter_reduce(self):
    b = torch.randint(3, size=[3,4,5], dtype=torch.int64, requires_grad=False)
    a = Tensor(b.detach().cpu().numpy().astype(np.int32), dtype=dtypes.int32, requires_grad=False)
    for reduce in ("sum", "prod", "mean", "amin", "amax"):
      for dim in (-1,1,-3):
        helper_test_op([(4,5,6), (4,5,6)],
          lambda x,src: x.scatter_reduce(dim=dim, index=b, src=src, reduce=reduce),
          lambda x,src: x.scatter_reduce(dim=dim, index=a, src=src, reduce=reduce), forward_only=True)
        helper_test_op([(4,5,6), (4,5,6)],
          lambda x,src: x.scatter_reduce(dim=dim, index=b, src=src, reduce=reduce, include_self=False),
          lambda x,src: x.scatter_reduce(dim=dim, index=a, src=src, reduce=reduce, include_self=False), forward_only=True)

  def test_scatter_reduce_prod_zeros(self):
    b = torch.randint(3, size=[3,4,5], dtype=torch.int64, requires_grad=False)
    a = Tensor(b.detach().cpu().numpy().astype(np.int32), dtype=dtypes.int32, requires_grad=False)
    x = Tensor.zeros([4,5,6]).float()
    y = torch.zeros([4,5,6]).float()
    helper_test_op([(4,5,6)],
      lambda src: y.scatter_reduce(dim=1, index=b, src=src, reduce="prod"),
      lambda src: x.scatter_reduce(dim=1, index=a, src=src, reduce="prod"), forward_only=True)

  def test_scatter_reduce_errors(self):
    b = torch.randint(3, size=[3,4,5], dtype=torch.int64, requires_grad=False)
    a = Tensor(b.detach().cpu().numpy().astype(np.int32), dtype=dtypes.int32, requires_grad=False)
    # invalid reduce arg
    self.helper_test_exception([(4,5,6), (4,5,6)],
      lambda x,src: x.scatter_reduce(dim=0, index=b, src=src, reduce="INVALID"),
      lambda x,src: x.scatter_reduce(dim=0, index=a, src=src, reduce="INVALID"),
      RuntimeError)
    # dtype mismatch
    self.helper_test_exception([(4,5,6), (4,5,6)],
      lambda x,src: x.half().scatter_reduce(dim=0, index=b, src=src, reduce="sum"),
      lambda x,src: x.half().scatter_reduce(dim=0, index=a, src=src, reduce="sum"),
      RuntimeError)

  @slow_test
  def test_scaled_dot_product_attention(self):
    helper_test_op([(32,8,16,64), (32,8,16,64), (32,8,16,64)], torch.nn.functional.scaled_dot_product_attention, Tensor.scaled_dot_product_attention)
    helper_test_op([(32,8,16,64), (32,8,16,64), (32,8,16,64), (32,8,16,16)],
                   lambda x,y,z,m: torch.nn.functional.scaled_dot_product_attention(x,y,z,attn_mask=m),
                   lambda x,y,z,m: Tensor.scaled_dot_product_attention(x,y,z,attn_mask=m))

  @slow_test
  def test_scaled_dot_product_attention_mismatch_ls(self):
    helper_test_op([(32,8,4,64), (32,8,16,64), (32,8,16,64)], torch.nn.functional.scaled_dot_product_attention, Tensor.scaled_dot_product_attention)

  @slow_test
  def test_scaled_dot_product_attention_causal(self):
    helper_test_op([(32,8,16,64), (32,8,16,64), (32,8,16,64)],
                   lambda x,y,z: torch.nn.functional.scaled_dot_product_attention(x,y,z,is_causal=True),
                   lambda x,y,z: Tensor.scaled_dot_product_attention(x,y,z,is_causal=True))

    self.helper_test_exception([(32,8,16,64), (32,8,16,64), (32,8,16,64), (32,8,16,16)],
      lambda x,y,z,m: torch.nn.functional.scaled_dot_product_attention(x,y,z,is_causal=True,attn_mask=m),
      lambda x,y,z,m: Tensor.scaled_dot_product_attention(x,y,z,is_causal=True,attn_mask=m),
      expected=RuntimeError)

  @slow_test
  def test_scaled_dot_product_attention_gqa(self):
    helper_test_op([(32,32,16,64), (32,8,16,64), (32,8,16,64)],
                   lambda x,y,z: torch.nn.functional.scaled_dot_product_attention(x,y,z,enable_gqa=True),
                   lambda x,y,z: Tensor.scaled_dot_product_attention(x,y,z,enable_gqa=True))

  def test_scaled_dot_product_attention_gqa_errors(self):
    self.helper_test_exception([(32,31,16,64), (32,8,16,64), (32,8,16,64)],
      lambda x,y,z: torch.nn.functional.scaled_dot_product_attention(x,y,z),
      lambda x,y,z: Tensor.scaled_dot_product_attention(x,y,z,enable_gqa=True),
      expected=(AssertionError, RuntimeError, ValueError))

  def test_binary_crossentropy(self):
    helper_test_op([(32,10), (32,10)], lambda x,y: torch.nn.functional.binary_cross_entropy(x.sigmoid(),y.clip(0,1)),
                                       lambda x,y: x.sigmoid().binary_crossentropy(y.clip(0,1)))
    helper_test_op([(32,10), (32,10)], lambda x,y: torch.nn.functional.binary_cross_entropy_with_logits(x,y.clip(0,1)),
                                       lambda x,y: x.binary_crossentropy_logits(y.clip(0,1)))
    helper_test_op([(32,10), (32,10)], lambda x,y: torch.nn.functional.binary_cross_entropy_with_logits(x,y.clip(0,1)),
                                       lambda x,y: x.sigmoid().binary_crossentropy(y.clip(0,1)))
    helper_test_op([(32,10), (32,10)], lambda x,y: torch.nn.functional.binary_cross_entropy(x.sigmoid(),y.clip(0,1)),
                                       lambda x,y: x.binary_crossentropy_logits(y.clip(0,1)))
  def test_binary_crossentropy_reductions(self):
    for r in ("mean", "sum", "none"):
      helper_test_op([(32,10), (32,10)], lambda x,y: torch.nn.functional.binary_cross_entropy(x.sigmoid(), y.clip(0,1), reduction=r),
                                         lambda x,y: x.sigmoid().binary_crossentropy(y.clip(0,1), reduction=r))
      helper_test_op([(32,10), (32,10)], lambda x,y: torch.nn.functional.binary_cross_entropy_with_logits(x, y.clip(0,1), reduction=r),
                                         lambda x,y: x.binary_crossentropy_logits(y.clip(0,1), reduction=r))
  def test_binary_crossentropy_logits_pos_weights(self):
    pos_weight = [0.25, 0.5, 0.75, 1.0, 2.0, 3.0, 4.0, 5.0, 6.0, 7.0]
    helper_test_op([(32,10), (32,10)], lambda x,y: torch.nn.functional.binary_cross_entropy_with_logits(x,y.clip(0,1),
                                                                                                        pos_weight=torch.tensor(pos_weight)),
                                       lambda x,y: x.binary_crossentropy_logits(y.clip(0,1),pos_weight=Tensor(pos_weight)))
  def test_cross_entropy_class_probabilities(self):
    helper_test_op([(32,), (32,)], lambda x,y: torch.nn.functional.cross_entropy(x, y), lambda x,y: x.cross_entropy(y))
    helper_test_op([(32,10), (32,10)], lambda x,y: torch.nn.functional.cross_entropy(x, y), lambda x,y: x.cross_entropy(y))
    helper_test_op([(32,4,4,4), (32,4,4,4)], lambda x,y: torch.nn.functional.cross_entropy(x, y), lambda x,y: x.cross_entropy(y))

  def test_cross_entropy_class_indices(self):
    classes = np.random.randint(0, 10, (32,), dtype=np.int32).tolist()
    helper_test_op([(32,10)], lambda x: torch.nn.functional.cross_entropy(x, torch.tensor(classes)),
                              lambda x: x.cross_entropy(Tensor(classes)))
    self.helper_test_exception([(32,10), (32,1)], lambda x,y: torch.nn.functional.cross_entropy(x, y),
                                                  lambda x,y: x.cross_entropy(y), expected=(AssertionError, RuntimeError))

  def test_cross_entropy_reductions(self):
    for r in ("mean", "sum", "none"):
      helper_test_op([(32,10), (32,10)], lambda x,y: torch.nn.functional.cross_entropy(x, y, reduction=r),
                                         lambda x,y: x.cross_entropy(y, reduction=r))
    self.helper_test_exception([(32,10), (32,10)], lambda x,y: torch.nn.functional.cross_entropy(x, y, reduction="typo"),
                                                   lambda x,y: x.cross_entropy(y, reduction="typo"), expected=ValueError)

  def test_cross_entropy_smoothing(self):
    for ls in (0., 0.3, 0.7, 1.):
      helper_test_op([(32,10), (32,10)], lambda x,y: torch.nn.functional.cross_entropy(x, y, label_smoothing=ls),
                                         lambda x,y: x.cross_entropy(y, label_smoothing=ls))
      classes = np.random.randint(0, 10, (32,), dtype=np.int32).tolist()
      helper_test_op([(32,10)], lambda x: torch.nn.functional.cross_entropy(x, torch.tensor(classes), label_smoothing=ls),
                                lambda x: x.cross_entropy(Tensor(classes), label_smoothing=ls))

  def test_sparse_categorical_crossentropy(self):
    classes = np.random.randint(0, 10, (12,), dtype=np.int32).tolist()
    helper_test_op([(12,10)], lambda x: torch.nn.CrossEntropyLoss()(x, torch.tensor(classes)),
                              lambda x: x.sparse_categorical_crossentropy(Tensor(classes)))

    # combine args
    helper_test_op([(12,10)],
                   lambda x: torch.nn.CrossEntropyLoss(reduction="mean", ignore_index=classes[0], label_smoothing=0.3)(x, torch.tensor(classes)),
                   lambda x: x.sparse_categorical_crossentropy(Tensor(classes), reduction="mean", ignore_index=classes[0], label_smoothing=0.3))

    # with batch. somehow this does not match torch
    classes = np.random.randint(0, 10, (3,12), dtype=np.int32).tolist()
    helper_test_op([(3,12,10)], lambda x: torch.nn.CrossEntropyLoss()(x.permute(0,2,1), torch.tensor(classes)),
                                lambda x: x.sparse_categorical_crossentropy(Tensor(classes)))

  def test_sparse_categorical_crossentropy_reductions(self):
    for r in ("mean", "sum", "none"):
      classes = np.random.randint(0, 10, (12,), dtype=np.int32).tolist()
      helper_test_op([(12,10)], lambda x: torch.nn.CrossEntropyLoss(reduction=r)(x, torch.tensor(classes)),
                                lambda x: x.sparse_categorical_crossentropy(Tensor(classes), reduction=r))

  def test_sparse_categorical_crossentropy_ignore_index(self):
    classes = [0, 1, 2, 3, 0, 1, 2, 3, 0, 1, 2, 3]
    for i in (-1, 0, 3):
      helper_test_op([(12,10)], lambda x: torch.nn.CrossEntropyLoss(ignore_index=i)(x, torch.tensor(classes)),
                                lambda x: x.sparse_categorical_crossentropy(Tensor(classes), ignore_index=i))

  def test_sparse_categorical_crossentropy_label_smoothing(self):
    for s in (0.3, 0.9):
      classes = np.random.randint(0, 10, (12,), dtype=np.int32).tolist()
      helper_test_op([(12,10)], lambda x: torch.nn.CrossEntropyLoss(label_smoothing=s)(x, torch.tensor(classes)),
                                lambda x: x.sparse_categorical_crossentropy(Tensor(classes), label_smoothing=s))

  def test_nll_loss(self):
    target = np.random.randint(0, 10, (32,), dtype=np.int32).tolist()
    helper_test_op([(32,10)],
                   lambda x: torch.nn.functional.nll_loss(torch.nn.functional.log_softmax(x, dim=1), torch.tensor(target)),
                   lambda x: x.log_softmax(axis=1).nll_loss(Tensor(target)))

  def test_nll_loss_3d(self):
    target = np.random.randint(0, 10, (32,3,3,3), dtype=np.int32).tolist()
    helper_test_op([(32,10,3,3,3)],
                   lambda x: torch.nn.functional.nll_loss(torch.nn.functional.log_softmax(x, dim=1), torch.tensor(target)),
                   lambda x: x.log_softmax(axis=1).nll_loss(Tensor(target)))

  def test_nll_loss_reductions(self):
    target = np.random.randint(0, 10, (32,), dtype=np.int32).tolist()
    for r in ("mean", "sum", "none"):
      helper_test_op([(32,10)],
        lambda x: torch.nn.functional.nll_loss(torch.nn.functional.log_softmax(x, dim=1), torch.tensor(target), reduction=r),
        lambda x: x.log_softmax(axis=1).nll_loss(Tensor(target), reduction=r))
    self.helper_test_exception([(32,10)],
      lambda x: torch.nn.functional.nll_loss(x, torch.tensor(target), reduction="typo"),
      lambda x: x.nll_loss(Tensor(target), reduction="typo"), expected=ValueError)

  def test_nll_loss_weight(self):
    target = np.random.randint(0, 10, (32,), dtype=np.int32).tolist()
    weight = np.random.normal(0, 1, (10,)).astype(np.float32).tolist()
    for r in ("mean", "sum", "none"):
      helper_test_op([(32,10)],
        lambda x: torch.nn.functional.nll_loss(torch.nn.functional.log_softmax(x, dim=1), torch.tensor(target), torch.tensor(weight), reduction=r),
        lambda x: x.log_softmax(axis=1).nll_loss(Tensor(target), Tensor(weight), reduction=r))

  def test_nll_loss_3d_weight(self):
    target = np.random.randint(0, 10, (32,3,3,3), dtype=np.int32).tolist()
    weight = np.random.normal(0, 1, (10,)).astype(np.float32).tolist()
    for r in ("mean", "sum", "none"):
      helper_test_op([(32,10,3,3,3)],
          lambda x: torch.nn.functional.nll_loss(torch.nn.functional.log_softmax(x, dim=1), torch.tensor(target), torch.tensor(weight), reduction=r),
          lambda x: x.log_softmax(axis=1).nll_loss(Tensor(target), Tensor(weight), reduction=r))

  def test_nll_loss_ignore_index(self):
    logits = [[2.0, 0.5, -1.0],
              [1.5, 2.5, -0.5],
              [0.0, -2.0, 1.0]]
    target = [0, 1, 2]
    helper_test_op(None, lambda x: torch.nn.functional.nll_loss(torch.nn.functional.log_softmax(x, dim=1), torch.tensor(target), ignore_index=1),
                         lambda x: x.log_softmax().nll_loss(Tensor(target), ignore_index=1),
                         vals=[logits])

  def test_one_hot(self):
    data = [1, 2, 4]
    helper_test_op([], lambda: torch.nn.functional.one_hot(torch.tensor(data), 6).type(torch.int32),
                       lambda: Tensor(data).one_hot(6), forward_only=True)
    helper_test_op([], lambda: torch.nn.functional.one_hot(torch.tensor(data)).type(torch.int32),
                       lambda: Tensor(data).one_hot(), forward_only=True)
    data = [[[1, 2, 3], [0, 3, 5]], [[1, 2, 3], [0, 3, 5]]]
    helper_test_op([], lambda: torch.nn.functional.one_hot(torch.tensor(data), 8).type(torch.int32),
                       lambda: Tensor(data).one_hot(8), forward_only=True)
    helper_test_op([], lambda: torch.nn.functional.one_hot(torch.tensor(data)).type(torch.int32),
                       lambda: Tensor(data).one_hot(), forward_only=True)

  def test_masked_fill(self):
    helper_test_op([(32,10)], lambda x: x.masked_fill((x>0.1).detach(), -math.inf))
    helper_test_op([(32,10)], lambda x: x.masked_fill((x<0.1).detach(), -math.inf))

  def test_masked_select(self):
    helper_test_op([(32, 10)], lambda x: x.masked_select(x>0.5), lambda x: x.masked_select(x>0.5), forward_only=True)
    helper_test_op([(32, 10)], lambda x: x.masked_select(torch.tensor(True)), lambda x: x.masked_select(Tensor(True)), forward_only=True)

  @unittest.skipIf(Device.DEFAULT == "QCOM", "OpenCL fails to compile this (both on GPU(qcom)/QCOM backends)")
  def test_cast(self):
    helper_test_op([(3, 3)], lambda x: x.float())
    helper_test_op(None, lambda x: x.float(), vals=[[0, 1, 2, 3]], forward_only=True)
    helper_test_op(None, lambda x: x.float(), vals=[[True, False]], forward_only=True)
    helper_test_op([(3, 3)], lambda x: x.int(), forward_only=True)
    helper_test_op([(3, 3)], lambda x: x.bool(), forward_only=True)

  def test_bitcast(self):
    helper_test_op([(3, 3)], lambda x: x.view(torch.int32), lambda x: x.bitcast(dtypes.int32), forward_only=True)

  def test_svd(self):
    # test for tiny backend. real svd tests are in test_linalg
    A = torch.randn(5, 5)
    U, S, Vh = torch.linalg.svd(A)
    np.testing.assert_equal(U.shape, (5,5))
    np.testing.assert_equal(Vh.shape, (5,5))
    np.testing.assert_allclose(torch.dist(A, U @ torch.diag(S) @ Vh).cpu().numpy(), 0, atol=1e-5)

    A = torch.randn(5, 3)
    U, S, Vh = torch.linalg.svd(A, full_matrices=False)
    np.testing.assert_equal(U.shape, (5,3))
    np.testing.assert_equal(Vh.shape, (3,3))
    np.testing.assert_allclose(torch.dist(A, U @ torch.diag(S) @ Vh).cpu().numpy(), 0, atol=1e-5)

@unittest.skipUnless(is_dtype_supported(dtypes.uchar), f"no uint8 on {Device.DEFAULT}")
class TestOpsUint8(unittest.TestCase):
  def test_cast(self):
    helper_test_op([(2,3,64,64)], lambda x: x.type(torch.uint8), lambda x: x.cast('uint8'), forward_only=True)

  def test_cast_relu(self):
    helper_test_op([(2,3,64,64)], lambda x: x.relu().type(torch.uint8), lambda x: x.relu().cast('uint8'), forward_only=True)

  def test_interpolate_bilinear(self):
    out_sz = (10, 10)
    helper_test_op([(2,3,64,64)],
      lambda x: torch.nn.functional.interpolate((10*x).relu().type(torch.uint8), size=out_sz, mode="bilinear"),
      lambda x: Tensor.interpolate((10*x).relu().cast('uint8'), size=out_sz, mode="linear"), forward_only=True)

  def test_interpolate_nearest(self):
    out_sz = (10, 10)
    helper_test_op([(2,3,64,64)],
      lambda x: torch.nn.functional.interpolate((10*x).relu().type(torch.uint8), size=out_sz, mode="nearest"),
      lambda x: Tensor.interpolate((10*x).relu().cast('uint8'), size=out_sz, mode="nearest"), forward_only=True)

  def test_interpolate_nearest_exact(self):
    out_sz = (10, 10)
    helper_test_op([(2,3,64,64)],
      lambda x: torch.nn.functional.interpolate((10*x).relu().type(torch.uint8), size=out_sz, mode="nearest-exact"),
      lambda x: Tensor.interpolate((10*x).relu().cast('uint8'), size=out_sz, mode="nearest-exact"), forward_only=True)

  def test_min(self):
    helper_test_op(None,
      lambda x: x.type(torch.uint8).min(),
      lambda x: x.cast(dtypes.uint8).min(), forward_only=True, vals=[[[0, 1, 2], [3, 4, 5]]])
    helper_test_op(None,
      lambda x: x.type(torch.uint8).min(),
      lambda x: x.cast(dtypes.uint8).min(), forward_only=True, vals=[[0, 128, 255, 64, 32, 16]])

if __name__ == '__main__':
  np.random.seed(1337)
  unittest.main(verbosity=2)<|MERGE_RESOLUTION|>--- conflicted
+++ resolved
@@ -1304,13 +1304,8 @@
                                                                          np.arange(64,128,dtype=np.float32).reshape(8,8)])
   def test_small_gemm_eye(self):
     helper_test_op(None, lambda x,y: x.matmul(y), lambda x,y: x@y, vals=[np.eye(8).astype(np.float32), np.eye(8).astype(np.float32)])
-<<<<<<< HEAD
-  @unittest.skipIf(CI and Device.DEFAULT in ["NV", "GPU", "CUDA"] or (Device.DEFAULT == "CPU" and (CPU_LLVM or (X86 and getenv("DEVECTORIZE")==0)))
+  @unittest.skipIf(CI and Device.DEFAULT in ["NV", "CL", "CUDA"] or (Device.DEFAULT == "CPU" and (CPU_LLVM or (X86 and getenv("DEVECTORIZE")==0)))
   or IMAGE or (Device.DEFAULT == "WEBGPU" and platform.system() == "Windows"), "not supported on these in CI/IMAGE")
-=======
-  @unittest.skipIf(CI and Device.DEFAULT in ["NV", "CL", "CUDA"] or (Device.DEFAULT == "CPU" and CPU_LLVM) or IMAGE
-  or (Device.DEFAULT == "WEBGPU" and platform.system() == "Windows"), "not supported on these in CI/IMAGE")
->>>>>>> 0e266f37
   def test_gemm_fp16(self):
     helper_test_op([(64,64), (64,64)], lambda x,y: x.half().matmul(y.half()), atol=5e-3, rtol=5e-3)
   def test_gemm(self):
