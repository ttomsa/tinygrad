import unittest, math
from functools import partial

<<<<<<< HEAD
import numpy as np
import torch
from tinygrad import nn, dtypes, Tensor, Device, TinyJit
from tinygrad.helpers import getenv, CI, X86
=======
from tinygrad import nn, dtypes, Tensor, Device, TinyJit, Variable
from tinygrad.helpers import getenv, CI, OSX
>>>>>>> ad7c8c21
from tinygrad.device import is_dtype_supported
from tinygrad.engine.realize import lower_schedule, CompiledRunner
from tinygrad.renderer.ptx import PTXRenderer
from test.helpers import not_support_multi_device

import numpy as np
import torch
from hypothesis import given, settings, strategies as strat

settings.register_profile("my_profile", max_examples=200, deadline=None, derandomize=getenv("DERANDOMIZE_CI", False))
settings.load_profile("my_profile")

# https://gist.github.com/devries/11405101
def ksprob(a):
  fac, total, termbf = 2.0, 0.0, 0.0
  a2 = -2.0 * a * a
  for j in range(1, 101):
    term = fac * math.exp(a2 * j * j)
    total += term
    if math.fabs(term) <= 0.001 * termbf or math.fabs(term) <= 1e-8 * total:
      return total
    fac = -fac
    termbf = math.fabs(term)
  return 1.0

def kstest(l1, l2):
  n1, n2 = len(l1), len(l2)
  l1.sort()
  l2.sort()
  j1, j2, d, fn1, fn2 = 0, 0, 0.0, 0.0, 0.0
  while j1 < n1 and j2 < n2:
    d1, d2 = l1[j1], l2[j2]
    if d1 <= d2:
      fn1 = (float(j1) + 1.0) / float(n1)
      j1 += 1
    if d2 <= d1:
      fn2 = (float(j2) + 1.0) / float(n2)
      j2 += 1
    dtemp = math.fabs(fn2 - fn1)
    if dtemp > d:
      d = dtemp
  ne = float(n1 * n2) / float(n1 + n2)
  nesq = math.sqrt(ne)
  prob = ksprob((nesq + 0.12 + 0.11 / nesq) * d)
  return prob

def equal_distribution(tiny_func, torch_func=None, numpy_func=None, shape=(40, 43), alpha=0.04):
  Tensor.manual_seed(1337)
  torch.manual_seed(1337)
  np.random.seed(1337)
  assert not (torch_func is None and numpy_func is None), "no function to compare with"
  x1 = tiny_func(*shape).numpy().flatten()
  x2 = tiny_func(shape).numpy().flatten()
  if numpy_func is not None: y = numpy_func(shape).flatten()
  if torch_func is not None: z = torch_func(shape).numpy().flatten()
  return (numpy_func is None or (kstest(x1, y) >= alpha and kstest(x2, y) >= alpha)) and \
    (torch_func is None or (kstest(x1, z) >= alpha and kstest(x2, z) >= alpha))

def normal_test(func, shape=(20, 23), alpha=0.05): return equal_distribution(func, numpy_func=lambda x: np.random.randn(*x), shape=shape, alpha=alpha)

class TestRandomness(unittest.TestCase):
  def test_rand(self):
    self.assertFalse(normal_test(Tensor.rand))
    self.assertTrue(equal_distribution(Tensor.rand, torch.rand, lambda x: np.random.rand(*x)))

  @unittest.skipUnless(is_dtype_supported(dtypes.float16) and is_dtype_supported(dtypes.ulong), "need float16 and ulong support")
  def test_rand_float16(self):
    N = 128
    x = Tensor.rand((2, N, N), dtype=dtypes.float16)
    assert x.dtype == dtypes.float16
    nx = x.numpy()
    # seed dependant, check output range is [0, 1)
    assert nx[nx == 1].size == 0
    assert nx[nx == 0].size > 0
    equal_distribution(lambda *x: Tensor.rand(*x, dtype=dtypes.float16), torch.rand, lambda x: np.random.rand(*x), shape=(2, N, N))

  @unittest.skipIf(CI and Device.DEFAULT in {"NV", "CUDA"}, "gpuocelot doesn't support certain ops needed for threefry")
  def test_threefry_against_reference(self):
    Tensor.manual_seed(1337)

    # reference generated using
    """
    key0 = 1337
    key1 = 0
    values = jax.extend.random.threefry_2x32((np.uint32(key1), np.uint32(key0)), np.arange(20, dtype=np.uint32))
    print(f"[{', '.join(f'{v}' for v in values)}]")
    """
    jr = np.array([2221762175, 1752107825, 653745012, 1967534793, 1395205442, 3840423848, 2159346757,
                   603508235, 3319473678, 3363866483, 3544324138, 1436466838, 2169858556, 2570072943,
                   2387150698, 3678370550, 2911697663, 403244401, 2560861638, 1692360114])

    counts = Tensor.arange(20, dtype=dtypes.uint32)
    counts0, counts1 = counts.chunk(2)
    r = Tensor._threefry_random_bits(Tensor([0, 1337], dtype='uint32'), counts0, counts1).numpy()

    np.testing.assert_allclose(jr, r)

  @unittest.skipIf(isinstance(Device[Device.DEFAULT].renderer, PTXRenderer), "fails with PTX")
  @unittest.skipIf(Device.DEFAULT == "CPU" and X86, "indexing uses long in x86")
  def test_threefry_doesnt_use_long(self):
    for (_,ei) in lower_schedule(Tensor.rand(20).schedule()):
      if isinstance(ei.prg, CompiledRunner):
        for u in ei.prg.p.uops:
          self.assertNotIn(u.dtype, {dtypes.long, dtypes.ulong}, msg=f"long found in {ei.prg.p.name}")

  def test_threefry_against_reference_full(self):
    Tensor.manual_seed(1337)

    # reference generated using
    """
    key0 = 1337
    key1 = int.from_bytes(hashlib.sha256(int(0).to_bytes(4)).digest(), "big") & 0xffffffff
    values = jax.extend.random.threefry_2x32((np.uint32(key1), np.uint32(key0)), np.arange(20, dtype=np.uint32))
    values = (values >> (32 - 23)) | np.array(1, dtype=np.float32).view(np.uint32)
    values =  values.view(np.float32) - 1
    print(f"[{', '.join(f'{v}' for v in values)}]")
    """
    jr = np.array([0.9073467254638672, 0.8235964775085449, 0.6872662305831909, 0.9920015335083008, 0.4941047430038452,
                   0.3108327388763428, 0.09639489650726318, 0.004686474800109863, 0.8435229063034058, 0.824237585067749,
                   0.5873836278915405, 0.4232727289199829, 0.2530076503753662, 0.40300023555755615, 0.03966474533081055,
                   0.27904558181762695, 0.9150195121765137, 0.48057758808135986, 0.23821306228637695, 0.7676635980606079], dtype=np.float32)
    r = Tensor.rand(20).numpy()
    np.testing.assert_allclose(r, jr, atol=1e-5, rtol=1e-5)

    # next 20, np.arange(20, 40, dtype=np.uint32)
    jr = np.array([0.7444133758544922, 0.7713677883148193, 0.8233780860900879, 0.43871235847473145, 0.517757773399353,
                   0.6437174081802368, 0.967403769493103, 0.26167726516723633, 0.6825339794158936, 0.14966607093811035,
                   0.28920769691467285, 0.017063498497009277, 0.2627382278442383, 0.9525482654571533, 0.9351049661636353,
                   0.43904995918273926, 0.043945908546447754, 0.6616791486740112, 0.6667773723602295, 0.5228077173233032], dtype=np.float32)
    r = Tensor.rand(20).numpy()
    np.testing.assert_allclose(r, jr, atol=1e-5, rtol=1e-5)

    # next 10, np.arange(40, 50, dtype=np.uint32)
    jr = np.array([0.9614430665969849, 0.059279561042785645, 0.01909029483795166, 0.47882091999053955, 0.9677121639251709,
                   0.36863112449645996, 0.3102607727050781, 0.06608951091766357, 0.35329878330230713, 0.26518797874450684], dtype=np.float32)
    r = Tensor.rand(10).numpy()
    np.testing.assert_allclose(r, jr, atol=1e-5, rtol=1e-5)

  @unittest.skipIf(not_support_multi_device(), "no multi")
  def test_threefry_tensors_cnt(self):
    Tensor.manual_seed(1337)

    Tensor.rand(20).realize()

    assert len(Tensor._device_rng_counters) == 1
    assert len(Tensor._device_seeds) == 1

    Tensor.rand(20, device=f"{Device.DEFAULT}:1").realize()

    assert len(Tensor._device_rng_counters) == 2
    assert len(Tensor._device_seeds) == 2

    Tensor.manual_seed(2)

    assert len(Tensor._device_rng_counters) == 0
    assert len(Tensor._device_seeds) == 0

  @unittest.skipIf(not_support_multi_device(), "no multi")
  def test_threefry_same_kernels(self):
    Tensor.manual_seed(0)

    Tensor.rand(1).realize()

    s = Tensor.rand(20).schedule()
    s2 = Tensor.rand(20).schedule()

    assert len(s) == len(s2), f"{len(s)} != {len(s2)}"
    for x,y in zip(s, s2):
      if not (x.ast == y.ast):
        print(f"{x.ast} != {y.ast}")

    Tensor.rand(1, device=f"{Device.DEFAULT}:1").realize()

    s3 = Tensor.rand(20, device=f"{Device.DEFAULT}:1").schedule()
    s4 = Tensor.rand(20, device=f"{Device.DEFAULT}:1").schedule()

    assert len(s3) == len(s4), f"{len(s3)} != {len(s4)}"
    assert len(s2) == len(s4), f"{len(s)} != {len(s3)}"
    for x,y in zip(s3, s4):
      if not (x.ast == y.ast):
        print(f"{x.ast} != {y.ast}")

  @unittest.skipUnless(is_dtype_supported(dtypes.bfloat16), "need bfloat16 support")
  def test_rand_bfloat16(self):
    N = 128
    x = Tensor.rand((2, N, N), dtype=dtypes.bfloat16)
    assert x.dtype == dtypes.bfloat16
    nx = x.numpy()
    assert nx[nx == 1].size == 0
    assert nx[nx == 0].size > 0
    equal_distribution(lambda *x: Tensor.rand(*x, dtype=dtypes.bfloat16).float(), torch.rand, lambda x: np.random.rand(*x), shape=(2, N, N))

  def test_rand_like(self):
    empty = Tensor.empty((80, 44))
    rand = Tensor.rand_like(empty)
    assert rand.shape == empty.shape
    assert rand.dtype == empty.dtype
    assert rand.device == empty.device

  def test_randn_like(self):
    empty = Tensor.empty((80, 44))
    rand = Tensor.randn_like(empty)
    assert rand.shape == empty.shape
    assert rand.dtype == empty.dtype
    assert rand.device == empty.device

  def test_rand_like_zero_shape(self):
    empty = Tensor.empty(0, 20)
    rand = Tensor.rand_like(empty)
    assert rand.shape == empty.shape
    assert rand.dtype == empty.dtype
    assert rand.device == empty.device

  def test_rand_like_more_dims(self):
    empty = Tensor.empty((1, 2, 3, 4, 5, 6))
    rand = Tensor.rand_like(empty)
    assert rand.shape == empty.shape
    assert rand.dtype == empty.dtype
    assert rand.device == empty.device

  def test_rand_like_dtype(self):
    empty = Tensor.empty((80, 44), dtype=dtypes.float16)
    rand = Tensor.rand_like(empty)
    assert rand.shape == empty.shape
    assert rand.dtype == empty.dtype
    assert rand.device == empty.device

    empty = Tensor.empty((80, 44))
    rand = Tensor.rand_like(empty, dtype=dtypes.float16)
    assert rand.shape == empty.shape
    assert rand.dtype == dtypes.float16
    assert rand.device == empty.device

  def test_randn_like_dtype(self):
    empty = Tensor.empty((80, 44), dtype=dtypes.float16)
    rand = Tensor.randn_like(empty)
    assert rand.shape == empty.shape
    assert rand.dtype == empty.dtype
    assert rand.device == empty.device

    empty = Tensor.empty((80, 44))
    rand = Tensor.randn_like(empty, dtype=dtypes.float16)
    assert rand.shape == empty.shape
    assert rand.dtype == dtypes.float16
    assert rand.device == empty.device

  def test_randn(self):
    self.assertEqual(Tensor.randn(3,3,dtype=dtypes.half).dtype, dtypes.half)
    self.assertTrue(normal_test(Tensor.randn))
    self.assertTrue(equal_distribution(Tensor.randn, torch.randn, lambda x: np.random.randn(*x)))

  def test_randn_device(self):
    self.assertEqual(Tensor.randn(3,3,device="CPU").device, "CPU")

  @given(strat.sampled_from([dtypes.float, dtypes.float16, dtypes.bfloat16]))
  @unittest.skipIf(Device.DEFAULT in ["HSA", "AMD"], "bfloat16 local buffer broken in HSA")
  def test_randn_finite(self, default_float):
    if not is_dtype_supported(default_float): return
    old_default_float = dtypes.default_float
    # low precision can result in inf from randn
    dtypes.default_float = default_float
    t = Tensor.randn(256, 256)
    mx = t.max().numpy().item()
    mn = t.min().numpy().item()
    print(f"testing with {default_float=}")
    assert math.isfinite(mx), mx
    assert math.isfinite(mn), mn
    dtypes.default_float = old_default_float

  def test_randint(self):
    self.assertFalse(normal_test(Tensor.randint))
    self.assertTrue(equal_distribution(partial(Tensor.randint, low=-2, high=5),
                                       numpy_func=lambda x: np.random.randint(low=-2, high=5, size=x)))
    self.assertTrue(equal_distribution(partial(Tensor.randint, low=-2, high=5, dtype="int32"),
                                       numpy_func=lambda x: np.random.randint(low=-2, high=5, size=x)))
    self.assertTrue(Tensor.randint(1, device="CPU").device=="CPU")
    # check types of args
    with self.assertRaises(TypeError): Tensor.randint((3, 4), low=0.1, high=3)
    with self.assertRaises(TypeError): Tensor.randint((3, 4), low=0, high=3.5)
    with self.assertRaises(TypeError): Tensor.randint((3, 4), low=1, high=3, dtype="float")
    with self.assertRaises(TypeError): Tensor.randint((3, 4), low=0, high=3, dtype=dtypes.float32)

  def test_normal(self):
    self.assertTrue(normal_test(Tensor.normal))
    self.assertTrue(equal_distribution(Tensor.normal, lambda x: torch.nn.init.normal_(torch.empty(x), mean=0, std=1),
                                                      lambda x: np.random.normal(loc=0, scale=1, size=x)))

  def test_uniform(self):
    self.assertFalse(normal_test(Tensor.uniform))
    self.assertTrue(equal_distribution(Tensor.uniform, lambda x: torch.nn.init.uniform_(torch.empty(x)), lambda x: np.random.uniform(size=x)))
    self.assertTrue(equal_distribution(partial(Tensor.uniform, low=-100, high=100, dtype=dtypes.int32),
                                       numpy_func=lambda x: np.random.randint(low=-100, high=100, size=x)))

  def test_scaled_uniform(self):
    self.assertFalse(normal_test(Tensor.scaled_uniform))
    self.assertTrue(equal_distribution(Tensor.scaled_uniform, lambda x: torch.nn.init.uniform_(torch.empty(x), a=-1, b=1) / math.sqrt(math.prod(x)),
                                                              lambda x: np.random.uniform(-1, 1, size=x) / math.sqrt(math.prod(x))))

  def test_glorot_uniform(self):
    self.assertFalse(normal_test(Tensor.glorot_uniform))
    self.assertTrue(equal_distribution(Tensor.glorot_uniform, lambda x: torch.nn.init.xavier_uniform_(torch.empty(x)),
                                                              lambda x: np.random.uniform(-1, 1, size=x) * math.sqrt(6 / (x[0] + math.prod(x[1:])))))

  def test_kaiming_uniform(self):
    for shape in [(32, 128, 3, 3), (80, 44), (3, 55, 35)]:
      self.assertTrue(equal_distribution(Tensor.kaiming_uniform, lambda x: torch.nn.init.kaiming_uniform_(torch.empty(x)), shape=shape))

  def test_kaiming_normal(self):
    for shape in [(32, 128, 3, 3), (80, 44), (3, 55, 35)]:
      self.assertTrue(equal_distribution(Tensor.kaiming_normal, lambda x: torch.nn.init.kaiming_normal_(torch.empty(x)), shape=shape))

  def test_multinomial(self):
    self.assertRaises(AssertionError, lambda: Tensor(2).multinomial(1, replacement=False))
    self.assertRaises(AssertionError, lambda: Tensor([1, 9]).multinomial(0, replacement=False))
    def _check_with_torch(w, num_samples, replacement):
      tiny_res = Tensor(w).multinomial(num_samples, replacement=replacement)
      torch_res = torch.tensor(w).multinomial(num_samples, replacement=replacement)
      self.assertEqual(tiny_res.shape, torch_res.shape)
      if torch_res.ndim == 1:
        tiny_res = tiny_res.unsqueeze(0)
        torch_res = torch_res.unsqueeze(0)
      for i in range(torch_res.shape[0]):
        self.assertTrue(equal_distribution(lambda *_: tiny_res[i], lambda _: torch_res[i]))
    _check_with_torch(w=[0.231, 0., 1., 0.5], num_samples=300, replacement=True)
    _check_with_torch(w=[[0.2, 0.8]], num_samples=300, replacement=True)  # 2D but only 1 row
    _check_with_torch(w=[[0.453, 0., 1., 0.81], [0.1, 0.8, 0., 0.1]], num_samples=300, replacement=True)
    # no-replacement isn't supported, unless taking only one sample
    w = [0.1, 0.9]
    self.assertRaises(AssertionError, lambda: Tensor(w).multinomial(100, replacement=False))

    @TinyJit
    def sample_one(): return Tensor(w).multinomial(1, replacement=False).realize()

    tiny_samples = [sample_one().item() for _ in range(1000)]
    torch_samples = [torch.tensor(w).multinomial(1, replacement=False).item() for _ in range(1000)]
    self.assertTrue(equal_distribution(lambda *_: Tensor(tiny_samples), lambda _: torch.tensor(torch_samples)))

  def test_multinomial_counterexample(self):
    tiny_res = Tensor([0.3, 0.6, 0.1]).multinomial(4000, replacement=True)
    torch_res = torch.tensor([0.3, 0.6, 0.1]).multinomial(4000, replacement=True)
    self.assertTrue(equal_distribution(lambda *_: tiny_res, lambda _: torch_res))
    torch_res = torch.tensor([0.2, 0.7, 0.1]).multinomial(4000, replacement=True)
    self.assertFalse(equal_distribution(lambda *_: tiny_res, lambda _: torch_res))

  def test_conv2d_init(self):
    params = (128, 256, (3,3))
    assert equal_distribution(lambda *_: nn.Conv2d(*params).weight, lambda _: torch.nn.Conv2d(*params).weight.detach())
    assert equal_distribution(lambda *_: nn.Conv2d(*params).bias, lambda _: torch.nn.Conv2d(*params).bias.detach())

  def test_linear_init(self):
    params = (64, 256)
    assert equal_distribution(lambda *_: nn.Linear(*params).weight, lambda _: torch.nn.Linear(*params).weight.detach())
    assert equal_distribution(lambda *_: nn.Linear(*params).bias, lambda _: torch.nn.Linear(*params).bias.detach())

  def test_bn_init(self):
    params = (64,)
    assert equal_distribution(lambda *_: nn.BatchNorm2d(*params).weight, lambda _: torch.nn.BatchNorm2d(*params).weight.detach())
    assert equal_distribution(lambda *_: nn.BatchNorm2d(*params).bias, lambda _: torch.nn.BatchNorm2d(*params).bias.detach())

# TODO: still fails with MAX_KERNEL_BUFFERS
@unittest.skipIf(Device.DEFAULT == "WEBGPU" and not OSX, "WEBGPU Vulkan can only run kernels with up to 10 buffers")
class TestSample(unittest.TestCase):
  def test_sample(self):
    X = Tensor.rand(10000, 50).realize()
    BS = 16
    idxs = np.random.randint(0, X.shape[0], size=(BS))
    # this uncovered a bug with arg sort order
    batch = [Variable(f'idx{i}', 0, X.shape[0]-1).bind(s) for i,s in enumerate(idxs.tolist())]
    x = Tensor.cat(*[X.shrink(((batch[i], batch[i]+1), None)) for i in range(BS)])
    print(idxs)
    ret = x.numpy()
    base = X.numpy()[idxs]
    np.testing.assert_equal(ret, base)

if __name__ == "__main__":
  unittest.main()<|MERGE_RESOLUTION|>--- conflicted
+++ resolved
@@ -1,15 +1,8 @@
 import unittest, math
 from functools import partial
 
-<<<<<<< HEAD
-import numpy as np
-import torch
-from tinygrad import nn, dtypes, Tensor, Device, TinyJit
-from tinygrad.helpers import getenv, CI, X86
-=======
 from tinygrad import nn, dtypes, Tensor, Device, TinyJit, Variable
-from tinygrad.helpers import getenv, CI, OSX
->>>>>>> ad7c8c21
+from tinygrad.helpers import getenv, CI, OSX, X86
 from tinygrad.device import is_dtype_supported
 from tinygrad.engine.realize import lower_schedule, CompiledRunner
 from tinygrad.renderer.ptx import PTXRenderer
