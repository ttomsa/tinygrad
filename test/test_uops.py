from typing import Optional, Any
import unittest, math
import numpy as np
from tinygrad.shape.shapetracker import ShapeTracker
from tinygrad.shape.view import View # noqa F401
from tinygrad.tensor import Tensor, _to_np_dtype
from tinygrad.helpers import CI, DEBUG, getenv, Timing
from tinygrad.dtype import dtypes, DType, AddrSpace
from tinygrad.device import Buffer, Device
from tinygrad.uop.ops import Ops, UOp, UPat, KernelInfo, exec_alu # noqa F401
from tinygrad.uop.spec import spec
<<<<<<< HEAD
from tinygrad.renderer import ProgramSpec, Renderer
from tinygrad.kernelize.kernelize import fix_kernel_ops
=======
from tinygrad.renderer import ProgramSpec
>>>>>>> 27701ef8
from tinygrad.engine.realize import CompiledRunner, get_program
from tinygrad.codegen import full_rewrite
from tinygrad.uop.symbolic import sym
from tinygrad.device import is_dtype_supported
from tinygrad.codegen.opt.kernel import Opt, OptOps

def to_uops_list(u:list[UOp], opts=Renderer(), skip_check=False) -> list[UOp]: return full_rewrite(UOp.sink(*u), opts)

def _uops_to_prg(uops_list):
  uops = full_rewrite(ast:=UOp.sink(*uops_list), opts=Device[Device.DEFAULT].renderer)
  src = Device[Device.DEFAULT].renderer.render(uops)
  has_local = Device[Device.DEFAULT].renderer.has_local
  return CompiledRunner(ProgramSpec("test", src, Device.DEFAULT, ast, uops=uops,
                                global_size=[1,1,1] if has_local else None, local_size=[1,1,1] if has_local else None))

def uop(uops:list[UOp], uop:Ops, dtype:Optional[DType], src:tuple[UOp, ...], arg:Any=None) -> UOp:
  uops.append(UOp(uop, dtype, tuple(src), arg))
  return uops[-1]

def _test_single_value(vals, op, dts):
  uops = []
  output_dtype = dtypes.bool if op in (Ops.CMPLT, Ops.CMPNE) else dts[-1]
  buf_store = uop(uops, Ops.DEFINE_GLOBAL, output_dtype.ptr(), (), 0)
  buf_loads = [uop(uops, Ops.DEFINE_GLOBAL, dtype.ptr(), (), i+1) for i,dtype in enumerate(dts)]
  loads = (uop(uops, Ops.LOAD, dtype, [buf_loads[i].index(uop(uops, Ops.CONST, dtypes.int32, (), 0))]) for i, dtype in enumerate(dts))
  alu = uop(uops, op, output_dtype, loads)
  out = uop(uops, Ops.STORE, dtypes.void, (buf_store.index(uop(uops, Ops.CONST, dtypes.int32, (), 0)), alu))
  buf = Buffer(Device.DEFAULT, 1, output_dtype).allocate()
  buf2 = [Buffer(Device.DEFAULT, 1, dtype).allocate().copyin(np.array([a], dtype=_to_np_dtype(dtype)).data) for a,dtype in zip(vals, dts)]
  prg = _uops_to_prg([out])
  prg.exec([buf]+buf2)
  ret = np.empty(1, _to_np_dtype(output_dtype))
  buf.copyout(ret.data)
  return ret[0]

def _test_single_value_const(vals, op, dts):
  uops = []
  output_dtype = dtypes.bool if op in (Ops.CMPLT, Ops.CMPNE) else dts[-1]
  buf_store = uop(uops, Ops.DEFINE_GLOBAL, output_dtype.ptr(), (), 0)
  loads = (uop(uops, Ops.CONST, dtype, [], a) for a,dtype in zip(vals, dts))
  alu = uop(uops, op, output_dtype, loads)
  out = uop(uops, Ops.STORE, dtypes.void, (buf_store.index(uop(uops, Ops.CONST, dtypes.int32, (), 0)), alu))
  buf = Buffer(Device.DEFAULT, 1, output_dtype).allocate()
  prg = _uops_to_prg([out])
  prg.exec([buf])
  ret = np.empty(1, _to_np_dtype(output_dtype))
  buf.copyout(ret.data)
  return ret[0]

def _test_uops_result(output_dtype, uops, res):
  # uops = []
  buf_store = uop(uops, Ops.DEFINE_GLOBAL, output_dtype.ptr(), (), 0)
  # res = output_fn(uops)
  out = uop(uops, Ops.STORE, dtypes.void, (buf_store.index(uop(uops, Ops.CONST, dtypes.int32, (), 0)), res))
  buf = Buffer(Device.DEFAULT, 1, output_dtype).allocate()
  prg = _uops_to_prg([out])
  prg.exec([buf])
  ret = np.empty(1, _to_np_dtype(output_dtype))
  buf.copyout(ret.data)
  return ret[0]

class TestUOps(unittest.TestCase):
  def _equal(self, v1, v2):
    assert isinstance(v2, (float, int, bool))
    if isinstance(v2, float):
      np.testing.assert_allclose(v1, v2, rtol=2e-7)
    else:
      np.testing.assert_equal(v1, v2)

  def _test_uop_fxn(self, op, fxn, dts=(dtypes.float32, )):
    for f in [_test_single_value, _test_single_value_const]:
      for a in [-2.0, 0.0, 1.0]:
        a = dtypes.as_const(a, dts[0])
        self._equal(f([a], op, dts), fxn(a))

  def _test_bop_fxn(self, op, fxn, dts=(dtypes.float32, )*2, no_b_zero=False, no_b_neg=False):
    for f in [_test_single_value, _test_single_value_const]:
      for a in [-2.0, 0.0, 1.0]:
        for b in [-3.0, 1.0] + ([] if no_b_zero else [0.0]):
          a = dtypes.as_const(a, dts[0])
          b = dtypes.as_const(abs(b) if no_b_neg else b, dts[1])
          self._equal(f([a,b], op, dts), fxn(a,b))

  def _test_top_fxn(self, op, fxn, dts=(dtypes.float32, )*3):
    for f in [_test_single_value, _test_single_value_const]:
      for a in [-2.0, 0, 1]:
        for b in [-3.0, 3.0]:
          for c in [-4.0, 4.0]:
            a = dtypes.as_const(a, dts[0])
            b = dtypes.as_const(b, dts[1])
            c = dtypes.as_const(c, dts[2])
            self._equal(f([a,b,c], op, dts), fxn(a,b,c))

class TestFloatUOps(TestUOps):
  @unittest.skipIf(Device.DEFAULT == "CPU", 'not supported as uop')
  def test_exp2(self): self._test_uop_fxn(Ops.EXP2, lambda a: np.exp2(a))
  @unittest.skipIf(Device.DEFAULT == "CPU", 'not supported as uop')
  def test_log2(self): self._test_uop_fxn(Ops.LOG2, lambda a: math.log2(a) if a > 0 else float('-inf' if a==0 else 'nan'))
  @unittest.skipIf(Device.DEFAULT == "CPU", 'not supported as uop')
  def test_sin(self): self._test_uop_fxn(Ops.SIN, lambda a: math.sin(a))
  def test_recip(self): self._test_uop_fxn(Ops.RECIP, lambda a: 1/a if a != 0 else float('inf'))
  def test_sqrt(self): self._test_uop_fxn(Ops.SQRT, lambda a: math.sqrt(a) if a >= 0 else float('nan'))

  def test_add(self): self._test_bop_fxn(Ops.ADD, lambda a,b: a+b)
  def test_mul(self): self._test_bop_fxn(Ops.MUL, lambda a,b: a*b)
  def test_max(self): self._test_bop_fxn(Ops.MAX, lambda a,b: max(a,b))
  def test_cmplt(self): self._test_bop_fxn(Ops.CMPLT, lambda a,b: a<b)
  def test_cmpne(self): self._test_bop_fxn(Ops.CMPNE, lambda a,b: a!=b)
  # MOD isn't tested on floats

  def test_where(self):
    self._test_top_fxn(Ops.WHERE, lambda a,b,c: b if a!=0 else c, (dtypes.bool, dtypes.float, dtypes.float))

  @unittest.skipUnless(getenv("PYTHON"), "only python supports MULACC")
  def test_mulacc(self):
    self._test_top_fxn(Ops.MULACC, lambda a,b,c: a*b+c, (dtypes.float, dtypes.float, dtypes.float))

class TestNonFloatUOps(TestUOps):
  def test_add_int32(self): self._test_bop_fxn(Ops.ADD, lambda a,b: int(a)+int(b), (dtypes.int32, dtypes.int32))
  def test_mul_int32(self): self._test_bop_fxn(Ops.MUL, lambda a,b: int(a)*int(b), (dtypes.int32, dtypes.int32))
  @unittest.skipUnless(getenv("PTX"), "only ptx uses bitshifts")
  def test_shr_int32(self): self._test_bop_fxn(Ops.SHR, lambda a,b: int(a)>>int(b), (dtypes.int32, dtypes.int32), no_b_neg=True)
  @unittest.skipUnless(getenv("PTX"), "only ptx uses bitshifts")
  def test_shl_int32(self): self._test_bop_fxn(Ops.SHL, lambda a,b: int(a)<<int(b), (dtypes.int32, dtypes.int32), no_b_neg=True)
  def test_div_int32(self):
    self._test_bop_fxn(Ops.IDIV, lambda a,b: int(a/b), (dtypes.int32, dtypes.int32), no_b_zero=True)
  def test_and_int32(self): self._test_bop_fxn(Ops.AND, lambda a,b: int(a)&int(b), (dtypes.int32, dtypes.int32))
  def test_or_int32(self): self._test_bop_fxn(Ops.OR, lambda a,b: int(a)|int(b), (dtypes.int32, dtypes.int32))
  def test_mod_int32(self):
    self._test_bop_fxn(Ops.MOD,
                       lambda a,b: abs(int(a))%abs(int(b))*(1,-1)[a<0], (dtypes.int32, dtypes.int32), no_b_zero=True)
  def test_cmplt_int32(self): self._test_bop_fxn(Ops.CMPLT, lambda a,b: int(a)<int(b), (dtypes.int32, dtypes.int32))
  def test_cmpne_int32(self): self._test_bop_fxn(Ops.CMPNE, lambda a,b: int(a)!=int(b), (dtypes.int32, dtypes.int32))
  @unittest.skipUnless(is_dtype_supported(dtypes.bool), "dtype not supported")
  def test_mul_bool(self): self._test_bop_fxn(Ops.MUL, lambda a,b: bool(a) and bool(b), (dtypes.bool, dtypes.bool))
  @unittest.skipUnless(is_dtype_supported(dtypes.float16), "dtype not supported")
  def test_where_float16(self):
    self._test_top_fxn(Ops.WHERE, lambda a,b,c: b if a!=0 else c, (dtypes.bool, dtypes.float16, dtypes.float16))

class TestBoolUOps(TestUOps):
  def _test_uop_bool_fxn(self, op, fxn):
    for f in [_test_single_value, _test_single_value_const]:
      for a in [False, True]:
        self._equal(f([a], op, (dtypes.bool, )*1), fxn(a))

  def _test_bop_bool_fxn(self, op, fxn):
    for f in [_test_single_value, _test_single_value_const]:
      for a in [False, True]:
        for b in [False, True]:
          self._equal(f([a,b], op, (dtypes.bool, )*2), fxn(a,b))

  def _test_top_bool_fxn(self, op, fxn):
    for f in [_test_single_value, _test_single_value_const]:
      for a in [False, True]:
        for b in [False, True]:
          for c in [False, True]:
            self._equal(f([a,b,c], op, (dtypes.bool, )*3), fxn(a,b,c))

  def test_add_bool(self): self._test_bop_bool_fxn(Ops.ADD, lambda a,b: a or b)
  def test_mul_bool(self): self._test_bop_bool_fxn(Ops.MUL, lambda a,b: a and b)
  def test_xor_bool(self): self._test_bop_bool_fxn(Ops.XOR, lambda a,b: a != b)
  def test_and_bool(self): self._test_bop_bool_fxn(Ops.AND, lambda a,b: a & b)
  def test_or_bool(self): self._test_bop_bool_fxn(Ops.OR, lambda a,b: a | b)
  def test_cmpne_bool(self): self._test_bop_bool_fxn(Ops.CMPNE, lambda a,b: a != b)
  def test_cmplt_bool(self): self._test_bop_bool_fxn(Ops.CMPLT, lambda a,b: a < b)
  def test_where_bool(self): self._test_top_bool_fxn(Ops.WHERE, lambda a,b,c: b if a else c)

class TestExecALU(TestUOps):
  def test_sqrt(self):
    self.assertEqual(exec_alu(Ops.SQRT, dtypes.float, (0.0,)), 0.0)

  def test_div(self):
    self.assertEqual(exec_alu(Ops.IDIV, dtypes.int8, (8, 2)), 4)
    self.assertEqual(exec_alu(Ops.IDIV, dtypes.int8, (7, 3)), 2)
    self.assertEqual(exec_alu(Ops.IDIV, dtypes.int8, (7, -3)), -2)
    self.assertEqual(exec_alu(Ops.IDIV, dtypes.int8, (-50, 6)), -8)

    np.testing.assert_allclose(exec_alu(Ops.MUL, dtypes.float32, (7.0, exec_alu(Ops.RECIP, dtypes.float32, (3.0,)))), 2+(1.0/3.0))
    np.testing.assert_allclose(exec_alu(Ops.MUL, dtypes.float32, (7.0, exec_alu(Ops.RECIP, dtypes.float32, (-3.0,)))), -2-(1.0/3.0))

  def test_recip(self):
    np.testing.assert_allclose(exec_alu(Ops.RECIP, dtypes.float32, (8,)), 1/8)
    np.testing.assert_allclose(exec_alu(Ops.RECIP, dtypes.float32, (7,)), 1/7)
    np.testing.assert_allclose(exec_alu(Ops.RECIP, dtypes.float32, (-3,)), 1/-3)
    np.testing.assert_allclose(exec_alu(Ops.RECIP, dtypes.float32, (-50,)), 1/-50)

    np.testing.assert_allclose(exec_alu(Ops.RECIP, dtypes.float32, ((32+521+3),)), 1/(32+521+3))
    np.testing.assert_allclose(exec_alu(Ops.RECIP, dtypes.float32, ((34**2),)), 1/(34**2))
    np.testing.assert_allclose(exec_alu(Ops.RECIP, dtypes.float32, (10,)), 1/10)

  def test_bool_cmplt(self):
    self.assertEqual(exec_alu(Ops.CMPLT, dtypes.bool, (False, False)), False)
    self.assertEqual(exec_alu(Ops.CMPLT, dtypes.bool, (False, True)), True)
    self.assertEqual(exec_alu(Ops.CMPLT, dtypes.bool, (True, False)), False)
    self.assertEqual(exec_alu(Ops.CMPLT, dtypes.bool, (True, True)), False)

  def test_bool_cmpne(self):
    self.assertEqual(exec_alu(Ops.CMPNE, dtypes.bool, (False, False)), False)
    self.assertEqual(exec_alu(Ops.CMPNE, dtypes.bool, (False, True)), True)
    self.assertEqual(exec_alu(Ops.CMPNE, dtypes.bool, (True, False)), True)
    self.assertEqual(exec_alu(Ops.CMPNE, dtypes.bool, (True, True)), False)

  def test_bool_where(self):
    self.assertEqual(exec_alu(Ops.WHERE, dtypes.bool, (False, False, False)), False)
    self.assertEqual(exec_alu(Ops.WHERE, dtypes.int, (False, 2, 4)), 4)
    np.testing.assert_allclose(exec_alu(Ops.WHERE, dtypes.float, (False, 2.2, 4.5)), 4.5)

  def test_overflow(self):
    self.assertEqual(exec_alu(Ops.ADD, dtypes.uint8, (250, 250)), 244)
    self.assertEqual(exec_alu(Ops.ADD, dtypes.uint8, (256, 0)), 0)
    self.assertEqual(exec_alu(Ops.ADD, dtypes.uint8, (0, -1)), 255)
    self.assertEqual(exec_alu(Ops.ADD, dtypes.uint8, (0, -1000)), 24)

    self.assertEqual(exec_alu(Ops.ADD, dtypes.int8, (127, 0)), 127)
    self.assertEqual(exec_alu(Ops.ADD, dtypes.int8, (-128, 0)), -128)
    self.assertEqual(exec_alu(Ops.ADD, dtypes.int8, (-100, -100)), 56)
    self.assertEqual(exec_alu(Ops.ADD, dtypes.int8, (-1000, -0)), 24)
    self.assertEqual(exec_alu(Ops.ADD, dtypes.int8, (-130, -0)), 126)

    self.assertEqual(exec_alu(Ops.ADD, dtypes.int8, (1, 1)), 2)
    self.assertEqual(exec_alu(Ops.ADD, dtypes.int8, (-128, 0)), -128)

    # test no truncate
    self.assertEqual(exec_alu(Ops.ADD, dtypes.uint8, (250, 250), truncate_output=False), 500)

class TestConstantFolding(unittest.TestCase):
  def test_cast_const(self):
    t = Tensor(1, dtype=dtypes.float).cast(dtypes.int)
    si = t.schedule()
    assert len(si) == 0

class TestGatedStoreRewrite(unittest.TestCase):
  def test_tiny_gate_store(self):
    gmem = UOp(Ops.DEFINE_GLOBAL, dtypes.float.ptr(), (), 0)
    gidx0 = UOp(Ops.SPECIAL, dtypes.int, (), ('gidx0', 4))
    gate = gidx0<UOp.const(dtypes.int, 1)
    idx = UOp(Ops.INDEX, dtypes.float.ptr(), (gmem, gidx0 * UOp.const(dtypes.int, 2), gate))
    val = UOp.const(dtypes.float, 42.0)
    store = UOp(Ops.STORE, dtypes.void, (idx, val))
    uops = to_uops_list([store])
    if DEBUG >= 4: print(Device[Device.DEFAULT].renderer.render(uops))
    if_uop = next(u for u in uops if u.op is Ops.IF)
    endif = next(u for u in uops if u.op is Ops.ENDIF)
    assert endif.src[0] is if_uop
    gated_uops = tuple(uops[uops.index(if_uop)+1:uops.index(endif)])
    self.assertEqual(len(gated_uops), 1)
    self.assertIs(gated_uops[-1].op, Ops.STORE)

  def test_gate_some_stores(self):
    gmem0 = UOp(Ops.DEFINE_GLOBAL, dtypes.float.ptr(), (), 0)
    gmem1 = UOp(Ops.DEFINE_GLOBAL, dtypes.float.ptr(), (), 1)
    gidx0 = UOp(Ops.SPECIAL, dtypes.int, (), ('gidx0', 4))
    idx = gidx0 * UOp.const(dtypes.int, 2)
    idx0 = UOp(Ops.INDEX, dtypes.float.ptr(), (gmem0, idx, gidx0<UOp.const(dtypes.int, 1)))
    idx1 = UOp(Ops.INDEX, dtypes.float.ptr(), (gmem1, idx))
    val = UOp.const(dtypes.float, 42.0)
    stores = [UOp.store(idx0, val), UOp.store(idx1, val)]
    uops = to_uops_list(stores)
    if DEBUG >= 4: print(Device[Device.DEFAULT].renderer.render(uops))
    if_uop = next(u for u in uops if u.op is Ops.IF)
    endif = next(u for u in uops if u.op is Ops.ENDIF)
    assert endif.src[0] is if_uop
    gated_uops = tuple(uops[uops.index(if_uop)+1:uops.index(endif)])
    self.assertEqual(len(gated_uops), 1)
    self.assertIs(gated_uops[-1].op, Ops.STORE)

  # scaled down version of TestLinearizerDumb.test_unmerged_ifs
  def test_merge_ifs_alt(self):
    gmem0 = UOp(Ops.DEFINE_GLOBAL, dtypes.float.ptr(), (), 0)
    gmem1 = UOp(Ops.DEFINE_GLOBAL, dtypes.float.ptr(), (), 1)
    gidx0 = UOp(Ops.SPECIAL, dtypes.int, (), ('gidx0', 4))
    idx = gidx0*UOp.const(dtypes.int, 2)
    gate = gidx0<UOp.const(dtypes.int, 1)
    idx0 = UOp(Ops.INDEX, dtypes.float.ptr(), (gmem0, idx, gate))
    idx1 = UOp(Ops.INDEX, dtypes.float.ptr(), (gmem1, idx, gate))
    val = UOp.const(dtypes.float, 42.0)
    stores = [UOp.store(idx0, val), UOp.store(idx1, val)]
    uops = to_uops_list(stores)
    if DEBUG >= 4: print(Device[Device.DEFAULT].renderer.render(uops))
    ifs = [u for u in uops if u.op is Ops.IF]
    endifs = [u for u in uops if u.op is Ops.ENDIF]
    self.assertEqual(len(ifs), 1)
    self.assertEqual(len(endifs), 1)
    gated_uops = tuple(uops[uops.index(ifs[0])+1:uops.index(endifs[0])])
    self.assertEqual(len(gated_uops), 2)
    for x in gated_uops: self.assertIs(x.op, Ops.STORE)

class TestLocalAccess(unittest.TestCase):
  # NOTE: this is failing on METAL CI, no idea why. Works locally.
  @unittest.skipIf(Device.DEFAULT == "METAL" and CI, "failing only in CI")
  @unittest.skipUnless(Device[Device.DEFAULT].renderer.has_shared, "test requires shared memory")
  def test_local_basic(self):
    uops = []
    smem = uop(uops, Ops.DEFINE_LOCAL, dtypes.float32.ptr(size=16, addrspace=AddrSpace.LOCAL), (), 'smem')
    st = uop(uops, Ops.STORE, dtypes.void, (smem.index(uop(uops, Ops.CONST, dtypes.int32, (), 0)), uop(uops, Ops.CONST, dtypes.float32, (), 42.0)))
    barr = uop(uops, Ops.BARRIER, dtypes.void, (st,))
    sres = uop(uops, Ops.LOAD, dtypes.float32, (smem.index(uop(uops, Ops.CONST, dtypes.int32, (), 0)), barr))
    self.assertEqual(_test_uops_result(dtypes.float32, uops, sres), 42)

  # NOTE: webgpu specific, since only webgpu performs bitpacking
  @unittest.skipUnless(Device.DEFAULT == "WEBGPU", "Test local access with packed data type")
  def test_local_packed(self):
    uops = []
    smem = uop(uops, Ops.DEFINE_LOCAL, dtypes.uint8.ptr(size=16, addrspace=AddrSpace.LOCAL), (), 'smem')
    st = uop(uops, Ops.STORE, dtypes.void, (smem.index(uop(uops, Ops.CONST, dtypes.int32, (), 0)), uop(uops, Ops.CONST, dtypes.uint8, (), 42)))
    barr = uop(uops, Ops.BARRIER, dtypes.void, (st,))
    sres = uop(uops, Ops.LOAD, dtypes.uint8, (smem.index(uop(uops, Ops.CONST, dtypes.int32, (), 0)), barr))
    self.assertEqual(_test_uops_result(dtypes.uint8, uops, sres), 42)

  # NOTE: webgpu specific, since only webgpu performs bitpacking
  @unittest.skipUnless(Device.DEFAULT == "WEBGPU", "Test local memory size for packed data types")
  def test_packed_smem_size(self):
    _dtypes = [dtypes.char, dtypes.uchar, dtypes.short, dtypes.ushort, dtypes.half]
    size = 16
    for dtype in _dtypes:
      temp = UOp(Ops.DEFINE_LOCAL, dtype.ptr(size=size, addrspace=AddrSpace.LOCAL), (), 'smem')
      uops = to_uops_list([temp], opts=Device[Device.DEFAULT].renderer)
      out = Device[Device.DEFAULT].renderer.render(uops)
      # half is supported in wgsl, so it doesn't have to be packed
      corrected_size = size//(4//dtype.itemsize) if dtype != dtypes.half else size
      self.assertIn(f"temp0: array<{Device[Device.DEFAULT].renderer.buf_map(dtype)},{corrected_size}>;", out)

  @unittest.skipUnless(Device[Device.DEFAULT].renderer.has_shared, "test requires shared memory")
  @unittest.skip("tinygrad doesn't support this behavior")
  def test_local_indirect(self):
    uops = []
    smem = uop(uops, Ops.DEFINE_LOCAL, dtypes.int32.ptr(size=16, addrspace=AddrSpace.LOCAL), (), 'smem')
    st1 = uop(uops, Ops.STORE, dtypes.void, (smem.index(uop(uops, Ops.CONST, dtypes.int32, (), 1)), uop(uops, Ops.CONST, dtypes.int32, (), 2)))
    st2 = uop(uops, Ops.STORE, dtypes.void, (smem.index(uop(uops, Ops.CONST, dtypes.int32, (), 2)), uop(uops, Ops.CONST, dtypes.int32, (), 42)))
    barr = uop(uops, Ops.BARRIER, dtypes.void, (st1,st2))
    ofs = uop(uops, Ops.LOAD, dtypes.int32, (smem.index(uop(uops, Ops.CONST, dtypes.int32, (), 1)), barr))
    sres = uop(uops, Ops.LOAD, dtypes.int32, (smem.index(ofs),))
    self.assertEqual(_test_uops_result(dtypes.int32, uops, sres), 42)

@unittest.skipUnless(getenv("PTX"), "This only tests assembly backends")
class TestAssembly(unittest.TestCase):
  def test_bitshift_left(self):
    g1 = UOp(Ops.DEFINE_GLOBAL, dtypes.int32.ptr(), (), 0)
    c1 = UOp(Ops.CONST, dtypes.int, (), 2)
    c2 = UOp(Ops.CONST, dtypes.int, (), 3)
    l1 = UOp(Ops.LOAD, dtypes.int, (g1.index(c1),))
    a1 = UOp(Ops.MUL, dtypes.int, (l1, c1))
    a2 = UOp(Ops.MUL, dtypes.int, (l1, c2))
    uops = to_uops_list([a1,a2], opts=Device[Device.DEFAULT].renderer)
    Device[Device.DEFAULT].renderer.render(uops)
    ops = [x.op for x in uops]
    self.assertIn(Ops.SHL, ops)
    self.assertIn(Ops.MUL, ops)

  def test_division_power_of_two(self):
    for dt in (dtypes.int32, dtypes.uint32):
      g = UOp(Ops.DEFINE_GLOBAL, dt.ptr(), (), 0)
      c = UOp(Ops.CONST, dt, (), 2)
      l = UOp(Ops.LOAD, dt, (g.index(c),))
      a = UOp(Ops.IDIV, dt, (l, c))
      uops = to_uops_list([a], opts=Device[Device.DEFAULT].renderer)
      Device[Device.DEFAULT].renderer.render(uops)
      ops = [x.op for x in uops]
      self.assertIn(Ops.SHR, ops, f"For dtype={dt} divison by power of two did not simplify to shift")
      self.assertNotIn(Ops.IDIV, ops, f"For dtype={dt} divison by power of two did not simplify to shift")

  def test_fast_idiv_and_mod(self):
    g = UOp(Ops.DEFINE_GLOBAL, dtypes.uint32.ptr(), (), 0)
    c = UOp(Ops.CONST, dtypes.uint, (), 3)
    l = UOp(Ops.LOAD, dtypes.uint, (g.index(c),))
    a = UOp(Ops.IDIV, dtypes.uint, (l, c))
    uops = to_uops_list([a], opts=Device[Device.DEFAULT].renderer)
    Device[Device.DEFAULT].renderer.render(uops)
    ops = [x.op for x in uops]
    self.assertIn(Ops.SHR, ops)
    self.assertNotIn(Ops.IDIV, ops)

    b = UOp(Ops.MOD, dtypes.uint, (l, c))
    uops = to_uops_list([b], opts=Device[Device.DEFAULT].renderer)
    Device[Device.DEFAULT].renderer.render(uops)
    ops = [x.op for x in uops]
    self.assertIn(Ops.SHR, ops)
    self.assertNotIn(Ops.MOD, ops)

  @unittest.expectedFailure
  def test_fast_idiv_overflow(self):
    # This will be possible with a slightly different method for fast_idiv
    g = UOp(Ops.DEFINE_GLOBAL, dtypes.uint32.ptr(), (), 0)
    c = UOp(Ops.CONST, dtypes.uint, (), 7)
    l = UOp(Ops.LOAD, dtypes.uint, (g.index(c),))
    a = UOp(Ops.IDIV, dtypes.uint, (l, c))
    uops = to_uops_list([a], opts=Device[Device.DEFAULT].renderer)
    Device[Device.DEFAULT].renderer.render(uops)
    ops = [x.op for x in uops]
    self.assertIn(Ops.SHR, ops)
    self.assertNotIn(Ops.IDIV, ops)

  def test_fast_idiv_remove_powers_of_two(self):
    ridx = UOp.range(dtypes.int, 2**20, 0)
    uops = to_uops_list([ridx//(7*64)], opts=Device[Device.DEFAULT].renderer)
    ops = [x.op for x in uops]
    # this requires shifting out the powers of two before doing fast_idiv
    # (((ridx0>>6)*18725)>>17) instead of (int)((((long)(ridx0)*1198373)>>29))
    self.assertNotIn(Ops.CAST, ops)

  def test_mulacc_unrolled(self):
    # test that     acc = acc + a0*b0 + a1*b1 + a2*b2 + a3*b3
    # is not        acc = acc + (a0*b0 + a1*b1 + a2*b2 + a3*b3)
    a = Tensor.empty(1024)
    b = Tensor.empty(1024)
    c = (a*b).sum()
    ast = c.schedule()[-1].ast
    opts_to_apply = [Opt(OptOps.UNROLL, 0, 4)]
    ast = ast.replace(arg=KernelInfo(opts_to_apply=tuple(opts_to_apply)))
    program = get_program(ast, Device[Device.DEFAULT].renderer)
    uops = program.uops
    self.assertEqual(len([x.op for x in uops if x.op is Ops.MULACC]), 4)

  def test_use_cmpeq(self):
    g = UOp(Ops.DEFINE_GLOBAL, dtypes.uint32.ptr(), (), 0)
    c = UOp(Ops.CONST, dtypes.uint, (), 7)
    l = UOp(Ops.LOAD, dtypes.uint, (g.index(c),))
    comp = l.ne(c).ne(True)
    uops = to_uops_list([comp], opts=Device[Device.DEFAULT].renderer)
    Device[Device.DEFAULT].renderer.render(uops)
    ops = [x.op for x in uops]
    self.assertIn(Ops.CMPEQ, ops)
    self.assertNotIn(Ops.CMPNE, ops)

class TestUOpMethod(unittest.TestCase):
  @unittest.skip("uops lt no longer ordered")
  def test_compare_alu_same_src_different_arg(self):
    a = UOp(Ops.CONST, dtypes.float, (), 2.0)
    b = UOp(Ops.CONST, dtypes.float, (), 3.0)

    add = UOp(Ops.ADD, dtypes.float, (a, b))
    mul = UOp(Ops.MUL, dtypes.float, (a, b))
    assert (add < mul) or (mul < add), "add and mul with same src should have an order"

  def test_uop_variables(self):
    a = UOp.variable("a", 1, 10)
    uop_var = Tensor(a.bind(1))
    st_var = Tensor.empty((2, 1)).reshape((2, a.bind(1)))
    _, var_vals = (uop_var+st_var).schedule_with_vars()
    self.assertEqual(len(var_vals), 1)
    self.assertEqual(list(var_vals)[0], a)

  def test_const_factor(self):
    gidx0 = UOp(Ops.SPECIAL, dtypes.int, (), ('gidx0', 8))
    self.assertEqual(UOp(Ops.CONST, dtypes.int, (), 17).const_factor(), 17)
    self.assertEqual(gidx0.const_factor(), 1)
    self.assertEqual((gidx0*3).const_factor(), 3)
    self.assertEqual((gidx0*3+6).const_factor(), 3)
    self.assertEqual((gidx0*3+1).const_factor(), 1)

  def test_replace(self):
    x = UOp(Ops.DEFINE_GLOBAL, dtypes.int.ptr(), (), 0)
    self.assertIs(x.replace(arg=None).arg, None)
    with self.assertRaises(AssertionError): x.replace(field="a")

  def test_device(self):
    x = UOp(Ops.VIEW, dtypes.int, (UOp.new_buffer(Device.DEFAULT, 1, dtypes.int), UOp.const(dtypes.int, 1)), ShapeTracker.from_shape(()))
    self.assertEqual(x.device, Device.DEFAULT)
    # NOTE: CONST doesn't have device
    buffer, const = x.src
    self.assertEqual(buffer.device, Device.DEFAULT)
    self.assertEqual(const._device, None)
    with self.assertRaises(AssertionError): const.device

class TestUOpStr(unittest.TestCase):
  def test_uop_str(self):
    a = UOp(Ops.CONST, dtypes.float, (), 2.0) + UOp(Ops.CONST, dtypes.float, (), 3.0)
    for _ in range(20): a = a + a
    assert len(str(a)) < 10_000, "exponential string growth"
    assert str(eval(str(a))) == str(a)

  def test_vectorized_str(self):
    vec = UOp(Ops.VECTORIZE, dtypes.int.vec(4), tuple(UOp.const(dtypes.int, x) for x in range(4)))
    assert str(eval(str(vec))) == str(vec)

  def test_device_arg(self):
    device = UOp(Ops.DEVICE, arg="GPU")
    assert str(eval(str(device))) == str(device)

  def test_reduceop_arg(self):
    sum_uop = Tensor.empty(32, 32).sum().uop
    assert str(eval(str(sum_uop))) == str(sum_uop)

class TestUPatHelpers(unittest.TestCase):
  def test_location(self):
    self.assertEqual(sym.patterns[-1][0].location[0].replace("\\", "/").split("/")[-1], "symbolic.py")
    self.assertEqual(spec.patterns[0][0].location[0].replace("\\", "/").split("/")[-1], "spec.py")
    test_upat = UPat(Ops.CONST, dtypes.bool)
    self.assertEqual(test_upat.location[0].split("/")[-1], __file__.replace("\\", "/").split("/")[-1])
    test_upat_named = test_upat.named("test_name")
    self.assertEqual(test_upat.location[0], test_upat_named.location[0])
    self.assertNotEqual(test_upat.location[1], test_upat_named.location[1])

class TestUopsObject(unittest.TestCase):
  # LOL, running this test breaks all instances of "4"
  """
  @unittest.expectedFailure
  def test_immutable(self):
    const_4 = UOp.const(dtypes.int, 4)
    with self.assertRaises(Exception):
      const_4.arg = 5
  """

  def test_timing(self):
    with Timing("create 10k uops:"): ret = [UOp(Ops.CONST, dtypes.int, arg=10000000+i) for i in range(10000)]
    assert len(ret) == 10000


class TestShapeSpec(unittest.TestCase):
  # ** CONST is CONST(VIEW(DEVICE)) -> RESHPAE -> EXPAND

  def test_expanded_const(self):
    a = Tensor(1).uop
    self.assertEqual(a.st, ShapeTracker.from_shape(()))
    a = Tensor.ones((4, 4)).uop
    self.assertEqual(a.st, ShapeTracker.from_shape(()).reshape((1,1)).expand((4,4)))

  # NOTE: CONST ShapeTracker comes from its source
  def test_scalar_const(self):
    a = Tensor(0).uop
    self.assertEqual(a.st, ShapeTracker.from_shape(()))

  def test_scalar_var(self):
    vv = UOp.variable("a", 1, 4).bind(2)
    t = Tensor(vv).uop
    self.assertEqual(t.st, ShapeTracker.from_shape(()))

  # ** ASSIGN is ASSIGN(VIEW(BUFFER), new_val)

  def test_assign_flat(self):
    buffer = Tensor.arange(4).realize()
    a = buffer.assign(Tensor.zeros((4,), dtype=dtypes.int))
    assign_pattern = UPat(Ops.ASSIGN, src=(UPat(Ops.BUFFER), UPat()))
    assert assign_pattern.match(a.uop, {})
    a.realize()
    self.assertEqual(buffer.tolist(), [0, 0, 0, 0])

  def test_assign_permuted(self):
    buffer = Tensor.arange(4).reshape(2, 1, 2).contiguous().realize()
    a = buffer.permute((1, 2, 0)).assign(Tensor.arange(4).reshape(1, 2, 2).contiguous())
    a.realize()
    self.assertEqual(buffer.tolist(), [[[0, 2]], [[1, 3]]])

  def test_assign_reshaped(self):
    buffer = Tensor.ones((4,)).contiguous().realize()
    a = buffer.reshape((2, 2)).assign(Tensor.zeros((2, 2)))
    assign_pattern = UPat(Ops.ASSIGN, src=(UPat(Ops.RESHAPE, src=(UPat(Ops.BUFFER))), UPat()))
    assert assign_pattern.match(a.uop, {})
    a.realize()
    self.assertEqual(buffer.tolist(), [0, 0, 0, 0])

  # setitem is a partial assign
  def test_setitem(self):
    a = Tensor.ones((4,)).contiguous().realize()
    assign = a.shrink(((1, 2),)).assign(Tensor.zeros((1,)))
    # the ASSIGN UOp has size=1
    self.assertEqual(assign.uop.size, 1)
    # the ASSIGN views the buffer with a shrunk st
    self.assertEqual(assign.uop.src[0].st, ShapeTracker.from_shape((4,)).shrink(((1, 2),)))
    # the underlying BUFFER has a size=4
    self.assertEqual(assign.uop.buf_uop.size, 4)
    # NOTE: output shape is different from the BUFFER shape
    self.assertNotEqual(assign.uop.shape, a.uop.shape)
    assign.realize()
    self.assertEqual(a.tolist(), [1, 0, 1, 1])

  def test_buffer_st(self):
    a = UOp.new_buffer(Device.DEFAULT, 10, dtypes.float)
    self.assertEqual(a.st, ShapeTracker.from_shape((10,)))

  def test_ops_st(self):
    # view / mop
    a = Tensor.empty(4, 2, 1).permute((1, 2, 0)).uop
    self.assertEqual(a.st, ShapeTracker.from_shape((4, 2, 1)).permute((1, 2, 0)))
    # alu / reduce
    alu = a*2
    self.assertEqual(alu.st, ShapeTracker.from_shape((2, 1, 4)))
    r = Tensor.empty(4, 4).sum(axis=1)
    self.assertEqual(r.uop.st, ShapeTracker.from_shape((4,)))

  def test_st_wmma_none(self):
    A = UOp(Ops.DEFINE_VAR, dtypes.float.vec(16), arg=('a', UOp.const(dtypes.float, 0), UOp.const(dtypes.float, 1)))
    B = UOp(Ops.DEFINE_VAR, dtypes.float.vec(16), arg=('b', UOp.const(dtypes.float, 0), UOp.const(dtypes.float, 2)))
    C = UOp(Ops.DEFINE_VAR, dtypes.float.vec(16), arg=('c', UOp.const(dtypes.float, 0), UOp.const(dtypes.float, 3)))
    wmma = UOp(Ops.WMMA, dtypes.float.vec(16), (A, B, C))
    assert wmma.st is None

class TestUOpChildren(unittest.TestCase):
  def test_children_exist(self):
    a = UOp.variable("weird_name_234", 0, 10)
    b = a*a
    self.assertEqual(len(a.children), 1)
    self.assertIs(list(a.children)[0](), b)

  def test_children_cleaned_up(self):
    a = UOp.variable("weird_name_235", 0, 10)
    b = a*a
    self.assertEqual(len(a.children), 1)
    del b
    self.assertEqual(len(a.children), 0)

  def test_children_cleaned_up_two(self):
    a = UOp.variable("weird_name_236", 0, 10)
    b = a*a
    c = a*2
    self.assertEqual(len(a.children), 2)
    del b
    self.assertEqual(len(a.children), 1)
    del c
    self.assertEqual(len(a.children), 0)

if __name__ == '__main__':
  unittest.main(verbosity=2)<|MERGE_RESOLUTION|>--- conflicted
+++ resolved
@@ -9,12 +9,7 @@
 from tinygrad.device import Buffer, Device
 from tinygrad.uop.ops import Ops, UOp, UPat, KernelInfo, exec_alu # noqa F401
 from tinygrad.uop.spec import spec
-<<<<<<< HEAD
 from tinygrad.renderer import ProgramSpec, Renderer
-from tinygrad.kernelize.kernelize import fix_kernel_ops
-=======
-from tinygrad.renderer import ProgramSpec
->>>>>>> 27701ef8
 from tinygrad.engine.realize import CompiledRunner, get_program
 from tinygrad.codegen import full_rewrite
 from tinygrad.uop.symbolic import sym
