--- conflicted
+++ resolved
@@ -145,276 +145,6 @@
     real_index = dataset.numpy()[idxs.numpy()].reshape(4, 256, 1, 1)
     helper_linearizer_ast(sink, [dataset, idxs], wanna_output=[real_index])
 
-<<<<<<< HEAD
-  # AssertionError: repeated stores in uops
-  def test_argmax_multireduce_axis0(self):
-    t = Tensor.randn(10, 20).realize()
-    t_max = t.max((0,)).realize()
-    real_argmax = np.argmax(t.numpy(), axis=0, keepdims=False).reshape(1, 20, 1)
-    ast = UOp(Ops.SINK, dtypes.void, arg=None, src=(
-      UOp(Ops.STORE, dtypes.void, arg=None, src=(
-        UOp(Ops.VIEW, dtypes.int.ptr(20), arg=ShapeTracker(views=(View(shape=(1, 20, 1), strides=(0, 1, 0), offset=0, mask=None, contiguous=True),)), src=( # noqa: E501
-          UOp(Ops.DEFINE_GLOBAL, dtypes.int.ptr(-1), arg=0, src=()),)),
-        UOp(Ops.ADD, dtypes.int, arg=None, src=(
-          UOp(Ops.ADD, dtypes.int, arg=None, src=(
-            UOp(Ops.CONST, dtypes.int, arg=10, src=(
-              x6:=UOp(Ops.VIEW, dtypes.void, arg=ShapeTracker(views=(View(shape=(1, 20, 1), strides=(0, 0, 0), offset=0, mask=None, contiguous=False),)), src=()),)), # noqa: E501
-            UOp(Ops.MUL, dtypes.int, arg=None, src=(
-              x8:=UOp(Ops.CONST, dtypes.int, arg=-1, src=(
-                 x6,)),
-              UOp(Ops.REDUCE_AXIS, dtypes.int, arg=(Ops.MAX, (0,)), src=(
-                UOp(Ops.MUL, dtypes.int, arg=None, src=(
-                  UOp(Ops.CAST, dtypes.int, arg=None, src=(
-                    UOp(Ops.CMPNE, dtypes.bool, arg=None, src=(
-                      UOp(Ops.CMPNE, dtypes.bool, arg=None, src=(
-                        UOp(Ops.LOAD, dtypes.float, arg=None, src=(
-                          UOp(Ops.VIEW, dtypes.float.ptr(200), arg=ShapeTracker(views=(View(shape=(10, 20, 1), strides=(20, 1, 0), offset=0, mask=None, contiguous=True),)), src=( # noqa: E501
-                            UOp(Ops.DEFINE_GLOBAL, dtypes.float.ptr(-1), arg=1, src=()),)),)),
-                        UOp(Ops.LOAD, dtypes.float, arg=None, src=(
-                          UOp(Ops.VIEW, dtypes.float.ptr(20), arg=ShapeTracker(views=(View(shape=(10, 20, 1), strides=(0, 1, 0), offset=0, mask=None, contiguous=False),)), src=( # noqa: E501
-                            UOp(Ops.DEFINE_GLOBAL, dtypes.float.ptr(-1), arg=2, src=()),)),)),)),
-                      UOp(Ops.CONST, dtypes.bool, arg=True, src=(
-                        x21:=UOp(Ops.VIEW, dtypes.void, arg=ShapeTracker(views=(View(shape=(10, 20, 1), strides=(0, 0, 0), offset=0, mask=None, contiguous=False),)), src=()),)),)),)), # noqa: E501
-                  UOp(Ops.ADD, dtypes.int, arg=None, src=(
-                    UOp(Ops.REDUCE_AXIS, dtypes.int, arg=(Ops.ADD, (2,)), src=(
-                      UOp(Ops.WHERE, dtypes.int, arg=None, src=(
-                        UOp(Ops.VALID, dtypes.bool, arg=None, src=(
-                          UOp(Ops.VIEW, dtypes.void, arg=ShapeTracker(views=(View(shape=(11, 19), strides=(0, 0), offset=0, mask=((0, 11), (9, 19)), contiguous=False), View(shape=(10, 20, 10), strides=(1, 0, 20), offset=0, mask=None, contiguous=False))), src=()),)), # noqa: E501
-                        UOp(Ops.CONST, dtypes.int, arg=-1, src=(
-                          x28:=UOp(Ops.VIEW, dtypes.void, arg=ShapeTracker(views=(View(shape=(10, 20, 10), strides=(0, 0, 0), offset=0, mask=None, contiguous=False),)), src=()),)), # noqa: E501
-                        UOp(Ops.CONST, dtypes.int, arg=0, src=(
-                           x28,)),)),)),
-                    UOp(Ops.CONST, dtypes.int, arg=10, src=(
-                       x21,)),)),)),)),)),)),
-           x8,)),)),))
-    helper_linearizer_ast(ast, [t, t_max], wanna_output=[real_argmax])
-
-  def test_argmax_multireduce_flat(self):
-    t = Tensor.randn(10, 20).realize()
-    t_max = t.max().realize()
-    real_argmax = np.argmax(t.numpy())
-    ast = UOp(Ops.SINK, dtypes.void, arg=None, src=(
-      UOp(Ops.STORE, dtypes.void, arg=None, src=(
-        UOp(Ops.VIEW, dtypes.int.ptr(1), arg=ShapeTracker(views=(View(shape=(1, 1), strides=(0, 0), offset=0, mask=None, contiguous=True),)), src=(
-          UOp(Ops.DEFINE_GLOBAL, dtypes.int.ptr(-1), arg=0, src=()),)),
-        UOp(Ops.ADD, dtypes.int, arg=None, src=(
-          UOp(Ops.ADD, dtypes.int, arg=None, src=(
-            UOp(Ops.CONST, dtypes.int, arg=200, src=(
-              x6:=UOp(Ops.VIEW, dtypes.void, arg=ShapeTracker(views=(View(shape=(1, 1), strides=(0, 0), offset=0, mask=None, contiguous=True),)), src=()),)), # noqa: E501
-            UOp(Ops.MUL, dtypes.int, arg=None, src=(
-              x8:=UOp(Ops.CONST, dtypes.int, arg=-1, src=(
-                 x6,)),
-              UOp(Ops.REDUCE_AXIS, dtypes.int, arg=(Ops.MAX, (0,)), src=(
-                UOp(Ops.MUL, dtypes.int, arg=None, src=(
-                  UOp(Ops.CAST, dtypes.int, arg=None, src=(
-                    UOp(Ops.CMPNE, dtypes.bool, arg=None, src=(
-                      UOp(Ops.CMPNE, dtypes.bool, arg=None, src=(
-                        UOp(Ops.LOAD, dtypes.float, arg=None, src=(
-                          UOp(Ops.VIEW, dtypes.float.ptr(200), arg=ShapeTracker(views=(View(shape=(200, 1), strides=(1, 0), offset=0, mask=None, contiguous=True),)), src=( # noqa: E501
-                            UOp(Ops.DEFINE_GLOBAL, dtypes.float.ptr(-1), arg=1, src=()),)),)),
-                        UOp(Ops.LOAD, dtypes.float, arg=None, src=(
-                          UOp(Ops.VIEW, dtypes.float.ptr(1), arg=ShapeTracker(views=(View(shape=(200, 1), strides=(0, 0), offset=0, mask=None, contiguous=False),)), src=( # noqa: E501
-                            UOp(Ops.DEFINE_GLOBAL, dtypes.float.ptr(-1), arg=2, src=()),)),)),)),
-                      UOp(Ops.CONST, dtypes.bool, arg=True, src=(
-                        x21:=UOp(Ops.VIEW, dtypes.void, arg=ShapeTracker(views=(View(shape=(200, 1), strides=(0, 0), offset=0, mask=None, contiguous=False),)), src=()),)),)),)), # noqa: E501
-                  UOp(Ops.ADD, dtypes.int, arg=None, src=(
-                    UOp(Ops.REDUCE_AXIS, dtypes.int, arg=(Ops.ADD, (1,)), src=(
-                      UOp(Ops.WHERE, dtypes.int, arg=None, src=(
-                        UOp(Ops.VALID, dtypes.bool, arg=None, src=(
-                          UOp(Ops.VIEW, dtypes.void, arg=ShapeTracker(views=(View(shape=(201, 399), strides=(0, 0), offset=0, mask=((0, 201), (199, 399)), contiguous=False), View(shape=(200, 200), strides=(1, 400), offset=0, mask=None, contiguous=False))), src=()),)), # noqa: E501
-                        UOp(Ops.CONST, dtypes.int, arg=-1, src=(
-                          x28:=UOp(Ops.VIEW, dtypes.void, arg=ShapeTracker(views=(View(shape=(200, 200), strides=(0, 0), offset=0, mask=None, contiguous=False),)), src=()),)), # noqa: E501
-                        UOp(Ops.CONST, dtypes.int, arg=0, src=(
-                           x28,)),)),)),
-                    UOp(Ops.CONST, dtypes.int, arg=200, src=(
-                       x21,)),)),)),)),)),)),
-           x8,)),)),))
-    helper_linearizer_ast(ast, [t, t_max], wanna_output=[real_argmax])
-
-  @unittest.skipIf(CI and Device.DEFAULT in {"AMD"}, "AMD CI doesn't support multiple sync threads yet")
-  @unittest.skipIf(Device.DEFAULT in {"X86"}, "failing on x86")
-  def test_padto_sum_multireduce(self):
-    Tensor.manual_seed(0)
-    N = 17
-    x = Tensor.rand(N, N).realize()
-    opts = [
-      [Opt(OptOps.PADTO, 0, 32)],
-      [Opt(OptOps.PADTO, 0, 32), Opt(OptOps.UPCAST, 0, 8),],
-      # TODO: multireduce pads
-      # causes an issue because the acc won't be masked in the second reduce
-      # [Opt(OptOps.PADTO, 1, 32), Opt(OptOps.PADTO, 2, 32)]
-    ]
-
-    g0, g1 = [UOp(Ops.DEFINE_GLOBAL, dtypes.float.ptr(), arg=i) for i in range(2)]
-    x_ld0 = UOp(Ops.LOAD, dtypes.float, src=(g1.view(x.uop.st.reshape((1, N, N)).expand((N,N,N))),))
-    x_ld1 = UOp(Ops.LOAD, dtypes.float, src=(g1.view(x.uop.st.reshape((N, 1, N))),))
-    r0 = UOp(Ops.REDUCE_AXIS, dtypes.float, (x_ld0,), (Ops.ADD, (1,)))
-    r1 = UOp(Ops.REDUCE_AXIS, dtypes.float, (x_ld1+r0*ast_const(dtypes.float, -1, (N, 1, N)),),(Ops.ADD, (0,)))
-    store = UOp(Ops.STORE, src=(g0.view(ShapeTracker.from_shape((1,1,N))), r1))
-    sink = UOp(Ops.SINK, src=(store,))
-    helper_linearizer_ast(sink, [x], wanna_output=[(x.numpy()-x.numpy().sum(axis=0, keepdims=True)).sum(axis=0).reshape(1,1,N)], opts=opts)
-
-    x_ld0 = UOp(Ops.LOAD, dtypes.float, src=(g1.view(x.uop.st.reshape((N, 1, N)).expand((N,N,N))),))
-    x_ld1 = UOp(Ops.LOAD, dtypes.float, src=(g1.view(x.uop.st.reshape((N, N, 1))),))
-    r0 = UOp(Ops.REDUCE_AXIS, dtypes.float, (x_ld0,), (Ops.ADD, (2,)))
-    r1 = UOp(Ops.REDUCE_AXIS, dtypes.float, (x_ld1+r0*ast_const(dtypes.float, -1, (N, N, 1)),), (Ops.ADD, (1,)))
-    store = UOp(Ops.STORE, src=(g0.view(ShapeTracker.from_shape((N,1,1))), r1))
-    sink = UOp(Ops.SINK, src=(store,))
-    helper_linearizer_ast(sink, [x], wanna_output=[(x.numpy()-x.numpy().sum(axis=1, keepdims=True)).sum(axis=1).reshape(N,1,1)], opts=opts)
-
-  @unittest.skipIf(CI and Device.DEFAULT in {"AMD"}, "AMD CI doesn't support multiple sync threads yet")
-  @unittest.skipIf(Device.DEFAULT in {"X86"}, "failing on x86")
-  def test_padto_max_multireduce(self):
-    Tensor.manual_seed(0)
-    N = 17
-    x = Tensor.rand(N, N).realize()
-    opts = [
-      [Opt(OptOps.PADTO, 0, 32)],
-      [Opt(OptOps.PADTO, 0, 32), Opt(OptOps.UPCAST, 0, 8),]
-    ]
-
-    g0, g1 = [UOp(Ops.DEFINE_GLOBAL, dtypes.float.ptr(), arg=i) for i in range(2)]
-    x_ld0 = UOp(Ops.LOAD, dtypes.float, src=(g1.view(x.uop.st.reshape((1, N, N)).expand((N,N,N))),))
-    x_ld1 = UOp(Ops.LOAD, dtypes.float, src=(g1.view(x.uop.st.reshape((N, 1, N))),))
-    r0 = UOp(Ops.REDUCE_AXIS, dtypes.float, (x_ld0,), (Ops.MAX, (1,)))
-    r1 = UOp(Ops.REDUCE_AXIS, dtypes.float, (x_ld1+r0*ast_const(dtypes.float, -1, (N, 1, N)),), (Ops.MAX, (0,)))
-    store = UOp(Ops.STORE, src=(g0.view(ShapeTracker.from_shape((1,1,N))), r1))
-    sink = UOp(Ops.SINK, src=(store,))
-    helper_linearizer_ast(sink, [x], wanna_output=[(x.numpy()-x.numpy().max(axis=0, keepdims=True)).max(axis=0).reshape(1,1,N)], opts=opts)
-
-    x_ld0 = UOp(Ops.LOAD, dtypes.float, src=(g1.view(x.uop.st.reshape((N, 1, N)).expand((N,N,N))),))
-    x_ld1 = UOp(Ops.LOAD, dtypes.float, src=(g1.view(x.uop.st.reshape((N, N, 1))),))
-    r0 = UOp(Ops.REDUCE_AXIS, dtypes.float, (x_ld0,), (Ops.MAX, (2,)))
-    r1 = UOp(Ops.REDUCE_AXIS, dtypes.float, (x_ld1+r0*ast_const(dtypes.float, -1, (N, N, 1)),), (Ops.MAX, (1,)))
-    store = UOp(Ops.STORE, src=(g0.view(ShapeTracker.from_shape((N,1,1))), r1))
-    sink = UOp(Ops.SINK, src=(store,))
-    helper_linearizer_ast(sink, [x], wanna_output=[(x.numpy()-x.numpy().max(axis=1, keepdims=True)).max(axis=1).reshape(N,1,1)], opts=opts)
-
-  @unittest.skipIf(CI and Device.DEFAULT in {"AMD"}, "AMD CI doesn't support multiple sync threads yet")
-  def test_padto_where_multireduce(self):
-    # ternary operators try to use both ridxs
-
-    # we need to make sure the ternary operators nest properly
-    N = 17
-    x = Tensor.rand(N, N).realize()
-    a = Tensor.rand(1, 1).realize()
-    b = Tensor.rand(1, 1).realize()
-    opts = [[Opt(OptOps.PADTO, 0, 32)],[Opt(OptOps.PADTO, 0, 32), Opt(OptOps.UPCAST, 0, 8),],]
-
-    wanna_output = np.where(0.5*17 < (x.numpy()+np.where(0.75*17 < x.numpy().sum(axis=1,keepdims=True), a.numpy(), b.numpy())).sum(axis=1),0.0,1.0).reshape((N,1,1)) # noqa: E501
-    ld0 = x.uop.st.reshape((N, 1, N)).expand((N,N,N))
-    ld1 = x.uop.st.reshape((N, N, 1))
-    ast = UOp(Ops.SINK, src=(
-      UOp(Ops.STORE, src=(
-        UOp(Ops.VIEW, dtypes.float.ptr(), arg=ShapeTracker(views=(View(shape=(N, 1, 1), strides=(1, 0, 0), offset=0, mask=None, contiguous=True),)), src=( # noqa: E501
-          UOp(Ops.DEFINE_GLOBAL, dtypes.float.ptr(), arg=0),)),
-        UOp(Ops.WHERE, dtypes.float, arg=None, src=(
-          UOp(Ops.CMPLT, dtypes.bool, arg=None, src=(
-            ast_const(dtypes.float, 0.5*N, (N, 1, 1)),
-            UOp(Ops.REDUCE_AXIS, dtypes.float, arg=(Ops.ADD, (1,)), src=(
-              UOp(Ops.ADD, dtypes.float, arg=None, src=(
-                UOp(Ops.LOAD, dtypes.float, src=(
-                  UOp(Ops.VIEW, dtypes.float.ptr(), arg=ld1, src=(
-                    UOp(Ops.DEFINE_GLOBAL, dtypes.float.ptr(), arg=1),)),)),
-                UOp(Ops.WHERE, dtypes.float, arg=None, src=(
-                  UOp(Ops.CMPLT, dtypes.bool, arg=None, src=(
-                    ast_const(dtypes.float, 0.75*N, (N, N, 1)),
-                    UOp(Ops.REDUCE_AXIS, dtypes.float, arg=(Ops.ADD, (2,)), src=(
-                      UOp(Ops.LOAD, dtypes.float, src=(
-                        UOp(Ops.VIEW, dtypes.float.ptr(), arg=ld0, src=(
-                          UOp(Ops.DEFINE_GLOBAL, dtypes.float.ptr(), arg=1),)),)),)),)),
-                  UOp(Ops.LOAD, dtypes.float, src=(
-                    UOp(Ops.VIEW, dtypes.float.ptr(), arg=ShapeTracker(views=(View(shape=(N, N, 1), strides=(0, 0, 0), offset=0, mask=None, contiguous=False),)), src=( # noqa: E501
-                      UOp(Ops.DEFINE_GLOBAL, dtypes.float.ptr(), arg=2),)),)),
-                  UOp(Ops.LOAD, dtypes.float, src=(
-                    UOp(Ops.VIEW, dtypes.float.ptr(), arg=ShapeTracker(views=(View(shape=(N, N, 1), strides=(0, 0, 0), offset=0, mask=None, contiguous=False),)), src=( # noqa: E501
-                      UOp(Ops.DEFINE_GLOBAL, dtypes.float.ptr(), arg=3),)),)),)),)),)),)),
-          ast_const(dtypes.float, 0.0, (N, 1, 1)),
-          ast_const(dtypes.float, 1.0, (N, 1, 1)),)),)),))
-    helper_linearizer_ast(ast, [x,a,b], opts=opts, wanna_output=[wanna_output])
-
-    ld0 = x.uop.st.reshape((1, N, N)).expand((N,N,N))
-    ld1 = x.uop.st.reshape((N, 1, N))
-    wanna_output = np.where(0.5*17 < (x.numpy()+np.where(0.75*17 < x.numpy().sum(axis=0,keepdims=True), a.numpy(), b.numpy())).sum(axis=0),0.0,1.0).reshape(1,1,N) # noqa: E501
-    ast = UOp(Ops.SINK, src=(
-      UOp(Ops.STORE, src=(
-        UOp(Ops.VIEW, dtypes.float.ptr(), arg=ShapeTracker(views=(View(shape=(1, 1, N), strides=(0, 0, 1), offset=0, mask=None, contiguous=True),)), src=( # noqa: E501
-          UOp(Ops.DEFINE_GLOBAL, dtypes.float.ptr(), arg=0, src=()),)),
-        UOp(Ops.WHERE, dtypes.float, arg=None, src=(
-          UOp(Ops.CMPLT, dtypes.bool, arg=None, src=(
-            ast_const(dtypes.float, 0.5*N, (1, 1, N)),
-            UOp(Ops.REDUCE_AXIS, dtypes.float, arg=(Ops.ADD, (0,)), src=(
-              UOp(Ops.ADD, dtypes.float, arg=None, src=(
-                UOp(Ops.LOAD, dtypes.float, src=(
-                  UOp(Ops.VIEW, dtypes.float.ptr(), arg=ld1, src=(
-                    UOp(Ops.DEFINE_GLOBAL, dtypes.float.ptr(), arg=1, src=()),)),)),
-                UOp(Ops.WHERE, dtypes.float, arg=None, src=(
-                  UOp(Ops.CMPLT, dtypes.bool, arg=None, src=(
-                    ast_const(dtypes.float, 0.75*N, (N, 1, N)),
-                    UOp(Ops.REDUCE_AXIS, dtypes.float, arg=(Ops.ADD, (1,)), src=(
-                      UOp(Ops.LOAD, dtypes.float, src=(
-                        UOp(Ops.VIEW, dtypes.float.ptr(), arg=ld0, src=(
-                          UOp(Ops.DEFINE_GLOBAL, dtypes.float.ptr(), arg=1, src=()),)),)),)),)),
-                  UOp(Ops.LOAD, dtypes.float, src=(
-                    UOp(Ops.VIEW, dtypes.float.ptr(), arg=ShapeTracker(views=(View(shape=(N, 1, N), strides=(0, 0, 0), offset=0, mask=None, contiguous=False),)), src=( # noqa: E501
-                      UOp(Ops.DEFINE_GLOBAL, dtypes.float.ptr(), arg=2, src=()),)),)),
-                  UOp(Ops.LOAD, dtypes.float, src=(
-                    UOp(Ops.VIEW, dtypes.float.ptr(), arg=ShapeTracker(views=(View(shape=(N, 1, N), strides=(0, 0, 0), offset=0, mask=None, contiguous=False),)), src=( # noqa: E501
-                      UOp(Ops.DEFINE_GLOBAL, dtypes.float.ptr(), arg=3, src=()),)),)),)),)),)),)),
-          ast_const(dtypes.float, 0.0, (1, 1, N)),
-          ast_const(dtypes.float, 1.0, (1, 1, N)),)),)),))
-    helper_linearizer_ast(ast, [x,a,b], opts=opts, wanna_output=[wanna_output])
-    # pad reduce axis
-    helper_linearizer_ast(ast, [x,a,b], opts=[[Opt(OptOps.PADTO, 1, 32)],], wanna_output=[wanna_output])
-
-    ld0 = x.uop.st.reshape((1,1,N,N)).expand((N,N,N,N))
-    ld1 = x.uop.st.reshape((N,N,1,1))
-    wanna_output = np.where(0.5*17 < (x.numpy()+np.where(0.75*17 < x.numpy().sum(keepdims=True), a.numpy(), b.numpy())).sum(keepdims=True),0.0,1.0).reshape((1,1,1,1))# noqa: E501
-    ast = UOp(Ops.SINK, src=(
-      UOp(Ops.STORE, src=(
-        UOp(Ops.VIEW, dtypes.float.ptr(), arg=ShapeTracker(views=(View(shape=(1, 1, 1, 1), strides=(0, 0, 0, 0), offset=0, mask=None, contiguous=True),)), src=( # noqa: E501
-          UOp(Ops.DEFINE_GLOBAL, dtypes.float.ptr(), arg=0, src=()),)),
-        UOp(Ops.WHERE, dtypes.float, arg=None, src=(
-          UOp(Ops.CMPLT, dtypes.bool, arg=None, src=(
-            ast_const(dtypes.float, 0.5*N, (1, 1, 1, 1)),
-            UOp(Ops.REDUCE_AXIS, dtypes.float, arg=(Ops.ADD, (0, 1)), src=(
-              UOp(Ops.ADD, dtypes.float, arg=None, src=(
-                UOp(Ops.LOAD, dtypes.float, src=(
-                  UOp(Ops.VIEW, dtypes.float.ptr(), arg=ShapeTracker(views=(View(shape=(N, N, 1, 1), strides=(N, 1, 0, 0), offset=0, mask=None, contiguous=True),)), src=( # noqa: E501
-                    UOp(Ops.DEFINE_GLOBAL, dtypes.float.ptr(), arg=1),)),)),
-                UOp(Ops.WHERE, dtypes.float, arg=None, src=(
-                  UOp(Ops.CMPLT, dtypes.bool, arg=None, src=(
-                  ast_const(dtypes.float, 0.75*N, (N, N, 1, 1)),
-                    UOp(Ops.REDUCE_AXIS, dtypes.float, arg=(Ops.ADD, (2, 3)), src=(
-                      UOp(Ops.LOAD, dtypes.float, src=(
-                        UOp(Ops.VIEW, dtypes.float.ptr(), arg=ShapeTracker(views=(View(shape=(N, N, N, N), strides=(0, 0, N, 1), offset=0, mask=None, contiguous=False),)), src=( # noqa: E501
-                          UOp(Ops.DEFINE_GLOBAL, dtypes.float.ptr(), arg=1),)),)),)),)),
-                  UOp(Ops.LOAD, dtypes.float, src=(
-                    UOp(Ops.VIEW, dtypes.float.ptr(), arg=ShapeTracker(views=(View(shape=(N, N, 1, 1), strides=(0, 0, 0, 0), offset=0, mask=None, contiguous=False),)), src=( # noqa: E501
-                      UOp(Ops.DEFINE_GLOBAL, dtypes.float.ptr(), arg=2),)),)),
-                  UOp(Ops.LOAD, dtypes.float, src=(
-                    UOp(Ops.VIEW, dtypes.float.ptr(), arg=ShapeTracker(views=(View(shape=(N, N, 1, 1), strides=(0, 0, 0, 0), offset=0, mask=None, contiguous=False),)), src=( # noqa: E501
-                      UOp(Ops.DEFINE_GLOBAL, dtypes.float.ptr(), arg=3),)),)),)),)),)),)),
-          ast_const(dtypes.float, 0.0, (1, 1, 1, 1)),
-          ast_const(dtypes.float, 1.0, (1, 1, 1, 1)),)),)),))
-    helper_linearizer_ast(ast, [x,a,b], opts=[[Opt(OptOps.PADTO, 0, 32)],], wanna_output=[wanna_output])
-
-  @unittest.skipUnless(Device[Device.DEFAULT].renderer.has_local, "test requires locals")
-  @unittest.skipUnless(Device[Device.DEFAULT].renderer.has_shared, "test requires shared")
-  def test_end_local(self):
-    g0, g1 = [UOp(Ops.DEFINE_GLOBAL, dtypes.int.ptr(), arg=i) for i in range(2)]
-    load = UOp(Ops.LOAD, dtypes.int, (g1.view(ShapeTracker.from_shape((32,))),))
-    reduce = UOp(Ops.REDUCE_AXIS, dtypes.int, (load,), (Ops.ADD, (0,)))
-    store = UOp(Ops.STORE, src=(g0.view(ShapeTracker.from_shape((1,))), reduce))
-    sink = UOp(Ops.SINK, src=(store,))
-    load_t = Tensor.full(load.st_arg.shape, 1).contiguous().realize()
-    k = helper_linearizer_ast(sink, [load_t], wanna_output=[load_t.numpy().sum()])[1]
-    self.assertEqual(k.uops[-2].op, Ops.ENDIF)
-    self.assertEqual(k.uops[-1].op, Ops.SINK)
-    self.assertLess(k.uops.index([x for x in k.uops if x.op is Ops.STORE][-1]), k.uops.index(k.uops[-1]))
-
-=======
->>>>>>> 4ef10c57
   def test_two_nested_range(self):
     a = Tensor.randn(2, ).realize()
     out = a.reshape(2, 1).expand(2, 3).sum()
