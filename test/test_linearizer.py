--- conflicted
+++ resolved
@@ -488,311 +488,7 @@
     out = [u for u in get_program(k.ast, k.opts, k.applied_opts).uops if u.op is Ops.STORE][0]
     assert out.src[1].op is Ops.VECTORIZE and out.src[1].dtype.count != 1
 
-<<<<<<< HEAD
-@unittest.skipUnless(Device[Device.DEFAULT].renderer.supports_float4, "need backends that support float4")
-class TestFloat4(unittest.TestCase):
-  @staticmethod
-  def count_float4(uops: list[UOp], n=4):
-    return (len([uop for uop in uops if uop.op is Ops.LOAD and uop.dtype == dtypes.float.vec(n)]),
-            len([uop for uop in uops if uop.op is Ops.STORE and uop.src[1].dtype == dtypes.float.vec(n)]))
-  @staticmethod
-  def count_half4(uops: list[UOp]):
-    return (len([uop for uop in uops if uop.op is Ops.LOAD and uop.dtype == dtypes.half.vec(4)]),
-            len([uop for uop in uops if uop.op is Ops.STORE and uop.src[1].dtype == dtypes.half.vec(4)]))
-
-  def test_float4_basic(self):
-    a = Tensor.empty(2, 8).realize()
-    b = Tensor.empty(2, 8).realize()
-    c = a + b
-
-    s = c.schedule()[0]
-    realized_ast = s.ast
-    opts_to_apply = [Opt(op=OptOps.UPCAST, axis=0, arg=4)]
-    realized_ast = realized_ast.replace(arg=KernelInfo(opts_to_apply=tuple(opts_to_apply)))
-    program = get_program(realized_ast, Device[Device.DEFAULT].renderer)
-
-    assert TestFloat4.count_float4(program.uops) == (2, 1)
-
-  @unittest.skipIf(Device.DEFAULT in {"CPU", "LLVM"} and AMX, "CPU with AMX upcasts float up to size 16")
-  def test_float4_multidim(self):
-    a = Tensor.empty(2, 8).realize()
-    b = Tensor.empty(2, 8).realize()
-    c = a + b
-
-    s = c.schedule()[0]
-    uops = get_program(s.ast, opts=[Opt(op=OptOps.UPCAST, axis=0, arg=4), Opt(op=OptOps.UPCAST, axis=0, arg=2)]).uops
-    assert TestFloat4.count_float4(uops) == (4, 2)
-
-  @unittest.skipUnless(Device.DEFAULT in {"CPU", "LLVM"} and AMX, "Only CPU with AMX upcasts float up to size 16")
-  def test_float4_multidim_amx(self):
-    def kernel_for_shape(size, shift):
-      a = Tensor.empty(2, size).realize()
-      b = Tensor.empty(2, size).realize()
-      c = a + b
-
-      s = c.schedule()[0]
-      return get_program(s.ast, opts=[Opt(op=OptOps.UPCAST, axis=0, arg=4), Opt(op=OptOps.UPCAST, axis=0, arg=shift)]).uops
-
-    sizes = [12, 8, 16]
-    shifts = [3, 2, 4]
-    expected_upcast_size = [4, 8, 16]
-    expected_output = [(6,3), (2,1), (2,1)]
-
-    for i in range(len(sizes)):
-      assert TestFloat4.count_float4(kernel_for_shape(sizes[i], shifts[i]), expected_upcast_size[i]) == expected_output[i]
-
-  def test_float4_unaligned_load(self):
-    a = Tensor.empty(9).realize().shrink(((1, 9),))
-    b = Tensor.empty(9).realize().shrink(((1, 9),))
-    c = a + b
-
-    s = c.schedule()[0]
-    realized_ast = s.ast
-    opts_to_apply = [Opt(op=OptOps.UPCAST, axis=0, arg=4)]
-    realized_ast = realized_ast.replace(arg=KernelInfo(opts_to_apply=tuple(opts_to_apply)))
-    program = get_program(realized_ast, Device[Device.DEFAULT].renderer)
-
-    assert TestFloat4.count_float4(program.uops) in {(0, 1), (2, 1)}
-
-  @unittest.skipIf(Device.DEFAULT in {"CPU", "LLVM"} and AMX, "CPU with AMX upcasts float up to size 16")
-  def test_float4_multidim_unaligned_load(self):
-    a = Tensor.empty(2, 9).realize().shrink(((0, 2), (1, 9),))
-    b = Tensor.empty(2, 9).realize().shrink(((0, 2), (1, 9),))
-    c = a + b
-
-    s = c.schedule()[0]
-    uops = get_program(s.ast, opts=[Opt(op=OptOps.UPCAST, axis=1, arg=4), Opt(op=OptOps.UPCAST, axis=1, arg=2)]).uops
-
-    assert TestFloat4.count_float4(uops) in {(0, 2), (4, 2)}
-
-  @unittest.skipUnless(Device.DEFAULT in {"CPU", "LLVM"} and AMX, "Only CPU with AMX upcasts float up to size 16")
-  def test_float4_multidim_unaligned_load_amx(self):
-    def kernel_for_shape(size, shift):
-      a = Tensor.empty(2, size).realize().shrink(((0, 2), (1, size),))
-      b = Tensor.empty(2, size).realize().shrink(((0, 2), (1, size),))
-      c = a + b
-
-      s = c.schedule()[0]
-      return get_program(s.ast, opts=[Opt(op=OptOps.UPCAST, axis=1, arg=4), Opt(op=OptOps.UPCAST, axis=1, arg=shift)]).uops
-
-    sizes = [13, 9, 17]
-    shifts = [3, 2, 4]
-    expected_upcast_size = [4, 8, 16]
-    expected_output = [(0,3), (0,1), (0,1)]
-
-    for i in range(len(sizes)):
-      assert TestFloat4.count_float4(kernel_for_shape(sizes[i], shifts[i]), expected_upcast_size[i]) == expected_output[i]
-
-  def test_float4_sometimes_unaligned(self):
-    a = Tensor.empty(1, 1, 8).realize()
-    b = Tensor.empty(1, 1, 5).realize().shrink(((0, 1), (0, 1), (1, 5)))
-    c = a.conv2d(b)
-    # only the first and last conv dot products are aligned in a, and b is never aligned, so no
-    # float4 should be emitted (the reduce axis of size 4 is the float4 axis here)
-
-    s = c.schedule()[0]
-    uops = get_program(s.ast, opts=[Opt(op=OptOps.UNROLL, axis=0, arg=4)]).uops
-
-    assert TestFloat4.count_float4(uops) in {(0, 0), (2, 0)}
-
-  def test_float4_multidim_sometimes_unaligned(self):
-    a = Tensor.empty(1, 1, 7).realize()
-    b = Tensor.empty(1, 1, 5).realize().shrink(((0, 1), (0, 1), (1, 5)))
-    c = a.conv2d(b)
-    # the first conv dot product is aligned in a. If we upcast the output and reduce
-    # dimension, then we could do float4 for only that one set of loads, but we currently
-    # don't.
-    # UPDATE: now we do this fusion
-
-    s = c.schedule()[0]
-    uops = get_program(s.ast, opts=[Opt(op=OptOps.UPCAST, axis=0, arg=0), Opt(op=OptOps.UNROLL, axis=0, arg=0)]).uops
-
-    assert TestFloat4.count_float4(uops) in {(0,1), (1,1), (2,1)}
-
-  def test_float4_expand(self):
-    a = Tensor.empty(9).realize().shrink(((1, 9),))
-    b = Tensor.empty(2).realize().reshape((2, 1)).expand((2,4)).reshape((8,))
-    c = a + b
-
-    # we will upcast the top axis of sz 4. they should not be coalesced into float4,
-    # since the top axis is not contiguous.
-
-    s = c.schedule()[0]
-    uops = get_program(s.ast, opts=[Opt(op=OptOps.UPCAST, axis=0, arg=4)]).uops
-
-    assert TestFloat4.count_float4(uops) in {(0,1), (1,1)}
-
-  def test_float4_heterogeneous(self):
-    a = Tensor.empty(8).realize()
-    b = Tensor.empty(9).realize().shrink(((1, 9),))
-    c = a + b
-
-    # should float4 b but not a
-
-    s = c.schedule()[0]
-    uops = get_program(s.ast, opts=[Opt(op=OptOps.UPCAST, axis=0, arg=4)]).uops
-
-    assert TestFloat4.count_float4(uops) in {(1,1), (2,1)}
-
-  @unittest.skipIf(Device.DEFAULT == "X86", "float16 vec4 not supported for now")
-  def test_half4_load_unrolled(self):
-    # from llama 7B shard 4 gpus
-    ast = UOp(Ops.SINK, dtypes.void, arg=None, src=(
-      UOp(Ops.STORE, dtypes.void, arg=None, src=(
-        UOp(Ops.VIEW, dtypes.float.ptr(96000), arg=ShapeTracker(views=(View(shape=(1, 3, 32000, 1), strides=(0, 32000, 1, 0), offset=0, mask=None, contiguous=True),)), src=( # noqa: E501
-          UOp(Ops.DEFINE_GLOBAL, dtypes.float.ptr(96000), arg=0, src=()),)),
-        UOp(Ops.REDUCE_AXIS, dtypes.float, arg=(Ops.ADD, (3,)), src=(
-          UOp(Ops.CAST, dtypes.float, arg=None, src=(
-            UOp(Ops.MUL, dtypes.half, arg=None, src=(
-              UOp(Ops.LOAD, dtypes.half, arg=None, src=(
-                UOp(Ops.VIEW, dtypes.half.ptr(9216), arg=ShapeTracker(views=(View(shape=(1, 3, 32000, 1024), strides=(0, 4096, 0, 1), offset=0, mask=None, contiguous=False),)), src=( # noqa: E501
-                  UOp(Ops.DEFINE_GLOBAL, dtypes.half.ptr(9216), arg=1, src=()),)),)),
-              UOp(Ops.LOAD, dtypes.half, arg=None, src=(
-                UOp(Ops.VIEW, dtypes.half.ptr(32768000), arg=ShapeTracker(views=(View(shape=(1, 3, 32000, 1024), strides=(0, 0, 1024, 1), offset=0, mask=None, contiguous=False),)), src=( # noqa: E501
-                  UOp(Ops.DEFINE_GLOBAL, dtypes.half.ptr(32768000), arg=2, src=()),)),)),)),)),)),)),))
-
-    # TODO: fix this, expected might change but should be positive
-    for expected, opts in [
-      ((7, 0), [Opt(op=OptOps.UPCAST, axis=1, arg=4), Opt(op=OptOps.UPCAST, axis=0, arg=3), Opt(op=OptOps.UNROLL, axis=0, arg=4)]),
-      ((5, 0), [Opt(op=OptOps.UPCAST, axis=1, arg=4), Opt(op=OptOps.UNROLL, axis=0, arg=4)]),
-      ((2, 0), [Opt(op=OptOps.UNROLL, axis=0, arg=4)]),
-    ]:
-      ast = ast.replace(arg=KernelInfo(opts_to_apply=tuple(opts)))
-      program = get_program(ast, Device[Device.DEFAULT].renderer)
-
-      count = TestFloat4.count_half4(program.uops)
-      assert count == expected, f"{count=}, {expected=}"
-
-  @unittest.skip("this doesn't happen anymore")
-  def test_float4_acc(self):
-    # from float32 stable diffusion red tinybox
-    ast = UOp(Ops.SINK, dtypes.void, arg=None, src=(
-      UOp(Ops.STORE, dtypes.void, arg=None, src=(
-        UOp(Ops.VIEW, dtypes.float.ptr(33554432), arg=ShapeTracker(views=(View(shape=(1, 1, 128, 512, 512, 1, 1, 1), strides=(0, 0, 262144, 512, 1, 0, 0, 0), offset=0, mask=None, contiguous=True),)), src=( # noqa: E501
-          UOp(Ops.DEFINE_GLOBAL, dtypes.float.ptr(33554432), arg=0, src=()),)),
-        UOp(Ops.ADD, dtypes.float, arg=None, src=(
-          UOp(Ops.REDUCE_AXIS, dtypes.float, arg=(Ops.ADD, (5, 6, 7)), src=(
-            UOp(Ops.MUL, dtypes.float, arg=None, src=(
-              UOp(Ops.LOAD, dtypes.float, arg=None, src=(
-                UOp(Ops.VIEW, dtypes.float.ptr(67108864), arg=ShapeTracker(views=(View(shape=(1, 1, 1, 256, 4, 514, 4, 514), strides=(0, 0, 0, 262144, 0, 512, 0, 1), offset=-513, mask=((0, 1), (0, 1), (0, 1), (0, 256), (0, 4), (1, 513), (0, 4), (1, 513)), contiguous=False), View(shape=(1, 1, 128, 512, 512, 256, 3, 3), strides=(0, 0, 0, 2056, 1, 4227136, 1058840, 515), offset=0, mask=None, contiguous=False))), src=( # noqa: E501
-                  UOp(Ops.DEFINE_GLOBAL, dtypes.float.ptr(67108864), arg=1, src=()),)),)),
-              UOp(Ops.LOAD, dtypes.float, arg=None, src=(
-                UOp(Ops.VIEW, dtypes.float.ptr(294912), arg=ShapeTracker(views=(View(shape=(1, 1, 128, 512, 512, 256, 3, 3), strides=(0, 0, 2304, 0, 0, 9, 3, 1), offset=0, mask=None, contiguous=False),)), src=( # noqa: E501
-                  UOp(Ops.DEFINE_GLOBAL, dtypes.float.ptr(294912), arg=2, src=()),)),)),)),)),
-          UOp(Ops.LOAD, dtypes.float, arg=None, src=(
-            UOp(Ops.VIEW, dtypes.float.ptr(128), arg=ShapeTracker(views=(View(shape=(1, 1, 128, 512, 512, 1, 1, 1), strides=(0, 0, 1, 0, 0, 0, 0, 0), offset=0, mask=None, contiguous=False),)), src=( # noqa: E501
-              UOp(Ops.DEFINE_GLOBAL, dtypes.float.ptr(128), arg=3, src=()),)),)),)),)),))
-
-    for expected, opts in [
-      (1, [Opt(op=OptOps.UPCAST, axis=2, arg=4)]),
-      (4, [Opt(op=OptOps.UPCAST, axis=2, arg=4), Opt(op=OptOps.UPCAST, axis=0, arg=4)]),
-    ]:
-      ast = ast.replace(arg=KernelInfo(opts_to_apply=tuple(opts)))
-      program = get_program(ast, Device[Device.DEFAULT].renderer)
-      count = len([uop for uop in program.uops if uop.op is Ops.DEFINE_REG and uop.dtype == dtypes.float.vec(4)])
-      assert count == expected, f"{count=}, {expected=}"
-
-  @unittest.skip("this doesn't happen anymore")
-  def test_float2_acc(self):
-    # from resnet
-    ast = UOp(Ops.SINK, dtypes.void, arg=None, src=(
-      UOp(Ops.STORE, dtypes.void, arg=None, src=(
-        UOp(Ops.VIEW, dtypes.half.ptr(212926464), arg=ShapeTracker(views=(View(shape=(1, 256, 1, 64, 1, 114, 1, 114), strides=(0, 831744, 0, 12996, 0, 114, 0, 1), offset=0, mask=None, contiguous=True),)), src=( # noqa: E501
-          UOp(Ops.DEFINE_GLOBAL, dtypes.half.ptr(212926464), arg=0, src=()),)),
-        UOp(Ops.CAST, dtypes.half, arg=None, src=(
-          UOp(Ops.REDUCE_AXIS, dtypes.float, arg=(Ops.ADD, (4, 6)), src=(
-            UOp(Ops.CAST, dtypes.float, arg=None, src=(
-              UOp(Ops.LOAD, dtypes.half, arg=None, src=(
-                UOp(Ops.VIEW, dtypes.half.ptr(462422016), arg=ShapeTracker(views=(View(shape=(256, 64, 3, 56, 2, 3, 56, 2), strides=(1806336, 28224, 3, 504, 0, 1, 9, 0), offset=0, mask=((0, 256), (0, 64), (0, 3), (0, 56), (0, 1), (0, 3), (0, 56), (0, 1)), contiguous=False), View(shape=(256, 64, 3, 115, 3, 115), strides=(7225344, 112896, 37632, 336, 112, 1), offset=0, mask=((0, 256), (0, 64), (0, 3), (0, 112), (0, 3), (0, 112)), contiguous=False), View(shape=(256, 64, 456, 456), strides=(7617600, 119025, 345, 1), offset=0, mask=((0, 256), (0, 64), (0, 345), (0, 345)), contiguous=False), View(shape=(1, 256, 1, 64, 4, 114, 4, 114), strides=(0, 13307904, 0, 207936, 51984, 456, 114, 1), offset=0, mask=None, contiguous=True))), src=( # noqa: E501
-                  UOp(Ops.DEFINE_GLOBAL, dtypes.half.ptr(462422016), arg=1, src=()),)),)),)),)),)),)),))
-    for expected, opts in [
-      (16, [Opt(op=OptOps.LOCAL, axis=1, arg=16), Opt(op=OptOps.UPCAST, axis=1, arg=0), Opt(op=OptOps.UPCAST, axis=2, arg=2), Opt(op=OptOps.LOCAL, axis=2, arg=3), Opt(op=OptOps.UPCAST, axis=3, arg=4)]),  # noqa: E501
-      (4, [Opt(op=OptOps.LOCAL, axis=1, arg=16), Opt(op=OptOps.UPCAST, axis=1, arg=0), Opt(op=OptOps.UPCAST, axis=2, arg=2)]),
-    ]:
-      ast = ast.replace(arg=KernelInfo(opts_to_apply=tuple(opts)))
-      program = get_program(ast, Device[Device.DEFAULT].renderer)
-      count = len([uop for uop in program.uops if uop.op is Ops.DEFINE_REG and uop.dtype == dtypes.float.vec(2)])
-      assert count == expected, f"{count=}, {expected=}"
-
-class TestHandCodedOpts(unittest.TestCase):
-  def test_masked_upcast(self):
-    layer_1 = Tensor.cat(*[Tensor.empty(5) for _ in range(4)])
-    layer_2 = Tensor.cat(layer_1.unsqueeze(0), Tensor.empty(6, 20))
-
-    s = layer_2.schedule()[-1]
-    k = Kernel(push_views(s.ast))
-    k.apply_opts(hand_coded_optimizations(k))
-    assert len(k.bufs) == 6  # make sure all ops are done in one kernel
-    # masked upcast should upcast masked axis of size 7
-    # masked upcast should not upcast large (20) last axis
-    # float4/other hcopt shouldn't upcast last axis, since we already have 7 upcast, and the last axis is not very contiguous
-    assert k.upcasted == 1 and k.full_shape[-1] == 7
-
-  @unittest.skipIf(Device.DEFAULT in {"METAL", "WEBGPU"}, "METAL/WEBGPU split this kernel since it has 37 buffers")
-  def test_masked_upcast_wino(self):
-    monster = Tensor.stack(*[Tensor.stack(*[Tensor.empty(16) for _ in range(6)]) for _ in range(6)])
-
-    s = monster.schedule()[-1]
-    k = Kernel(push_views(s.ast))
-    k.apply_opts(hand_coded_optimizations(k))
-    assert len(k.bufs) == 37  # make sure all ops are done in one kernel
-    # should upcast the two Tensor.stacks
-    assert k.upcasted >= 2 and k.full_shape[k.shape_len-k.upcasted:k.shape_len].count(6) == 2
-
-  def test_masked_upcast_wino_full(self):
-    with Context(WINO=1):
-      x,w = Tensor.rand(1,4,8,8, requires_grad=True).realize(), Tensor.rand(4,4,3,3, requires_grad=True).realize()
-      out = Tensor.conv2d(x,w, padding=1)
-      out.mean().backward()
-
-      upcasts = []
-      wino_schedule = out.schedule()
-      # collect upcasts of tile transform kernels
-      for i, si in enumerate(wino_schedule):
-        k = Kernel(push_views(si.ast))
-        k.apply_opts(hand_coded_optimizations(k))
-        if k.reduceop is not None: continue  # not a tile transform kernel (there is a gemm reduce kernel)
-        if len(k.bufs) < 22: continue  # not a tile transform kernel (there's a permute kernel at the end)
-        upcasts.append(tuple(k.full_shape[k.shape_len - k.upcasted:k.shape_len]))
-      assert len(upcasts) == 3  # 3 transformation matrices
-      assert len(wino_schedule) <= 4  # 4 kernels
-      # this test case's inputs are too small, so one of the 4-stacks became a local, which is fine i guess
-      assert upcasts.count((6, 6)) == 2 #and upcasts.count((4, 4)) == 1
-
-      backward_schedule = Tensor.schedule(x.grad, w.grad)
-      for si in backward_schedule:
-        k = Kernel(push_views(si.ast))
-        k.apply_opts(hand_coded_optimizations(k))
-        if len(k.bufs) < 20: continue  # not a tile transform kernel
-        # heuristic number to make sure that at least some upcasts but not too many upcasts are being done
-        assert 6 <= prod(k.full_shape[k.shape_len - k.upcasted:k.shape_len]) <= 216
-      assert len(backward_schedule) <= 13  # just the current number, but it could be better
-
-  def test_masked_upcast_many(self):
-    layer_1 = Tensor.cat(Tensor.rand(3, 4), Tensor.rand(4, 4))
-    layer_2 = Tensor.cat(layer_1.unsqueeze(0), Tensor.rand(6, 7, 4))
-    layer_3 = Tensor.cat(layer_2.unsqueeze(0), Tensor.rand(6, 7, 7, 4))
-
-    k = helper_linearizer_opt(layer_3)[-1]
-    assert len(k.bufs) == 5  # make sure all ops are done in one kernel
-    # check that we don't do too many upcasts
-    assert prod(k.full_shape[k.shape_len-k.upcasted:k.shape_len]) <= 49
-
-  @unittest.skipUnless(Device[Device.DEFAULT].renderer.has_local, "test requires locals")
-  def test_matvec(self):
-    N = 128
-    a = Tensor.rand(1, N).realize()
-    b = Tensor.rand(N, N).realize()
-    c = a @ b
-
-    k = helper_linearizer_opt(c)[-1]
-
-    assert k.group_for_reduces == 1
-    assert k.axis_types.count(AxisType.LOCAL) == 1
-    assert k.upcasted == 1
-=======
 # *** helpers ***
->>>>>>> 677220ae
 
 def helper_linearizer_ast(ast:UOp, inputs:list[Tensor], *args, **kwargs):
   assert isinstance(ast, UOp), "ast must be UOp"
